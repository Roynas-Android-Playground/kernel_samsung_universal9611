/******************************************************************************
 *
 * Copyright(c) 2003 - 2012 Intel Corporation. All rights reserved.
 *
 * Portions of this file are derived from the ipw3945 project, as well
 * as portions of the ieee80211 subsystem header files.
 *
 * This program is free software; you can redistribute it and/or modify it
 * under the terms of version 2 of the GNU General Public License as
 * published by the Free Software Foundation.
 *
 * This program is distributed in the hope that it will be useful, but WITHOUT
 * ANY WARRANTY; without even the implied warranty of MERCHANTABILITY or
 * FITNESS FOR A PARTICULAR PURPOSE.  See the GNU General Public License for
 * more details.
 *
 * You should have received a copy of the GNU General Public License along with
 * this program; if not, write to the Free Software Foundation, Inc.,
 * 51 Franklin Street, Fifth Floor, Boston, MA 02110, USA
 *
 * The full GNU General Public License is included in this distribution in the
 * file called LICENSE.
 *
 * Contact Information:
 *  Intel Linux Wireless <ilw@linux.intel.com>
 * Intel Corporation, 5200 N.E. Elam Young Parkway, Hillsboro, OR 97124-6497
 *
 *****************************************************************************/
#include <linux/kernel.h>
#include <linux/module.h>
#include <linux/init.h>
#include <linux/slab.h>
#include <linux/delay.h>
#include <linux/sched.h>
#include <linux/skbuff.h>
#include <linux/netdevice.h>
#include <linux/etherdevice.h>
#include <linux/if_arp.h>

#include <net/mac80211.h>

#include <asm/div64.h>

#include "iwl-ucode.h"
#include "iwl-eeprom.h"
#include "iwl-wifi.h"
#include "iwl-dev.h"
#include "iwl-core.h"
#include "iwl-io.h"
#include "iwl-agn-calib.h"
#include "iwl-agn.h"
#include "iwl-shared.h"
#include "iwl-trans.h"
#include "iwl-op-mode.h"

/******************************************************************************
 *
 * module boiler plate
 *
 ******************************************************************************/

/*
 * module name, copyright, version, etc.
 */
#define DRV_DESCRIPTION	"Intel(R) Wireless WiFi Link AGN driver for Linux"

#ifdef CONFIG_IWLWIFI_DEBUG
#define VD "d"
#else
#define VD
#endif

#define DRV_VERSION     IWLWIFI_VERSION VD


MODULE_DESCRIPTION(DRV_DESCRIPTION);
MODULE_VERSION(DRV_VERSION);
MODULE_AUTHOR(DRV_COPYRIGHT " " DRV_AUTHOR);
MODULE_LICENSE("GPL");
MODULE_ALIAS("iwlagn");

void iwl_update_chain_flags(struct iwl_priv *priv)
{
	struct iwl_rxon_context *ctx;

	for_each_context(priv, ctx) {
		iwlagn_set_rxon_chain(priv, ctx);
		if (ctx->active.rx_chain != ctx->staging.rx_chain)
			iwlagn_commit_rxon(priv, ctx);
	}
}

/* Parse the beacon frame to find the TIM element and set tim_idx & tim_size */
static void iwl_set_beacon_tim(struct iwl_priv *priv,
			       struct iwl_tx_beacon_cmd *tx_beacon_cmd,
			       u8 *beacon, u32 frame_size)
{
	u16 tim_idx;
	struct ieee80211_mgmt *mgmt = (struct ieee80211_mgmt *)beacon;

	/*
	 * The index is relative to frame start but we start looking at the
	 * variable-length part of the beacon.
	 */
	tim_idx = mgmt->u.beacon.variable - beacon;

	/* Parse variable-length elements of beacon to find WLAN_EID_TIM */
	while ((tim_idx < (frame_size - 2)) &&
			(beacon[tim_idx] != WLAN_EID_TIM))
		tim_idx += beacon[tim_idx+1] + 2;

	/* If TIM field was found, set variables */
	if ((tim_idx < (frame_size - 1)) && (beacon[tim_idx] == WLAN_EID_TIM)) {
		tx_beacon_cmd->tim_idx = cpu_to_le16(tim_idx);
		tx_beacon_cmd->tim_size = beacon[tim_idx+1];
	} else
		IWL_WARN(priv, "Unable to find TIM Element in beacon\n");
}

int iwlagn_send_beacon_cmd(struct iwl_priv *priv)
{
	struct iwl_tx_beacon_cmd *tx_beacon_cmd;
	struct iwl_host_cmd cmd = {
		.id = REPLY_TX_BEACON,
		.flags = CMD_SYNC,
	};
	struct ieee80211_tx_info *info;
	u32 frame_size;
	u32 rate_flags;
	u32 rate;

	/*
	 * We have to set up the TX command, the TX Beacon command, and the
	 * beacon contents.
	 */

	lockdep_assert_held(&priv->shrd->mutex);

	if (!priv->beacon_ctx) {
		IWL_ERR(priv, "trying to build beacon w/o beacon context!\n");
		return 0;
	}

	if (WARN_ON(!priv->beacon_skb))
		return -EINVAL;

	/* Allocate beacon command */
	if (!priv->beacon_cmd)
		priv->beacon_cmd = kzalloc(sizeof(*tx_beacon_cmd), GFP_KERNEL);
	tx_beacon_cmd = priv->beacon_cmd;
	if (!tx_beacon_cmd)
		return -ENOMEM;

	frame_size = priv->beacon_skb->len;

	/* Set up TX command fields */
	tx_beacon_cmd->tx.len = cpu_to_le16((u16)frame_size);
	tx_beacon_cmd->tx.sta_id = priv->beacon_ctx->bcast_sta_id;
	tx_beacon_cmd->tx.stop_time.life_time = TX_CMD_LIFE_TIME_INFINITE;
	tx_beacon_cmd->tx.tx_flags = TX_CMD_FLG_SEQ_CTL_MSK |
		TX_CMD_FLG_TSF_MSK | TX_CMD_FLG_STA_RATE_MSK;

	/* Set up TX beacon command fields */
	iwl_set_beacon_tim(priv, tx_beacon_cmd, priv->beacon_skb->data,
			   frame_size);

	/* Set up packet rate and flags */
	info = IEEE80211_SKB_CB(priv->beacon_skb);

	/*
	 * Let's set up the rate at least somewhat correctly;
	 * it will currently not actually be used by the uCode,
	 * it uses the broadcast station's rate instead.
	 */
	if (info->control.rates[0].idx < 0 ||
	    info->control.rates[0].flags & IEEE80211_TX_RC_MCS)
		rate = 0;
	else
		rate = info->control.rates[0].idx;

	priv->mgmt_tx_ant = iwl_toggle_tx_ant(priv, priv->mgmt_tx_ant,
					      hw_params(priv).valid_tx_ant);
	rate_flags = iwl_ant_idx_to_flags(priv->mgmt_tx_ant);

	/* In mac80211, rates for 5 GHz start at 0 */
	if (info->band == IEEE80211_BAND_5GHZ)
		rate += IWL_FIRST_OFDM_RATE;
	else if (rate >= IWL_FIRST_CCK_RATE && rate <= IWL_LAST_CCK_RATE)
		rate_flags |= RATE_MCS_CCK_MSK;

	tx_beacon_cmd->tx.rate_n_flags =
			iwl_hw_set_rate_n_flags(rate, rate_flags);

	/* Submit command */
	cmd.len[0] = sizeof(*tx_beacon_cmd);
	cmd.data[0] = tx_beacon_cmd;
	cmd.dataflags[0] = IWL_HCMD_DFL_NOCOPY;
	cmd.len[1] = frame_size;
	cmd.data[1] = priv->beacon_skb->data;
	cmd.dataflags[1] = IWL_HCMD_DFL_NOCOPY;

	return iwl_trans_send_cmd(trans(priv), &cmd);
}

static void iwl_bg_beacon_update(struct work_struct *work)
{
	struct iwl_priv *priv =
		container_of(work, struct iwl_priv, beacon_update);
	struct sk_buff *beacon;

	mutex_lock(&priv->shrd->mutex);
	if (!priv->beacon_ctx) {
		IWL_ERR(priv, "updating beacon w/o beacon context!\n");
		goto out;
	}

	if (priv->beacon_ctx->vif->type != NL80211_IFTYPE_AP) {
		/*
		 * The ucode will send beacon notifications even in
		 * IBSS mode, but we don't want to process them. But
		 * we need to defer the type check to here due to
		 * requiring locking around the beacon_ctx access.
		 */
		goto out;
	}

	/* Pull updated AP beacon from mac80211. will fail if not in AP mode */
	beacon = ieee80211_beacon_get(priv->hw, priv->beacon_ctx->vif);
	if (!beacon) {
		IWL_ERR(priv, "update beacon failed -- keeping old\n");
		goto out;
	}

	/* new beacon skb is allocated every time; dispose previous.*/
	dev_kfree_skb(priv->beacon_skb);

	priv->beacon_skb = beacon;

	iwlagn_send_beacon_cmd(priv);
 out:
	mutex_unlock(&priv->shrd->mutex);
}

static void iwl_bg_bt_runtime_config(struct work_struct *work)
{
	struct iwl_priv *priv =
		container_of(work, struct iwl_priv, bt_runtime_config);

	if (test_bit(STATUS_EXIT_PENDING, &priv->shrd->status))
		return;

	/* dont send host command if rf-kill is on */
	if (!iwl_is_ready_rf(priv->shrd))
		return;
	iwlagn_send_advance_bt_config(priv);
}

static void iwl_bg_bt_full_concurrency(struct work_struct *work)
{
	struct iwl_priv *priv =
		container_of(work, struct iwl_priv, bt_full_concurrency);
	struct iwl_rxon_context *ctx;

	mutex_lock(&priv->shrd->mutex);

	if (test_bit(STATUS_EXIT_PENDING, &priv->shrd->status))
		goto out;

	/* dont send host command if rf-kill is on */
	if (!iwl_is_ready_rf(priv->shrd))
		goto out;

	IWL_DEBUG_INFO(priv, "BT coex in %s mode\n",
		       priv->bt_full_concurrent ?
		       "full concurrency" : "3-wire");

	/*
	 * LQ & RXON updated cmds must be sent before BT Config cmd
	 * to avoid 3-wire collisions
	 */
	for_each_context(priv, ctx) {
		iwlagn_set_rxon_chain(priv, ctx);
		iwlagn_commit_rxon(priv, ctx);
	}

	iwlagn_send_advance_bt_config(priv);
out:
	mutex_unlock(&priv->shrd->mutex);
}

/**
 * iwl_bg_statistics_periodic - Timer callback to queue statistics
 *
 * This callback is provided in order to send a statistics request.
 *
 * This timer function is continually reset to execute within
 * REG_RECALIB_PERIOD seconds since the last STATISTICS_NOTIFICATION
 * was received.  We need to ensure we receive the statistics in order
 * to update the temperature used for calibrating the TXPOWER.
 */
static void iwl_bg_statistics_periodic(unsigned long data)
{
	struct iwl_priv *priv = (struct iwl_priv *)data;

	if (test_bit(STATUS_EXIT_PENDING, &priv->shrd->status))
		return;

	/* dont send host command if rf-kill is on */
	if (!iwl_is_ready_rf(priv->shrd))
		return;

	iwl_send_statistics_request(priv, CMD_ASYNC, false);
}


static void iwl_print_cont_event_trace(struct iwl_priv *priv, u32 base,
					u32 start_idx, u32 num_events,
					u32 capacity, u32 mode)
{
	u32 i;
	u32 ptr;        /* SRAM byte address of log data */
	u32 ev, time, data; /* event log data */
	unsigned long reg_flags;

	if (mode == 0)
		ptr = base + (4 * sizeof(u32)) + (start_idx * 2 * sizeof(u32));
	else
		ptr = base + (4 * sizeof(u32)) + (start_idx * 3 * sizeof(u32));

	/* Make sure device is powered up for SRAM reads */
	spin_lock_irqsave(&trans(priv)->reg_lock, reg_flags);
	if (iwl_grab_nic_access(trans(priv))) {
		spin_unlock_irqrestore(&trans(priv)->reg_lock, reg_flags);
		return;
	}

	/* Set starting address; reads will auto-increment */
	iwl_write32(trans(priv), HBUS_TARG_MEM_RADDR, ptr);
	rmb();

	/*
	 * Refuse to read more than would have fit into the log from
	 * the current start_idx. This used to happen due to the race
	 * described below, but now WARN because the code below should
	 * prevent it from happening here.
	 */
	if (WARN_ON(num_events > capacity - start_idx))
		num_events = capacity - start_idx;

	/*
	 * "time" is actually "data" for mode 0 (no timestamp).
	 * place event id # at far right for easier visual parsing.
	 */
	for (i = 0; i < num_events; i++) {
		ev = iwl_read32(trans(priv), HBUS_TARG_MEM_RDAT);
		time = iwl_read32(trans(priv), HBUS_TARG_MEM_RDAT);
		if (mode == 0) {
			trace_iwlwifi_dev_ucode_cont_event(priv, 0, time, ev);
		} else {
			data = iwl_read32(trans(priv), HBUS_TARG_MEM_RDAT);
			trace_iwlwifi_dev_ucode_cont_event(priv, time,
							   data, ev);
		}
	}
	/* Allow device to power down */
	iwl_release_nic_access(trans(priv));
	spin_unlock_irqrestore(&trans(priv)->reg_lock, reg_flags);
}

static void iwl_continuous_event_trace(struct iwl_priv *priv)
{
	u32 capacity;   /* event log capacity in # entries */
	struct {
		u32 capacity;
		u32 mode;
		u32 wrap_counter;
		u32 write_counter;
	} __packed read;
	u32 base;       /* SRAM byte address of event log header */
	u32 mode;       /* 0 - no timestamp, 1 - timestamp recorded */
	u32 num_wraps;  /* # times uCode wrapped to top of log */
	u32 next_entry; /* index of next entry to be written by uCode */

	base = priv->shrd->device_pointers.log_event_table;
	if (iwlagn_hw_valid_rtc_data_addr(base)) {
		iwl_read_targ_mem_words(trans(priv), base, &read, sizeof(read));

		capacity = read.capacity;
		mode = read.mode;
		num_wraps = read.wrap_counter;
		next_entry = read.write_counter;
	} else
		return;

	/*
	 * Unfortunately, the uCode doesn't use temporary variables.
	 * Therefore, it can happen that we read next_entry == capacity,
	 * which really means next_entry == 0.
	 */
	if (unlikely(next_entry == capacity))
		next_entry = 0;
	/*
	 * Additionally, the uCode increases the write pointer before
	 * the wraps counter, so if the write pointer is smaller than
	 * the old write pointer (wrap occurred) but we read that no
	 * wrap occurred, we actually read between the next_entry and
	 * num_wraps update (this does happen in practice!!) -- take
	 * that into account by increasing num_wraps.
	 */
	if (unlikely(next_entry < priv->event_log.next_entry &&
		     num_wraps == priv->event_log.num_wraps))
		num_wraps++;

	if (num_wraps == priv->event_log.num_wraps) {
		iwl_print_cont_event_trace(
			priv, base, priv->event_log.next_entry,
			next_entry - priv->event_log.next_entry,
			capacity, mode);

		priv->event_log.non_wraps_count++;
	} else {
		if (num_wraps - priv->event_log.num_wraps > 1)
			priv->event_log.wraps_more_count++;
		else
			priv->event_log.wraps_once_count++;

		trace_iwlwifi_dev_ucode_wrap_event(priv,
				num_wraps - priv->event_log.num_wraps,
				next_entry, priv->event_log.next_entry);

		if (next_entry < priv->event_log.next_entry) {
			iwl_print_cont_event_trace(
				priv, base, priv->event_log.next_entry,
				capacity - priv->event_log.next_entry,
				capacity, mode);

			iwl_print_cont_event_trace(
				priv, base, 0, next_entry, capacity, mode);
		} else {
			iwl_print_cont_event_trace(
				priv, base, next_entry,
				capacity - next_entry,
				capacity, mode);

			iwl_print_cont_event_trace(
				priv, base, 0, next_entry, capacity, mode);
		}
	}

	priv->event_log.num_wraps = num_wraps;
	priv->event_log.next_entry = next_entry;
}

/**
 * iwl_bg_ucode_trace - Timer callback to log ucode event
 *
 * The timer is continually set to execute every
 * UCODE_TRACE_PERIOD milliseconds after the last timer expired
 * this function is to perform continuous uCode event logging operation
 * if enabled
 */
static void iwl_bg_ucode_trace(unsigned long data)
{
	struct iwl_priv *priv = (struct iwl_priv *)data;

	if (test_bit(STATUS_EXIT_PENDING, &priv->shrd->status))
		return;

	if (priv->event_log.ucode_trace) {
		iwl_continuous_event_trace(priv);
		/* Reschedule the timer to occur in UCODE_TRACE_PERIOD */
		mod_timer(&priv->ucode_trace,
			 jiffies + msecs_to_jiffies(UCODE_TRACE_PERIOD));
	}
}

static void iwl_bg_tx_flush(struct work_struct *work)
{
	struct iwl_priv *priv =
		container_of(work, struct iwl_priv, tx_flush);

	if (test_bit(STATUS_EXIT_PENDING, &priv->shrd->status))
		return;

	/* do nothing if rf-kill is on */
	if (!iwl_is_ready_rf(priv->shrd))
		return;

	IWL_DEBUG_INFO(priv, "device request: flush all tx frames\n");
	iwlagn_dev_txfifo_flush(priv, IWL_DROP_ALL);
}

void iwl_init_context(struct iwl_priv *priv, u32 ucode_flags)
{
	int i;

	/*
	 * The default context is always valid,
	 * the PAN context depends on uCode.
	 */
	priv->shrd->valid_contexts = BIT(IWL_RXON_CTX_BSS);
	if (ucode_flags & IWL_UCODE_TLV_FLAGS_PAN)
		priv->shrd->valid_contexts |= BIT(IWL_RXON_CTX_PAN);

	for (i = 0; i < NUM_IWL_RXON_CTX; i++)
		priv->contexts[i].ctxid = i;

	priv->contexts[IWL_RXON_CTX_BSS].always_active = true;
	priv->contexts[IWL_RXON_CTX_BSS].is_active = true;
	priv->contexts[IWL_RXON_CTX_BSS].rxon_cmd = REPLY_RXON;
	priv->contexts[IWL_RXON_CTX_BSS].rxon_timing_cmd = REPLY_RXON_TIMING;
	priv->contexts[IWL_RXON_CTX_BSS].rxon_assoc_cmd = REPLY_RXON_ASSOC;
	priv->contexts[IWL_RXON_CTX_BSS].qos_cmd = REPLY_QOS_PARAM;
	priv->contexts[IWL_RXON_CTX_BSS].ap_sta_id = IWL_AP_ID;
	priv->contexts[IWL_RXON_CTX_BSS].wep_key_cmd = REPLY_WEPKEY;
	priv->contexts[IWL_RXON_CTX_BSS].bcast_sta_id = IWLAGN_BROADCAST_ID;
	priv->contexts[IWL_RXON_CTX_BSS].exclusive_interface_modes =
		BIT(NL80211_IFTYPE_ADHOC);
	priv->contexts[IWL_RXON_CTX_BSS].interface_modes =
		BIT(NL80211_IFTYPE_STATION);
	priv->contexts[IWL_RXON_CTX_BSS].ap_devtype = RXON_DEV_TYPE_AP;
	priv->contexts[IWL_RXON_CTX_BSS].ibss_devtype = RXON_DEV_TYPE_IBSS;
	priv->contexts[IWL_RXON_CTX_BSS].station_devtype = RXON_DEV_TYPE_ESS;
	priv->contexts[IWL_RXON_CTX_BSS].unused_devtype = RXON_DEV_TYPE_ESS;

	priv->contexts[IWL_RXON_CTX_PAN].rxon_cmd = REPLY_WIPAN_RXON;
	priv->contexts[IWL_RXON_CTX_PAN].rxon_timing_cmd =
		REPLY_WIPAN_RXON_TIMING;
	priv->contexts[IWL_RXON_CTX_PAN].rxon_assoc_cmd =
		REPLY_WIPAN_RXON_ASSOC;
	priv->contexts[IWL_RXON_CTX_PAN].qos_cmd = REPLY_WIPAN_QOS_PARAM;
	priv->contexts[IWL_RXON_CTX_PAN].ap_sta_id = IWL_AP_ID_PAN;
	priv->contexts[IWL_RXON_CTX_PAN].wep_key_cmd = REPLY_WIPAN_WEPKEY;
	priv->contexts[IWL_RXON_CTX_PAN].bcast_sta_id = IWLAGN_PAN_BCAST_ID;
	priv->contexts[IWL_RXON_CTX_PAN].station_flags = STA_FLG_PAN_STATION;
	priv->contexts[IWL_RXON_CTX_PAN].interface_modes =
		BIT(NL80211_IFTYPE_STATION) | BIT(NL80211_IFTYPE_AP);

	if (ucode_flags & IWL_UCODE_TLV_FLAGS_P2P)
		priv->contexts[IWL_RXON_CTX_PAN].interface_modes |=
			BIT(NL80211_IFTYPE_P2P_CLIENT) |
			BIT(NL80211_IFTYPE_P2P_GO);

	priv->contexts[IWL_RXON_CTX_PAN].ap_devtype = RXON_DEV_TYPE_CP;
	priv->contexts[IWL_RXON_CTX_PAN].station_devtype = RXON_DEV_TYPE_2STA;
	priv->contexts[IWL_RXON_CTX_PAN].unused_devtype = RXON_DEV_TYPE_P2P;

	BUILD_BUG_ON(NUM_IWL_RXON_CTX != 2);
}

static void iwl_rf_kill_ct_config(struct iwl_priv *priv)
{
	struct iwl_ct_kill_config cmd;
	struct iwl_ct_kill_throttling_config adv_cmd;
	unsigned long flags;
	int ret = 0;

	spin_lock_irqsave(&priv->shrd->lock, flags);
	iwl_write32(trans(priv), CSR_UCODE_DRV_GP1_CLR,
		    CSR_UCODE_DRV_GP1_REG_BIT_CT_KILL_EXIT);
	spin_unlock_irqrestore(&priv->shrd->lock, flags);
	priv->thermal_throttle.ct_kill_toggle = false;

	if (cfg(priv)->base_params->support_ct_kill_exit) {
		adv_cmd.critical_temperature_enter =
			cpu_to_le32(hw_params(priv).ct_kill_threshold);
		adv_cmd.critical_temperature_exit =
			cpu_to_le32(hw_params(priv).ct_kill_exit_threshold);

		ret = iwl_trans_send_cmd_pdu(trans(priv),
				       REPLY_CT_KILL_CONFIG_CMD,
				       CMD_SYNC, sizeof(adv_cmd), &adv_cmd);
		if (ret)
			IWL_ERR(priv, "REPLY_CT_KILL_CONFIG_CMD failed\n");
		else
			IWL_DEBUG_INFO(priv, "REPLY_CT_KILL_CONFIG_CMD "
				"succeeded, critical temperature enter is %d,"
				"exit is %d\n",
				hw_params(priv).ct_kill_threshold,
				hw_params(priv).ct_kill_exit_threshold);
	} else {
		cmd.critical_temperature_R =
			cpu_to_le32(hw_params(priv).ct_kill_threshold);

		ret = iwl_trans_send_cmd_pdu(trans(priv),
				       REPLY_CT_KILL_CONFIG_CMD,
				       CMD_SYNC, sizeof(cmd), &cmd);
		if (ret)
			IWL_ERR(priv, "REPLY_CT_KILL_CONFIG_CMD failed\n");
		else
			IWL_DEBUG_INFO(priv, "REPLY_CT_KILL_CONFIG_CMD "
				"succeeded, "
				"critical temperature is %d\n",
				hw_params(priv).ct_kill_threshold);
	}
}

static int iwlagn_send_calib_cfg_rt(struct iwl_priv *priv, u32 cfg)
{
	struct iwl_calib_cfg_cmd calib_cfg_cmd;
	struct iwl_host_cmd cmd = {
		.id = CALIBRATION_CFG_CMD,
		.len = { sizeof(struct iwl_calib_cfg_cmd), },
		.data = { &calib_cfg_cmd, },
	};

	memset(&calib_cfg_cmd, 0, sizeof(calib_cfg_cmd));
	calib_cfg_cmd.ucd_calib_cfg.once.is_enable = IWL_CALIB_RT_CFG_ALL;
	calib_cfg_cmd.ucd_calib_cfg.once.start = cpu_to_le32(cfg);

	return iwl_trans_send_cmd(trans(priv), &cmd);
}


static int iwlagn_send_tx_ant_config(struct iwl_priv *priv, u8 valid_tx_ant)
{
	struct iwl_tx_ant_config_cmd tx_ant_cmd = {
	  .valid = cpu_to_le32(valid_tx_ant),
	};

	if (IWL_UCODE_API(nic(priv)->fw.ucode_ver) > 1) {
		IWL_DEBUG_HC(priv, "select valid tx ant: %u\n", valid_tx_ant);
		return iwl_trans_send_cmd_pdu(trans(priv),
					TX_ANT_CONFIGURATION_CMD,
					CMD_SYNC,
					sizeof(struct iwl_tx_ant_config_cmd),
					&tx_ant_cmd);
	} else {
		IWL_DEBUG_HC(priv, "TX_ANT_CONFIGURATION_CMD not supported\n");
		return -EOPNOTSUPP;
	}
}

/**
 * iwl_alive_start - called after REPLY_ALIVE notification received
 *                   from protocol/runtime uCode (initialization uCode's
 *                   Alive gets handled by iwl_init_alive_start()).
 */
int iwl_alive_start(struct iwl_priv *priv)
{
	int ret = 0;
	struct iwl_rxon_context *ctx = &priv->contexts[IWL_RXON_CTX_BSS];

	IWL_DEBUG_INFO(priv, "Runtime Alive received.\n");

	/* After the ALIVE response, we can send host commands to the uCode */
	set_bit(STATUS_ALIVE, &priv->shrd->status);

	/* Enable watchdog to monitor the driver tx queues */
	iwl_setup_watchdog(priv);

	if (iwl_is_rfkill(priv->shrd))
		return -ERFKILL;

	if (priv->event_log.ucode_trace) {
		/* start collecting data now */
		mod_timer(&priv->ucode_trace, jiffies);
	}

	/* download priority table before any calibration request */
	if (cfg(priv)->bt_params &&
	    cfg(priv)->bt_params->advanced_bt_coexist) {
		/* Configure Bluetooth device coexistence support */
		if (cfg(priv)->bt_params->bt_sco_disable)
			priv->bt_enable_pspoll = false;
		else
			priv->bt_enable_pspoll = true;

		priv->bt_valid = IWLAGN_BT_ALL_VALID_MSK;
		priv->kill_ack_mask = IWLAGN_BT_KILL_ACK_MASK_DEFAULT;
		priv->kill_cts_mask = IWLAGN_BT_KILL_CTS_MASK_DEFAULT;
		iwlagn_send_advance_bt_config(priv);
		priv->bt_valid = IWLAGN_BT_VALID_ENABLE_FLAGS;
		priv->cur_rssi_ctx = NULL;

		iwl_send_prio_tbl(trans(priv));

		/* FIXME: w/a to force change uCode BT state machine */
		ret = iwl_send_bt_env(trans(priv), IWL_BT_COEX_ENV_OPEN,
					 BT_COEX_PRIO_TBL_EVT_INIT_CALIB2);
		if (ret)
			return ret;
		ret = iwl_send_bt_env(trans(priv), IWL_BT_COEX_ENV_CLOSE,
					 BT_COEX_PRIO_TBL_EVT_INIT_CALIB2);
		if (ret)
			return ret;
	} else {
		/*
		 * default is 2-wire BT coexexistence support
		 */
		iwl_send_bt_config(priv);
	}

	/*
	 * Perform runtime calibrations, including DC calibration.
	 */
	iwlagn_send_calib_cfg_rt(priv, IWL_CALIB_CFG_DC_IDX);

	ieee80211_wake_queues(priv->hw);

	priv->active_rate = IWL_RATES_MASK;

	/* Configure Tx antenna selection based on H/W config */
	iwlagn_send_tx_ant_config(priv, cfg(priv)->valid_tx_ant);

	if (iwl_is_associated_ctx(ctx) && !priv->shrd->wowlan) {
		struct iwl_rxon_cmd *active_rxon =
				(struct iwl_rxon_cmd *)&ctx->active;
		/* apply any changes in staging */
		ctx->staging.filter_flags |= RXON_FILTER_ASSOC_MSK;
		active_rxon->filter_flags &= ~RXON_FILTER_ASSOC_MSK;
	} else {
		struct iwl_rxon_context *tmp;
		/* Initialize our rx_config data */
		for_each_context(priv, tmp)
			iwl_connection_init_rx_config(priv, tmp);

		iwlagn_set_rxon_chain(priv, ctx);
	}

	if (!priv->shrd->wowlan) {
		/* WoWLAN ucode will not reply in the same way, skip it */
		iwl_reset_run_time_calib(priv);
	}

	set_bit(STATUS_READY, &priv->shrd->status);

	/* Configure the adapter for unassociated operation */
	ret = iwlagn_commit_rxon(priv, ctx);
	if (ret)
		return ret;

	/* At this point, the NIC is initialized and operational */
	iwl_rf_kill_ct_config(priv);

	IWL_DEBUG_INFO(priv, "ALIVE processing complete.\n");

	return iwl_power_update_mode(priv, true);
}

void iwl_down(struct iwl_priv *priv)
{
	int exit_pending;

	IWL_DEBUG_INFO(priv, DRV_NAME " is going down\n");

	lockdep_assert_held(&priv->shrd->mutex);

	iwl_scan_cancel_timeout(priv, 200);

	/*
	 * If active, scanning won't cancel it, so say it expired.
	 * No race since we hold the mutex here and a new one
	 * can't come in at this time.
	 */
	ieee80211_remain_on_channel_expired(priv->hw);

	exit_pending =
		test_and_set_bit(STATUS_EXIT_PENDING, &priv->shrd->status);

	/* Stop TX queues watchdog. We need to have STATUS_EXIT_PENDING bit set
	 * to prevent rearm timer */
	del_timer_sync(&priv->watchdog);

	iwl_clear_ucode_stations(priv, NULL);
	iwl_dealloc_bcast_stations(priv);
	iwl_clear_driver_stations(priv);

	/* reset BT coex data */
	priv->bt_status = 0;
	priv->cur_rssi_ctx = NULL;
	priv->bt_is_sco = 0;
	if (cfg(priv)->bt_params)
		priv->bt_traffic_load =
			 cfg(priv)->bt_params->bt_init_traffic_load;
	else
		priv->bt_traffic_load = 0;
	priv->bt_full_concurrent = false;
	priv->bt_ci_compliance = 0;

	/* Wipe out the EXIT_PENDING status bit if we are not actually
	 * exiting the module */
	if (!exit_pending)
		clear_bit(STATUS_EXIT_PENDING, &priv->shrd->status);

	if (priv->mac80211_registered)
		ieee80211_stop_queues(priv->hw);

	iwl_trans_stop_device(trans(priv));

	/* Clear out all status bits but a few that are stable across reset */
	priv->shrd->status &=
			test_bit(STATUS_RF_KILL_HW, &priv->shrd->status) <<
				STATUS_RF_KILL_HW |
			test_bit(STATUS_GEO_CONFIGURED, &priv->shrd->status) <<
				STATUS_GEO_CONFIGURED |
			test_bit(STATUS_FW_ERROR, &priv->shrd->status) <<
				STATUS_FW_ERROR |
			test_bit(STATUS_EXIT_PENDING, &priv->shrd->status) <<
				STATUS_EXIT_PENDING;

	dev_kfree_skb(priv->beacon_skb);
	priv->beacon_skb = NULL;
}

/*****************************************************************************
 *
 * Workqueue callbacks
 *
 *****************************************************************************/

static void iwl_bg_run_time_calib_work(struct work_struct *work)
{
	struct iwl_priv *priv = container_of(work, struct iwl_priv,
			run_time_calib_work);

	mutex_lock(&priv->shrd->mutex);

	if (test_bit(STATUS_EXIT_PENDING, &priv->shrd->status) ||
	    test_bit(STATUS_SCANNING, &priv->shrd->status)) {
		mutex_unlock(&priv->shrd->mutex);
		return;
	}

	if (priv->start_calib) {
		iwl_chain_noise_calibration(priv);
		iwl_sensitivity_calibration(priv);
	}

	mutex_unlock(&priv->shrd->mutex);
}

void iwlagn_prepare_restart(struct iwl_priv *priv)
{
	struct iwl_rxon_context *ctx;
	bool bt_full_concurrent;
	u8 bt_ci_compliance;
	u8 bt_load;
	u8 bt_status;
	bool bt_is_sco;

	lockdep_assert_held(&priv->shrd->mutex);

	for_each_context(priv, ctx)
		ctx->vif = NULL;
	priv->is_open = 0;

	/*
	 * __iwl_down() will clear the BT status variables,
	 * which is correct, but when we restart we really
	 * want to keep them so restore them afterwards.
	 *
	 * The restart process will later pick them up and
	 * re-configure the hw when we reconfigure the BT
	 * command.
	 */
	bt_full_concurrent = priv->bt_full_concurrent;
	bt_ci_compliance = priv->bt_ci_compliance;
	bt_load = priv->bt_traffic_load;
	bt_status = priv->bt_status;
	bt_is_sco = priv->bt_is_sco;

	iwl_down(priv);

	priv->bt_full_concurrent = bt_full_concurrent;
	priv->bt_ci_compliance = bt_ci_compliance;
	priv->bt_traffic_load = bt_load;
	priv->bt_status = bt_status;
	priv->bt_is_sco = bt_is_sco;
}

static void iwl_bg_restart(struct work_struct *data)
{
	struct iwl_priv *priv = container_of(data, struct iwl_priv, restart);

	if (test_bit(STATUS_EXIT_PENDING, &priv->shrd->status))
		return;

	if (test_and_clear_bit(STATUS_FW_ERROR, &priv->shrd->status)) {
		mutex_lock(&priv->shrd->mutex);
		iwlagn_prepare_restart(priv);
		mutex_unlock(&priv->shrd->mutex);
		iwl_cancel_deferred_work(priv);
		ieee80211_restart_hw(priv->hw);
	} else {
		WARN_ON(1);
	}
}




void iwlagn_disable_roc(struct iwl_priv *priv)
{
	struct iwl_rxon_context *ctx = &priv->contexts[IWL_RXON_CTX_PAN];

	lockdep_assert_held(&priv->shrd->mutex);

	if (!priv->hw_roc_setup)
		return;

	ctx->staging.dev_type = RXON_DEV_TYPE_P2P;
	ctx->staging.filter_flags &= ~RXON_FILTER_ASSOC_MSK;

	priv->hw_roc_channel = NULL;

	memset(ctx->staging.node_addr, 0, ETH_ALEN);

	iwlagn_commit_rxon(priv, ctx);

	ctx->is_active = false;
	priv->hw_roc_setup = false;
}

static void iwlagn_disable_roc_work(struct work_struct *work)
{
	struct iwl_priv *priv = container_of(work, struct iwl_priv,
					     hw_roc_disable_work.work);

	mutex_lock(&priv->shrd->mutex);
	iwlagn_disable_roc(priv);
	mutex_unlock(&priv->shrd->mutex);
}

/*****************************************************************************
 *
 * driver setup and teardown
 *
 *****************************************************************************/

static void iwl_setup_deferred_work(struct iwl_priv *priv)
{
	priv->workqueue = create_singlethread_workqueue(DRV_NAME);

	init_waitqueue_head(&priv->shrd->wait_command_queue);

	INIT_WORK(&priv->restart, iwl_bg_restart);
	INIT_WORK(&priv->beacon_update, iwl_bg_beacon_update);
	INIT_WORK(&priv->run_time_calib_work, iwl_bg_run_time_calib_work);
	INIT_WORK(&priv->tx_flush, iwl_bg_tx_flush);
	INIT_WORK(&priv->bt_full_concurrency, iwl_bg_bt_full_concurrency);
	INIT_WORK(&priv->bt_runtime_config, iwl_bg_bt_runtime_config);
	INIT_DELAYED_WORK(&priv->hw_roc_disable_work,
			  iwlagn_disable_roc_work);

	iwl_setup_scan_deferred_work(priv);

	if (cfg(priv)->lib->bt_setup_deferred_work)
		cfg(priv)->lib->bt_setup_deferred_work(priv);

	init_timer(&priv->statistics_periodic);
	priv->statistics_periodic.data = (unsigned long)priv;
	priv->statistics_periodic.function = iwl_bg_statistics_periodic;

	init_timer(&priv->ucode_trace);
	priv->ucode_trace.data = (unsigned long)priv;
	priv->ucode_trace.function = iwl_bg_ucode_trace;

	init_timer(&priv->watchdog);
	priv->watchdog.data = (unsigned long)priv;
	priv->watchdog.function = iwl_bg_watchdog;
}

void iwl_cancel_deferred_work(struct iwl_priv *priv)
{
	if (cfg(priv)->lib->cancel_deferred_work)
		cfg(priv)->lib->cancel_deferred_work(priv);

	cancel_work_sync(&priv->run_time_calib_work);
	cancel_work_sync(&priv->beacon_update);

	iwl_cancel_scan_deferred_work(priv);

	cancel_work_sync(&priv->bt_full_concurrency);
	cancel_work_sync(&priv->bt_runtime_config);
	cancel_delayed_work_sync(&priv->hw_roc_disable_work);

	del_timer_sync(&priv->statistics_periodic);
	del_timer_sync(&priv->ucode_trace);
}

static void iwl_init_hw_rates(struct iwl_priv *priv,
			      struct ieee80211_rate *rates)
{
	int i;

	for (i = 0; i < IWL_RATE_COUNT_LEGACY; i++) {
		rates[i].bitrate = iwl_rates[i].ieee * 5;
		rates[i].hw_value = i; /* Rate scaling will work on indexes */
		rates[i].hw_value_short = i;
		rates[i].flags = 0;
		if ((i >= IWL_FIRST_CCK_RATE) && (i <= IWL_LAST_CCK_RATE)) {
			/*
			 * If CCK != 1M then set short preamble rate flag.
			 */
			rates[i].flags |=
				(iwl_rates[i].plcp == IWL_RATE_1M_PLCP) ?
					0 : IEEE80211_RATE_SHORT_PREAMBLE;
		}
	}
}

static int iwl_init_drv(struct iwl_priv *priv)
{
	int ret;

	spin_lock_init(&priv->shrd->sta_lock);

	mutex_init(&priv->shrd->mutex);

	INIT_LIST_HEAD(&trans(priv)->calib_results);

	priv->ieee_channels = NULL;
	priv->ieee_rates = NULL;
	priv->band = IEEE80211_BAND_2GHZ;

	priv->iw_mode = NL80211_IFTYPE_STATION;
	priv->current_ht_config.smps = IEEE80211_SMPS_STATIC;
	priv->missed_beacon_threshold = IWL_MISSED_BEACON_THRESHOLD_DEF;
	priv->agg_tids_count = 0;

	/* initialize force reset */
	priv->force_reset[IWL_RF_RESET].reset_duration =
		IWL_DELAY_NEXT_FORCE_RF_RESET;
	priv->force_reset[IWL_FW_RESET].reset_duration =
		IWL_DELAY_NEXT_FORCE_FW_RELOAD;

	priv->rx_statistics_jiffies = jiffies;

	/* Choose which receivers/antennas to use */
	iwlagn_set_rxon_chain(priv, &priv->contexts[IWL_RXON_CTX_BSS]);

	iwl_init_scan_params(priv);

	/* init bt coex */
	if (cfg(priv)->bt_params &&
	    cfg(priv)->bt_params->advanced_bt_coexist) {
		priv->kill_ack_mask = IWLAGN_BT_KILL_ACK_MASK_DEFAULT;
		priv->kill_cts_mask = IWLAGN_BT_KILL_CTS_MASK_DEFAULT;
		priv->bt_valid = IWLAGN_BT_ALL_VALID_MSK;
		priv->bt_on_thresh = BT_ON_THRESHOLD_DEF;
		priv->bt_duration = BT_DURATION_LIMIT_DEF;
		priv->dynamic_frag_thresh = BT_FRAG_THRESHOLD_DEF;
	}

	ret = iwl_init_channel_map(priv);
	if (ret) {
		IWL_ERR(priv, "initializing regulatory failed: %d\n", ret);
		goto err;
	}

	ret = iwl_init_geos(priv);
	if (ret) {
		IWL_ERR(priv, "initializing geos failed: %d\n", ret);
		goto err_free_channel_map;
	}
	iwl_init_hw_rates(priv, priv->ieee_rates);

	return 0;

err_free_channel_map:
	iwl_free_channel_map(priv);
err:
	return ret;
}

static void iwl_uninit_drv(struct iwl_priv *priv)
{
	iwl_free_geos(priv);
	iwl_free_channel_map(priv);
	if (priv->tx_cmd_pool)
		kmem_cache_destroy(priv->tx_cmd_pool);
	kfree(priv->scan_cmd);
	kfree(priv->beacon_cmd);
	kfree(rcu_dereference_raw(priv->noa_data));
#ifdef CONFIG_IWLWIFI_DEBUGFS
	kfree(priv->wowlan_sram);
#endif
}

/* Size of one Rx buffer in host DRAM */
#define IWL_RX_BUF_SIZE_4K (4 * 1024)
#define IWL_RX_BUF_SIZE_8K (8 * 1024)

static void iwl_set_hw_params(struct iwl_priv *priv)
{
	if (iwlagn_mod_params.amsdu_size_8K)
		hw_params(priv).rx_page_order =
			get_order(IWL_RX_BUF_SIZE_8K);
	else
		hw_params(priv).rx_page_order =
			get_order(IWL_RX_BUF_SIZE_4K);

	if (iwlagn_mod_params.disable_11n & IWL_DISABLE_HT_ALL)
		cfg(priv)->sku &= ~EEPROM_SKU_CAP_11N_ENABLE;

	hw_params(priv).num_ampdu_queues =
		cfg(priv)->base_params->num_of_ampdu_queues;
	hw_params(priv).shadow_reg_enable =
		cfg(priv)->base_params->shadow_reg_enable;
	hw_params(priv).sku = cfg(priv)->sku;
	hw_params(priv).wd_timeout = cfg(priv)->base_params->wd_timeout;

	/* Device-specific setup */
	cfg(priv)->lib->set_hw_params(priv);
}



static void iwl_debug_config(struct iwl_priv *priv)
{
	dev_printk(KERN_INFO, trans(priv)->dev, "CONFIG_IWLWIFI_DEBUG "
#ifdef CONFIG_IWLWIFI_DEBUG
		"enabled\n");
#else
		"disabled\n");
#endif
	dev_printk(KERN_INFO, trans(priv)->dev, "CONFIG_IWLWIFI_DEBUGFS "
#ifdef CONFIG_IWLWIFI_DEBUGFS
		"enabled\n");
#else
		"disabled\n");
#endif
	dev_printk(KERN_INFO, trans(priv)->dev, "CONFIG_IWLWIFI_DEVICE_TRACING "
#ifdef CONFIG_IWLWIFI_DEVICE_TRACING
		"enabled\n");
#else
		"disabled\n");
#endif

	dev_printk(KERN_INFO, trans(priv)->dev, "CONFIG_IWLWIFI_DEVICE_TESTMODE "
#ifdef CONFIG_IWLWIFI_DEVICE_TESTMODE
		"enabled\n");
#else
		"disabled\n");
#endif
	dev_printk(KERN_INFO, trans(priv)->dev, "CONFIG_IWLWIFI_P2P "
#ifdef CONFIG_IWLWIFI_P2P
		"enabled\n");
#else
		"disabled\n");
#endif
}

static struct iwl_op_mode *iwl_op_mode_dvm_start(struct iwl_trans *trans)
{
	struct iwl_fw *fw = &nic(trans)->fw;
	int err = 0;
	struct iwl_priv *priv;
	struct ieee80211_hw *hw;
	struct iwl_op_mode *op_mode;
	u16 num_mac;
<<<<<<< HEAD
=======
	u32 ucode_flags;
>>>>>>> c288ec61

	/************************
	 * 1. Allocating HW data
	 ************************/
	hw = iwl_alloc_all();
	if (!hw) {
		pr_err("%s: Cannot allocate network device\n",
				cfg(trans)->name);
		err = -ENOMEM;
		goto out;
	}

<<<<<<< HEAD
	priv = hw->priv;
	priv->shrd = bus->shrd;
	priv->shrd->priv = priv;

	/* At this point both hw and priv are allocated. */

	SET_IEEE80211_DEV(hw, trans(priv)->dev);
=======
	op_mode = hw->priv;
	op_mode->ops = &iwl_dvm_ops;
	priv = IWL_OP_MODE_GET_DVM(op_mode);
	priv->shrd = trans->shrd;
	priv->shrd->priv = priv;

	iwl_trans_configure(trans(priv), op_mode);

	/* At this point both hw and priv are allocated. */

	SET_IEEE80211_DEV(priv->hw, trans(priv)->dev);
>>>>>>> c288ec61

	/* show what debugging capabilities we have */
	iwl_debug_config(priv);

	IWL_DEBUG_INFO(priv, "*** LOAD DRIVER ***\n");

	/* is antenna coupling more than 35dB ? */
	priv->bt_ant_couple_ok =
		(iwlagn_mod_params.ant_coupling >
			IWL_BT_ANTENNA_COUPLING_THRESHOLD) ?
			true : false;

	/* enable/disable bt channel inhibition */
	priv->bt_ch_announce = iwlagn_mod_params.bt_ch_announce;
	IWL_DEBUG_INFO(priv, "BT channel inhibition is %s\n",
		       (priv->bt_ch_announce) ? "On" : "Off");

	if (iwl_alloc_traffic_mem(priv))
		IWL_ERR(priv, "Not enough memory to generate traffic log\n");

	/* these spin locks will be used in apm_ops.init and EEPROM access
	 * we should init now
	 */
	spin_lock_init(&trans(priv)->reg_lock);
	spin_lock_init(&priv->shrd->lock);

	/***********************
	 * 3. Read REV register
	 ***********************/
	IWL_INFO(priv, "Detected %s, REV=0x%X\n",
		cfg(priv)->name, trans(priv)->hw_rev);

	err = iwl_trans_start_hw(trans(priv));
	if (err)
		goto out_free_traffic_mem;

	/*****************
	 * 4. Read EEPROM
	 *****************/
	/* Read the EEPROM */
<<<<<<< HEAD
	err = iwl_eeprom_init(priv, trans(priv)->hw_rev);
=======
	err = iwl_eeprom_init(trans(priv), trans(priv)->hw_rev);
>>>>>>> c288ec61
	/* Reset chip to save power until we load uCode during "up". */
	iwl_trans_stop_hw(trans(priv));
	if (err) {
		IWL_ERR(priv, "Unable to init EEPROM\n");
		goto out_free_traffic_mem;
	}
	err = iwl_eeprom_check_version(priv);
	if (err)
		goto out_free_eeprom;

	err = iwl_eeprom_check_sku(priv);
	if (err)
		goto out_free_eeprom;

	/* extract MAC Address */
	iwl_eeprom_get_mac(priv->shrd, priv->addresses[0].addr);
	IWL_DEBUG_INFO(priv, "MAC address: %pM\n", priv->addresses[0].addr);
	priv->hw->wiphy->addresses = priv->addresses;
	priv->hw->wiphy->n_addresses = 1;
	num_mac = iwl_eeprom_query16(priv->shrd, EEPROM_NUM_MAC_ADDRESS);
	if (num_mac > 1) {
		memcpy(priv->addresses[1].addr, priv->addresses[0].addr,
		       ETH_ALEN);
		priv->addresses[1].addr[5]++;
		priv->hw->wiphy->n_addresses++;
	}

	/************************
	 * 5. Setup HW constants
	 ************************/
	iwl_set_hw_params(priv);

	ucode_flags = fw->ucode_capa.flags;

#ifndef CONFIG_IWLWIFI_P2P
	ucode_flags &= ~IWL_UCODE_TLV_FLAGS_PAN;
#endif
	if (!(hw_params(priv).sku & EEPROM_SKU_CAP_IPAN_ENABLE))
		ucode_flags &= ~IWL_UCODE_TLV_FLAGS_PAN;

	/*
	 * if not PAN, then don't support P2P -- might be a uCode
	 * packaging bug or due to the eeprom check above
	 */
	if (!(ucode_flags & IWL_UCODE_TLV_FLAGS_PAN))
		ucode_flags &= ~IWL_UCODE_TLV_FLAGS_P2P;


	/*******************
	 * 6. Setup priv
	 *******************/

	err = iwl_init_drv(priv);
	if (err)
		goto out_free_eeprom;
	/* At this point both hw and priv are initialized. */

	/********************
	 * 7. Setup services
	 ********************/
	iwl_setup_deferred_work(priv);
	iwl_setup_rx_handlers(priv);
	iwl_testmode_init(priv);

	iwl_power_initialize(priv);
	iwl_tt_initialize(priv);
<<<<<<< HEAD
=======

	snprintf(priv->hw->wiphy->fw_version,
		 sizeof(priv->hw->wiphy->fw_version),
		 "%s", fw->fw_version);

	priv->new_scan_threshold_behaviour =
		!!(ucode_flags & IWL_UCODE_TLV_FLAGS_NEWSCAN);

	if (ucode_flags & IWL_UCODE_TLV_FLAGS_PAN) {
		priv->sta_key_max_num = STA_KEY_MAX_NUM_PAN;
		priv->shrd->cmd_queue = IWL_IPAN_CMD_QUEUE_NUM;
	} else {
		priv->sta_key_max_num = STA_KEY_MAX_NUM;
		priv->shrd->cmd_queue = IWL_DEFAULT_CMD_QUEUE_NUM;
	}

	priv->phy_calib_chain_noise_reset_cmd =
		fw->ucode_capa.standard_phy_calibration_size;
	priv->phy_calib_chain_noise_gain_cmd =
		fw->ucode_capa.standard_phy_calibration_size + 1;
>>>>>>> c288ec61

	/* initialize all valid contexts */
	iwl_init_context(priv, ucode_flags);

	/**************************************************
	 * This is still part of probe() in a sense...
	 *
	 * 9. Setup and register with mac80211 and debugfs
	 **************************************************/
	err = iwlagn_mac_setup_register(priv, &fw->ucode_capa);
	if (err)
		goto out_destroy_workqueue;

	err = iwl_dbgfs_register(priv, DRV_NAME);
	if (err)
		IWL_ERR(priv,
			"failed to create debugfs files. Ignoring error: %d\n",
			err);

	return op_mode;

out_destroy_workqueue:
	destroy_workqueue(priv->workqueue);
	priv->workqueue = NULL;
	iwl_uninit_drv(priv);
out_free_eeprom:
	iwl_eeprom_free(priv->shrd);
out_free_traffic_mem:
	iwl_free_traffic_mem(priv);
	ieee80211_free_hw(priv->hw);
out:
	op_mode = NULL;
	return op_mode;
}

static void iwl_op_mode_dvm_stop(struct iwl_op_mode *op_mode)
{
	struct iwl_priv *priv = IWL_OP_MODE_GET_DVM(op_mode);

	wait_for_completion(&nic(priv)->request_firmware_complete);

	IWL_DEBUG_INFO(priv, "*** UNLOAD DRIVER ***\n");

	iwl_dbgfs_unregister(priv);

	/* ieee80211_unregister_hw call wil cause iwlagn_mac_stop to
	 * to be called and iwl_down since we are removing the device
	 * we need to set STATUS_EXIT_PENDING bit.
	 */
	set_bit(STATUS_EXIT_PENDING, &priv->shrd->status);

	iwl_testmode_cleanup(priv);
	iwlagn_mac_unregister(priv);

	iwl_tt_exit(priv);

	/*This will stop the queues, move the device to low power state */
	iwl_trans_stop_device(trans(priv));

	iwl_dealloc_ucode(nic(priv));

	iwl_eeprom_free(priv->shrd);

	/*netif_stop_queue(dev); */
	flush_workqueue(priv->workqueue);

	/* ieee80211_unregister_hw calls iwlagn_mac_stop, which flushes
	 * priv->workqueue... so we can't take down the workqueue
	 * until now... */
	destroy_workqueue(priv->workqueue);
	priv->workqueue = NULL;
	iwl_free_traffic_mem(priv);

	iwl_uninit_drv(priv);

	dev_kfree_skb(priv->beacon_skb);

	ieee80211_free_hw(priv->hw);
}

const struct iwl_op_mode_ops iwl_dvm_ops = {
	.start = iwl_op_mode_dvm_start,
	.stop = iwl_op_mode_dvm_stop,
	.rx = iwl_rx_dispatch,
	.queue_full = iwl_stop_sw_queue,
	.queue_not_full = iwl_wake_sw_queue,
	.hw_rf_kill = iwl_set_hw_rfkill_state,
	.free_skb = iwl_free_skb,
	.nic_error = iwl_nic_error,
};

/*****************************************************************************
 *
 * driver and module entry point
 *
 *****************************************************************************/
static int __init iwl_init(void)
{

	int ret;
	pr_info(DRV_DESCRIPTION ", " DRV_VERSION "\n");
	pr_info(DRV_COPYRIGHT "\n");

	ret = iwlagn_rate_control_register();
	if (ret) {
		pr_err("Unable to register rate control algorithm: %d\n", ret);
		return ret;
	}

	ret = iwl_pci_register_driver();

	if (ret)
		goto error_register;
	return ret;

error_register:
	iwlagn_rate_control_unregister();
	return ret;
}

static void __exit iwl_exit(void)
{
	iwl_pci_unregister_driver();
	iwlagn_rate_control_unregister();
}

module_exit(iwl_exit);
module_init(iwl_init);

#ifdef CONFIG_IWLWIFI_DEBUG
module_param_named(debug, iwlagn_mod_params.debug_level, uint,
		   S_IRUGO | S_IWUSR);
MODULE_PARM_DESC(debug, "debug output mask");
#endif

module_param_named(swcrypto, iwlagn_mod_params.sw_crypto, int, S_IRUGO);
MODULE_PARM_DESC(swcrypto, "using crypto in software (default 0 [hardware])");
module_param_named(queues_num, iwlagn_mod_params.num_of_queues, int, S_IRUGO);
MODULE_PARM_DESC(queues_num, "number of hw queues.");
module_param_named(11n_disable, iwlagn_mod_params.disable_11n, uint, S_IRUGO);
MODULE_PARM_DESC(11n_disable,
	"disable 11n functionality, bitmap: 1: full, 2: agg TX, 4: agg RX");
module_param_named(amsdu_size_8K, iwlagn_mod_params.amsdu_size_8K,
		   int, S_IRUGO);
MODULE_PARM_DESC(amsdu_size_8K, "enable 8K amsdu size");
module_param_named(fw_restart, iwlagn_mod_params.restart_fw, int, S_IRUGO);
MODULE_PARM_DESC(fw_restart, "restart firmware in case of error");

module_param_named(ucode_alternative,
		   iwlagn_mod_params.wanted_ucode_alternative,
		   int, S_IRUGO);
MODULE_PARM_DESC(ucode_alternative,
		 "specify ucode alternative to use from ucode file");

module_param_named(antenna_coupling, iwlagn_mod_params.ant_coupling,
		   int, S_IRUGO);
MODULE_PARM_DESC(antenna_coupling,
		 "specify antenna coupling in dB (defualt: 0 dB)");

module_param_named(bt_ch_inhibition, iwlagn_mod_params.bt_ch_announce,
		   bool, S_IRUGO);
MODULE_PARM_DESC(bt_ch_inhibition,
		 "Enable BT channel inhibition (default: enable)");

module_param_named(plcp_check, iwlagn_mod_params.plcp_check, bool, S_IRUGO);
MODULE_PARM_DESC(plcp_check, "Check plcp health (default: 1 [enabled])");

module_param_named(ack_check, iwlagn_mod_params.ack_check, bool, S_IRUGO);
MODULE_PARM_DESC(ack_check, "Check ack health (default: 0 [disabled])");

module_param_named(wd_disable, iwlagn_mod_params.wd_disable, int, S_IRUGO);
MODULE_PARM_DESC(wd_disable,
		"Disable stuck queue watchdog timer 0=system default, "
		"1=disable, 2=enable (default: 0)");

/*
 * set bt_coex_active to true, uCode will do kill/defer
 * every time the priority line is asserted (BT is sending signals on the
 * priority line in the PCIx).
 * set bt_coex_active to false, uCode will ignore the BT activity and
 * perform the normal operation
 *
 * User might experience transmit issue on some platform due to WiFi/BT
 * co-exist problem. The possible behaviors are:
 *   Able to scan and finding all the available AP
 *   Not able to associate with any AP
 * On those platforms, WiFi communication can be restored by set
 * "bt_coex_active" module parameter to "false"
 *
 * default: bt_coex_active = true (BT_COEX_ENABLE)
 */
module_param_named(bt_coex_active, iwlagn_mod_params.bt_coex_active,
		bool, S_IRUGO);
MODULE_PARM_DESC(bt_coex_active, "enable wifi/bt co-exist (default: enable)");

module_param_named(led_mode, iwlagn_mod_params.led_mode, int, S_IRUGO);
MODULE_PARM_DESC(led_mode, "0=system default, "
		"1=On(RF On)/Off(RF Off), 2=blinking, 3=Off (default: 0)");

module_param_named(power_save, iwlagn_mod_params.power_save,
		bool, S_IRUGO);
MODULE_PARM_DESC(power_save,
		 "enable WiFi power management (default: disable)");

module_param_named(power_level, iwlagn_mod_params.power_level,
		int, S_IRUGO);
MODULE_PARM_DESC(power_level,
		 "default power save level (range from 1 - 5, default: 1)");

module_param_named(auto_agg, iwlagn_mod_params.auto_agg,
		bool, S_IRUGO);
MODULE_PARM_DESC(auto_agg,
		 "enable agg w/o check traffic load (default: enable)");

/*
 * For now, keep using power level 1 instead of automatically
 * adjusting ...
 */
module_param_named(no_sleep_autoadjust, iwlagn_mod_params.no_sleep_autoadjust,
		bool, S_IRUGO);
MODULE_PARM_DESC(no_sleep_autoadjust,
		 "don't automatically adjust sleep level "
		 "according to maximum network latency (default: true)");<|MERGE_RESOLUTION|>--- conflicted
+++ resolved
@@ -1150,10 +1150,7 @@
 	struct ieee80211_hw *hw;
 	struct iwl_op_mode *op_mode;
 	u16 num_mac;
-<<<<<<< HEAD
-=======
 	u32 ucode_flags;
->>>>>>> c288ec61
 
 	/************************
 	 * 1. Allocating HW data
@@ -1166,15 +1163,6 @@
 		goto out;
 	}
 
-<<<<<<< HEAD
-	priv = hw->priv;
-	priv->shrd = bus->shrd;
-	priv->shrd->priv = priv;
-
-	/* At this point both hw and priv are allocated. */
-
-	SET_IEEE80211_DEV(hw, trans(priv)->dev);
-=======
 	op_mode = hw->priv;
 	op_mode->ops = &iwl_dvm_ops;
 	priv = IWL_OP_MODE_GET_DVM(op_mode);
@@ -1186,7 +1174,6 @@
 	/* At this point both hw and priv are allocated. */
 
 	SET_IEEE80211_DEV(priv->hw, trans(priv)->dev);
->>>>>>> c288ec61
 
 	/* show what debugging capabilities we have */
 	iwl_debug_config(priv);
@@ -1227,11 +1214,7 @@
 	 * 4. Read EEPROM
 	 *****************/
 	/* Read the EEPROM */
-<<<<<<< HEAD
-	err = iwl_eeprom_init(priv, trans(priv)->hw_rev);
-=======
 	err = iwl_eeprom_init(trans(priv), trans(priv)->hw_rev);
->>>>>>> c288ec61
 	/* Reset chip to save power until we load uCode during "up". */
 	iwl_trans_stop_hw(trans(priv));
 	if (err) {
@@ -1298,8 +1281,6 @@
 
 	iwl_power_initialize(priv);
 	iwl_tt_initialize(priv);
-<<<<<<< HEAD
-=======
 
 	snprintf(priv->hw->wiphy->fw_version,
 		 sizeof(priv->hw->wiphy->fw_version),
@@ -1320,7 +1301,6 @@
 		fw->ucode_capa.standard_phy_calibration_size;
 	priv->phy_calib_chain_noise_gain_cmd =
 		fw->ucode_capa.standard_phy_calibration_size + 1;
->>>>>>> c288ec61
 
 	/* initialize all valid contexts */
 	iwl_init_context(priv, ucode_flags);
