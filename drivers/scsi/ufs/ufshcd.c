/*
 * Universal Flash Storage Host controller driver Core
 *
 * This code is based on drivers/scsi/ufs/ufshcd.c
 * Copyright (C) 2011-2013 Samsung India Software Operations
 * Copyright (c) 2013-2016, The Linux Foundation. All rights reserved.
 *
 * Authors:
 *	Santosh Yaraganavi <santosh.sy@samsung.com>
 *	Vinayak Holikatti <h.vinayak@samsung.com>
 *
 * This program is free software; you can redistribute it and/or
 * modify it under the terms of the GNU General Public License
 * as published by the Free Software Foundation; either version 2
 * of the License, or (at your option) any later version.
 * See the COPYING file in the top-level directory or visit
 * <http://www.gnu.org/licenses/gpl-2.0.html>
 *
 * This program is distributed in the hope that it will be useful,
 * but WITHOUT ANY WARRANTY; without even the implied warranty of
 * MERCHANTABILITY or FITNESS FOR A PARTICULAR PURPOSE.  See the
 * GNU General Public License for more details.
 *
 * This program is provided "AS IS" and "WITH ALL FAULTS" and
 * without warranty of any kind. You are solely responsible for
 * determining the appropriateness of using and distributing
 * the program and assume all risks associated with your exercise
 * of rights with respect to the program, including but not limited
 * to infringement of third party rights, the risks and costs of
 * program errors, damage to or loss of data, programs or equipment,
 * and unavailability or interruption of operations. Under no
 * circumstances will the contributor of this Program be liable for
 * any damages of any kind arising from your use or distribution of
 * this program.
 *
 * The Linux Foundation chooses to take subject only to the GPLv2
 * license terms, and distributes only under these terms.
 */
#include <linux/sec_debug.h>
#include <linux/async.h>
#if defined(CONFIG_PM_DEVFREQ)
#include <linux/devfreq.h>
#endif
#include <linux/nls.h>
#include <linux/smc.h>
#include <scsi/ufs/ioctl.h>
#include <linux/of.h>
#include <linux/blkdev.h>
#include "ufshcd.h"
#include "ufs_quirks.h"
#include "unipro.h"
#include "ufs-exynos.h"
#include "ufs_quirks.h"
#if defined(CONFIG_SEC_ABC)  
#include <linux/sti/abc_common.h>  
#endif

#define CREATE_TRACE_POINTS
#include <trace/events/ufs.h>

#define UFSHCD_REQ_SENSE_SIZE	18

#define UFSHCD_ENABLE_INTRS	(UTP_TRANSFER_REQ_COMPL |\
				 UTP_TASK_REQ_COMPL |\
				 UFSHCD_ERROR_MASK)
/* UIC command timeout, unit: ms */
#define UIC_CMD_TIMEOUT	500

/* NOP OUT retries waiting for NOP IN response */
#define NOP_OUT_RETRIES    10
/* Timeout after 30 msecs if NOP OUT hangs without response */
#define NOP_OUT_TIMEOUT    30 /* msecs */
/* Device initialization completion timeout, unit: ms */
#define DEV_INIT_COMPL_TIMEOUT  1500

/* Query request retries */
#define QUERY_REQ_RETRIES 2
/* Query request timeout */
#define QUERY_REQ_TIMEOUT 1500 /* 1.5 seconds */
/*
 * Query request timeout for fDeviceInit flag
 * fDeviceInit query response time for some devices is too large that default
 * QUERY_REQ_TIMEOUT may not be enough for such devices.
 */
#define QUERY_FDEVICEINIT_REQ_TIMEOUT 600 /* msec */

/* Task management command timeout */
#define TM_CMD_TIMEOUT	300 /* msecs */

/* maximum number of retries for a general UIC command  */
#define UFS_UIC_COMMAND_RETRIES 3

/* maximum number of link-startup retries */
#define DME_LINKSTARTUP_RETRIES 3

/* Maximum retries for Hibern8 enter */
#define UIC_HIBERN8_ENTER_RETRIES 3

/* maximum number of reset retries before giving up */
#define MAX_HOST_RESET_RETRIES 5

/* Expose the flag value from utp_upiu_query.value */
#define MASK_QUERY_UPIU_FLAG_LOC 0xFF

/* Interrupt aggregation default timeout, unit: 40us */
#define INT_AGGR_DEF_TO	0x01

/* Link Hibernation delay, msecs */
#define LINK_H8_DELAY  20

/* UFS link setup retries */
#define UFS_LINK_SETUP_RETRIES 5

/* IOCTL opcode for command - ufs set device read only */
#define UFS_IOCTL_BLKROSET      BLKROSET

#define ufshcd_toggle_vreg(_dev, _vreg, _on)				\
	({                                                              \
		int _ret;                                               \
		if (_on)                                                \
			_ret = ufshcd_enable_vreg(_dev, _vreg);         \
		else                                                    \
			_ret = ufshcd_disable_vreg(_dev, _vreg);        \
		_ret;                                                   \
	})

static int ufs_shutdown_state = 0;

#define ufshcd_hex_dump(prefix_str, buf, len) \
print_hex_dump(KERN_ERR, prefix_str, DUMP_PREFIX_OFFSET, 16, 4, buf, len, false)

enum {
	UFSHCD_MAX_CHANNEL	= 0,
	UFSHCD_MAX_ID		= 1,
	UFSHCD_CMD_PER_LUN	= 32,
	UFSHCD_CAN_QUEUE	= 32,
};

/* UFSHCD states */
enum {
	UFSHCD_STATE_RESET,
	UFSHCD_STATE_ERROR,
	UFSHCD_STATE_OPERATIONAL,
	UFSHCD_STATE_EH_SCHEDULED,
	UFSHCD_STATE_FATAL_MODE,
};

/* UFSHCD error handling flags */
enum {
	UFSHCD_EH_IN_PROGRESS = (1 << 0),
};

/* UFSHCD UIC layer error flags */
enum {
	UFSHCD_UIC_DL_PA_INIT_ERROR = (1 << 0), /* Data link layer error */
	UFSHCD_UIC_DL_NAC_RECEIVED_ERROR = (1 << 1), /* Data link layer error */
	UFSHCD_UIC_DL_TCx_REPLAY_ERROR = (1 << 2), /* Data link layer error */
	UFSHCD_UIC_NL_ERROR = (1 << 3), /* Network layer error */
	UFSHCD_UIC_TL_ERROR = (1 << 4), /* Transport Layer error */
	UFSHCD_UIC_DME_ERROR = (1 << 5), /* DME error */
	UFSHCD_UIC_DL_ERROR = (1 << 6), /* Data link layer error */
};

#define ufshcd_set_eh_in_progress(h) \
	((h)->eh_flags |= UFSHCD_EH_IN_PROGRESS)
#define ufshcd_eh_in_progress(h) \
	((h)->eh_flags & UFSHCD_EH_IN_PROGRESS)
#define ufshcd_clear_eh_in_progress(h) \
	((h)->eh_flags &= ~UFSHCD_EH_IN_PROGRESS)

#define ufshcd_set_ufs_dev_active(h) \
	((h)->curr_dev_pwr_mode = UFS_ACTIVE_PWR_MODE)
#define ufshcd_set_ufs_dev_sleep(h) \
	((h)->curr_dev_pwr_mode = UFS_SLEEP_PWR_MODE)
#define ufshcd_set_ufs_dev_poweroff(h) \
	((h)->curr_dev_pwr_mode = UFS_POWERDOWN_PWR_MODE)
#define ufshcd_is_ufs_dev_active(h) \
	((h)->curr_dev_pwr_mode == UFS_ACTIVE_PWR_MODE)
#define ufshcd_is_ufs_dev_sleep(h) \
	((h)->curr_dev_pwr_mode == UFS_SLEEP_PWR_MODE)
#define ufshcd_is_ufs_dev_poweroff(h) \
	((h)->curr_dev_pwr_mode == UFS_POWERDOWN_PWR_MODE)

static struct ufs_pm_lvl_states ufs_pm_lvl_states[] = {
	{UFS_ACTIVE_PWR_MODE, UIC_LINK_ACTIVE_STATE},
	{UFS_ACTIVE_PWR_MODE, UIC_LINK_HIBERN8_STATE},
	{UFS_SLEEP_PWR_MODE, UIC_LINK_ACTIVE_STATE},
	{UFS_SLEEP_PWR_MODE, UIC_LINK_HIBERN8_STATE},
	{UFS_POWERDOWN_PWR_MODE, UIC_LINK_HIBERN8_STATE},
	{UFS_POWERDOWN_PWR_MODE, UIC_LINK_OFF_STATE},
};

#if defined(CONFIG_UFS_DATA_LOG)
#if defined(CONFIG_UFS_DATA_LOG_MAGIC_CODE)
#define	UFS_DATA_BUF_SIZE	8
#endif
#define UFS_CMDQ_DEPTH_MAX  32
#define	UFS_DATA_LOG_MAX	1024

static int queuing_req[UFS_CMDQ_DEPTH_MAX];

struct ufs_data_log_summary {
	u64 start_time;
	u64	end_time;
	sector_t	sector;
	int	segments_cnt;
	int done;
#if defined(CONFIG_UFS_DATA_LOG_MAGIC_CODE)
	u64 *virt_addr;
	char	datbuf[UFS_DATA_BUF_SIZE];
#endif

};

static struct ufs_data_log_summary ufs_data_log[UFS_DATA_LOG_MAX] __cacheline_aligned;
#endif

static inline enum ufs_dev_pwr_mode
ufs_get_pm_lvl_to_dev_pwr_mode(enum ufs_pm_level lvl)
{
	return ufs_pm_lvl_states[lvl].dev_state;
}

static inline enum uic_link_state
ufs_get_pm_lvl_to_link_pwr_state(enum ufs_pm_level lvl)
{
	return ufs_pm_lvl_states[lvl].link_state;
}

static struct ufs_dev_fix ufs_fixups[] = {
	/* UFS cards deviations table */
	UFS_FIX(UFS_VENDOR_SAMSUNG, UFS_ANY_MODEL,
		UFS_DEVICE_QUIRK_DELAY_BEFORE_LPM),
	UFS_FIX(UFS_VENDOR_SAMSUNG, UFS_ANY_MODEL, UFS_DEVICE_NO_VCCQ),
	UFS_FIX(UFS_VENDOR_SAMSUNG, UFS_ANY_MODEL,
		UFS_DEVICE_NO_FASTAUTO),
	UFS_FIX(UFS_VENDOR_SAMSUNG, UFS_ANY_MODEL,
		UFS_DEVICE_QUIRK_HOST_PA_TACTIVATE),
	UFS_FIX(UFS_VENDOR_TOSHIBA, UFS_ANY_MODEL,
		UFS_DEVICE_QUIRK_DELAY_BEFORE_LPM),
	UFS_FIX(UFS_VENDOR_TOSHIBA, "THGLF2G9C8KBADG",
		UFS_DEVICE_QUIRK_PA_TACTIVATE),
	UFS_FIX(UFS_VENDOR_TOSHIBA, "THGLF2G9D8KBADG",
		UFS_DEVICE_QUIRK_PA_TACTIVATE),
	UFS_FIX(UFS_VENDOR_TOSHIBA, "THGAF8G9T43BAIR",
		UFS_DEVICE_QUIRK_SUPPORT_QUERY_FATAL_MODE),
	UFS_FIX(UFS_VENDOR_SKHYNIX, UFS_ANY_MODEL, UFS_DEVICE_NO_VCCQ),
	UFS_FIX(UFS_VENDOR_SKHYNIX, UFS_ANY_MODEL,
		UFS_DEVICE_QUIRK_HOST_PA_SAVECONFIGTIME),
	UFS_FIX(UFS_VENDOR_TOSHIBA, UFS_ANY_MODEL,
		UFS_DEVICE_QUIRK_IGNORE_AVAILABLE_LANE),
	END_FIX
};

static void ufshcd_tmc_handler(struct ufs_hba *hba);
static void ufshcd_async_scan(void *data, async_cookie_t cookie);
static int ufshcd_reset_and_restore(struct ufs_hba *hba);
static int ufshcd_eh_host_reset_handler(struct scsi_cmnd *cmd);
static int ufshcd_clear_tm_cmd(struct ufs_hba *hba, int tag);
static void ufshcd_hba_exit(struct ufs_hba *hba);
static int ufshcd_probe_hba(struct ufs_hba *hba);
static int __ufshcd_setup_clocks(struct ufs_hba *hba, bool on,
				 bool skip_ref_clk);
static int ufshcd_setup_clocks(struct ufs_hba *hba, bool on);
static int ufshcd_set_vccq_rail_unused(struct ufs_hba *hba, bool unused);
static int ufshcd_uic_hibern8_exit(struct ufs_hba *hba);
static int ufshcd_uic_hibern8_enter(struct ufs_hba *hba);
static int ufshcd_link_hibern8_ctrl(struct ufs_hba *hba, bool en);
static inline void ufshcd_add_delay_before_dme_cmd(struct ufs_hba *hba);
static int ufshcd_host_reset_and_restore(struct ufs_hba *hba);
#if defined(CONFIG_PM_DEVFREQ)
static void ufshcd_resume_clkscaling(struct ufs_hba *hba);
static void ufshcd_suspend_clkscaling(struct ufs_hba *hba);
static void __ufshcd_suspend_clkscaling(struct ufs_hba *hba);
static int ufshcd_scale_clks(struct ufs_hba *hba, bool scale_up);
#endif
static irqreturn_t ufshcd_intr(int irq, void *__hba);
static int ufshcd_change_power_mode(struct ufs_hba *hba,
			     struct ufs_pa_layer_attr *pwr_mode);
static int ufshcd_set_dev_pwr_mode(struct ufs_hba *hba,
				     enum ufs_dev_pwr_mode pwr_mode);
static int ufshcd_send_request_sense(struct ufs_hba *hba,
                               struct scsi_device *sdp);

#if defined(SEC_UFS_ERROR_COUNT)
#include <scsi/scsi_proto.h>
#define MAX_U8_VALUE	0xff

static void SEC_ufs_operation_check(struct ufs_hba *hba, u32 command)
{
	struct SEC_UFS_counting *err_info = &(hba->SEC_err_info);
	struct SEC_UFS_op_count *op_cnt = &(err_info->op_count);

	switch (command) {
	case SEC_UFS_HW_RESET:
		op_cnt->HW_RESET_count++;
#if defined(CONFIG_SEC_ABC) 
		if ((op_cnt->HW_RESET_count % 10) == 0)
			sec_abc_send_event("MODULE=storage@ERROR=ufs_hwreset_err");
#endif
		break;
	case UIC_CMD_DME_LINK_STARTUP:
		op_cnt->link_startup_count++;
		break;
	case UIC_CMD_DME_HIBER_ENTER:
		op_cnt->Hibern8_enter_count++;
		break;
	case UIC_CMD_DME_HIBER_EXIT:
		op_cnt->Hibern8_exit_count++;
		break;
	default:
		break;
	}
	op_cnt->op_err++;
}

static void SEC_ufs_uic_error_check(struct ufs_hba *hba, bool cmd_count, bool fatal_error)
{
	struct SEC_UFS_counting *err_info = &(hba->SEC_err_info);

	if (cmd_count) {
		struct uic_command *uic_cmd = hba->active_uic_cmd;	// uic CMD error count logging
		struct SEC_UFS_UIC_cmd_count *uic_cmd_cnt = &(err_info->UIC_cmd_count);
		struct SEC_UFS_UIC_err_count *uic_err_cnt = &(err_info->UIC_err_count);
		u32 uic_error = hba->uic_error;

		if (!uic_cmd)	/* No UIC CMD error */
			goto passed_uic_cmd_err;

		switch (uic_cmd->command & COMMAND_OPCODE_MASK) {
		case UIC_CMD_DME_GET:
			if (uic_cmd_cnt->DME_GET_err < MAX_U8_VALUE) 
				uic_cmd_cnt->DME_GET_err++; 
			uic_cmd_cnt->UIC_cmd_err++;
			break;
		case UIC_CMD_DME_SET:
			if (uic_cmd_cnt->DME_SET_err < MAX_U8_VALUE) 
				uic_cmd_cnt->DME_SET_err++;
			uic_cmd_cnt->UIC_cmd_err++;
			break;
		case UIC_CMD_DME_PEER_GET:
			if (uic_cmd_cnt->DME_PEER_GET_err < MAX_U8_VALUE) 
				uic_cmd_cnt->DME_PEER_GET_err++;
			uic_cmd_cnt->UIC_cmd_err++;
			break;
		case UIC_CMD_DME_PEER_SET:
			if (uic_cmd_cnt->DME_PEER_SET_err < MAX_U8_VALUE)
				uic_cmd_cnt->DME_PEER_SET_err++;
			uic_cmd_cnt->UIC_cmd_err++;
			break;
		case UIC_CMD_DME_POWERON:
			if (uic_cmd_cnt->DME_POWERON_err < MAX_U8_VALUE)
				uic_cmd_cnt->DME_POWERON_err++;
			uic_cmd_cnt->UIC_cmd_err++;
			break;
		case UIC_CMD_DME_POWEROFF:
			if (uic_cmd_cnt->DME_POWEROFF_err < MAX_U8_VALUE)
				uic_cmd_cnt->DME_POWEROFF_err++;
			uic_cmd_cnt->UIC_cmd_err++;
			break;
		case UIC_CMD_DME_ENABLE:
			if (uic_cmd_cnt->DME_ENABLE_err < MAX_U8_VALUE)
				uic_cmd_cnt->DME_ENABLE_err++;
			uic_cmd_cnt->UIC_cmd_err++;
			break;
		case UIC_CMD_DME_RESET:
			if (uic_cmd_cnt->DME_RESET_err < MAX_U8_VALUE)
				uic_cmd_cnt->DME_RESET_err++;
			uic_cmd_cnt->UIC_cmd_err++;
			break;
		case UIC_CMD_DME_END_PT_RST:
			if (uic_cmd_cnt->DME_END_PT_RST_err < MAX_U8_VALUE)
				uic_cmd_cnt->DME_END_PT_RST_err++;
			uic_cmd_cnt->UIC_cmd_err++;
			break;
		case UIC_CMD_DME_LINK_STARTUP:
			if (uic_cmd_cnt->DME_LINK_STARTUP_err < MAX_U8_VALUE)
				uic_cmd_cnt->DME_LINK_STARTUP_err++;
			uic_cmd_cnt->UIC_cmd_err++;
			break;
		case UIC_CMD_DME_HIBER_ENTER:
			if (uic_cmd_cnt->DME_HIBER_ENTER_err < MAX_U8_VALUE)
				uic_cmd_cnt->DME_HIBER_ENTER_err++;
			uic_cmd_cnt->UIC_cmd_err++;
			break;
		case UIC_CMD_DME_HIBER_EXIT:
			if (uic_cmd_cnt->DME_HIBER_EXIT_err < MAX_U8_VALUE)
				uic_cmd_cnt->DME_HIBER_EXIT_err++;
			uic_cmd_cnt->UIC_cmd_err++;
			break;
		case UIC_CMD_DME_TEST_MODE:
			if (uic_cmd_cnt->DME_TEST_MODE_err < MAX_U8_VALUE)
				uic_cmd_cnt->DME_TEST_MODE_err++;
			uic_cmd_cnt->UIC_cmd_err++;
			break;
		default:
			break;
		}
 passed_uic_cmd_err:
		// hba->uic_error; // uic error info

		if (uic_error & UFSHCD_UIC_DL_PA_INIT_ERROR) {
			if (uic_err_cnt->DL_PA_INIT_ERROR_cnt < MAX_U8_VALUE)
				uic_err_cnt->DL_PA_INIT_ERROR_cnt++;
			uic_err_cnt->UIC_err++;
		}
		if (uic_error & UFSHCD_UIC_DL_NAC_RECEIVED_ERROR) {
			if (uic_err_cnt->DL_NAC_RECEIVED_ERROR_cnt < MAX_U8_VALUE) 
				uic_err_cnt->DL_NAC_RECEIVED_ERROR_cnt++; 
			uic_err_cnt->UIC_err++; 
		} 
		if (uic_error & UFSHCD_UIC_DL_ERROR) {
			if (uic_err_cnt->DL_TC_REPLAY_ERROR_cnt < MAX_U8_VALUE) 
				uic_err_cnt->DL_TC_REPLAY_ERROR_cnt++;
			uic_err_cnt->UIC_err++;
		}
		if (uic_error & UFSHCD_UIC_NL_ERROR) {
			if (uic_err_cnt->NL_ERROR_cnt < MAX_U8_VALUE) 
				uic_err_cnt->NL_ERROR_cnt++;
			uic_err_cnt->UIC_err++;
		}
		if (uic_error & UFSHCD_UIC_TL_ERROR) {
			if (uic_err_cnt->TL_ERROR_cnt < MAX_U8_VALUE) 
				uic_err_cnt->TL_ERROR_cnt++;
			uic_err_cnt->UIC_err++;
		}
		if (uic_error & UFSHCD_UIC_DME_ERROR) {
			if (uic_err_cnt->DME_ERROR_cnt < MAX_U8_VALUE) 
				uic_err_cnt->DME_ERROR_cnt++;
			uic_err_cnt->UIC_err++;
		}
	} else if (fatal_error) {
		struct SEC_UFS_Fatal_err_count *fatal_err_cnt = &(err_info->Fatal_err_count);
		// hba->error;  // each bit check and count
		if (hba->errors & DEVICE_FATAL_ERROR) {
			if (fatal_err_cnt->DFE < MAX_U8_VALUE) 
				fatal_err_cnt->DFE++;
		}
		if (hba->errors & CONTROLLER_FATAL_ERROR) {
			if (fatal_err_cnt->CFE < MAX_U8_VALUE) 
				fatal_err_cnt->CFE++;
		}
		if (hba->errors & SYSTEM_BUS_FATAL_ERROR) {
			if (fatal_err_cnt->SBFE < MAX_U8_VALUE) 
				fatal_err_cnt->SBFE++;
		}
		if (hba->errors & UIC_LINK_LOST) {
			if (fatal_err_cnt->LLE < MAX_U8_VALUE) 
				fatal_err_cnt->LLE++;
		}
		if (hba->errors & INT_FATAL_ERRORS)
			fatal_err_cnt->Fatal_err++;
	}
}

static void SEC_ufs_utp_error_check(struct ufs_hba *hba, struct scsi_cmnd *cmd, bool utmr_request, u8 tm_cmd)
{
	struct SEC_UFS_counting *err_info = &(hba->SEC_err_info);
	struct SEC_UFS_UTP_count *utp_err = &(err_info->UTP_count);

	if (utmr_request) {
		if (tm_cmd == UFS_QUERY_TASK) {
			if (utp_err->UTMR_query_task_count < MAX_U8_VALUE) 
				utp_err->UTMR_query_task_count++;
			utp_err->UTP_err++;
		} else if (tm_cmd == UFS_ABORT_TASK) {
			if (utp_err->UTMR_abort_task_count < MAX_U8_VALUE) 
				utp_err->UTMR_abort_task_count++;
			utp_err->UTP_err++;
		}
	} else {
		// cmd logging
		int opcode = cmd->cmnd[0];

		if (opcode == WRITE_10) {
			if (utp_err->UTR_write_err < MAX_U8_VALUE) 
				utp_err->UTR_write_err++;
			utp_err->UTP_err++;
		} else if (opcode == READ_10) {
			if (utp_err->UTR_read_err < MAX_U8_VALUE) 
				utp_err->UTR_read_err++;
			utp_err->UTP_err++;
		} else if (opcode == SYNCHRONIZE_CACHE) {
			if (utp_err->UTR_sync_cache_err < MAX_U8_VALUE) 
				utp_err->UTR_sync_cache_err++;
			utp_err->UTP_err++;
		} else if (opcode == UNMAP) {
			if (utp_err->UTR_unmap_err < MAX_U8_VALUE) 
				utp_err->UTR_unmap_err++;
			utp_err->UTP_err++;
		} else {
			if (utp_err->UTR_etc_err < MAX_U8_VALUE) 
				utp_err->UTR_etc_err++;
			utp_err->UTP_err++;
		}
	}
}

static void SEC_ufs_query_error_check(struct ufs_hba *hba, enum dev_cmd_type cmd_type)
{
	struct SEC_UFS_counting *err_info = &(hba->SEC_err_info);
	struct SEC_UFS_QUERY_count *query_cnt = &(err_info->query_count);
	struct ufs_query_req *request = &hba->dev_cmd.query.request;
	enum query_opcode opcode = request->upiu_req.opcode;

	if (cmd_type == DEV_CMD_TYPE_NOP) {
		if (query_cnt->NOP_err < MAX_U8_VALUE) 
			query_cnt->NOP_err++;
		query_cnt->Query_err++;
	} else {
		switch (opcode) {
		case UPIU_QUERY_OPCODE_READ_DESC:
			if (query_cnt->R_Desc_err < MAX_U8_VALUE) 
				query_cnt->R_Desc_err++;
			break;
		case UPIU_QUERY_OPCODE_WRITE_DESC:
			if (query_cnt->W_Desc_err < MAX_U8_VALUE) 
				query_cnt->W_Desc_err++;
			break;
		case UPIU_QUERY_OPCODE_READ_ATTR:
			if (query_cnt->R_Attr_err < MAX_U8_VALUE) 
				query_cnt->R_Attr_err++;
			break;
		case UPIU_QUERY_OPCODE_WRITE_ATTR:
			if (query_cnt->W_Attr_err < MAX_U8_VALUE) 
				query_cnt->W_Attr_err++;
			break;
		case UPIU_QUERY_OPCODE_READ_FLAG:
			if (query_cnt->R_Flag_err < MAX_U8_VALUE) 
				query_cnt->R_Flag_err++;
			break;
		case UPIU_QUERY_OPCODE_SET_FLAG:
			if (query_cnt->Set_Flag_err < MAX_U8_VALUE) 
				query_cnt->Set_Flag_err++;
			break;
		case UPIU_QUERY_OPCODE_CLEAR_FLAG:
			if (query_cnt->Clear_Flag_err < MAX_U8_VALUE) 
				query_cnt->Clear_Flag_err++;
			break;
		case UPIU_QUERY_OPCODE_TOGGLE_FLAG:
			if (query_cnt->Toggle_Flag_err < MAX_U8_VALUE) 
				query_cnt->Toggle_Flag_err++;
			break;
		default:
			break;
		}
		if (opcode && opcode < UPIU_QUERY_OPCODE_MAX)
			query_cnt->Query_err++;
	}
}
#endif	// SEC_UFS_ERROR_COUNT

static inline bool ufshcd_valid_tag(struct ufs_hba *hba, int tag)
{
	return tag >= 0 && tag < hba->nutrs;
}

static ssize_t ufshcd_monitor_show(struct device *dev,
		struct device_attribute *attr, char *buf)
{
	struct ufs_hba *hba = dev_get_drvdata(dev);

	return snprintf(buf, PAGE_SIZE, "%lu\n", hba->monitor.flag);
}

static ssize_t ufshcd_monitor_store(struct device *dev,
		struct device_attribute *attr, const char *buf, size_t count)
{
	struct ufs_hba *hba = dev_get_drvdata(dev);
	unsigned long value;

	if (kstrtoul(buf, 0, &value))
		return -EINVAL;

	hba->monitor.flag = value;
	return count;
}

static void ufshcd_init_monitor(struct ufs_hba *hba)
{
	hba->monitor.attrs.show = ufshcd_monitor_show;
	hba->monitor.attrs.store = ufshcd_monitor_store;
	sysfs_attr_init(&hba->monitor.attrs.attr);
	hba->monitor.attrs.attr.name = "monitor";
	hba->monitor.attrs.attr.mode = S_IRUGO | S_IWUSR;
	if (device_create_file(hba->dev, &hba->monitor.attrs))
		dev_err(hba->dev, "Failed to create sysfs for monitor\n");
}

static inline int ufshcd_enable_irq(struct ufs_hba *hba)
{
	int ret = 0;

	if (!hba->is_irq_enabled) {
		ret = request_irq(hba->irq, ufshcd_intr, IRQF_SHARED, UFSHCD,
				hba);
		if (ret)
			dev_err(hba->dev, "%s: request_irq failed, ret=%d\n",
				__func__, ret);
		hba->is_irq_enabled = true;
	}

	return ret;
}

static inline void ufshcd_disable_irq(struct ufs_hba *hba)
{
	if (hba->is_irq_enabled) {
		free_irq(hba->irq, hba);
		hba->is_irq_enabled = false;
	}
}

/* replace non-printable or non-ASCII characters with spaces */
static inline void ufshcd_remove_non_printable(char *val)
{
	if (!val)
		return;

	if (*val < 0x20 || *val > 0x7e)
		*val = ' ';
}

static void ufshcd_add_command_trace(struct ufs_hba *hba,
		unsigned int tag, const char *str)
{
	sector_t lba = -1;
	u8 opcode = 0;
	u32 intr, doorbell;
	struct ufshcd_lrb *lrbp;
	int transfer_len = -1;

	if (!trace_ufshcd_command_enabled())
		return;

	lrbp = &hba->lrb[tag];

	if (lrbp->cmd) { /* data phase exists */
		opcode = (u8)(*lrbp->cmd->cmnd);
		if ((opcode == READ_10) || (opcode == WRITE_10)) {
			/*
			 * Currently we only fully trace read(10) and write(10)
			 * commands
			 */
			if (lrbp->cmd->request && lrbp->cmd->request->bio)
				lba =
				  lrbp->cmd->request->bio->bi_iter.bi_sector;
			transfer_len = be32_to_cpu(
				lrbp->ucd_req_ptr->sc.exp_data_transfer_len);
		}
	}

	intr = ufshcd_readl(hba, REG_INTERRUPT_STATUS);
	doorbell = ufshcd_readl(hba, REG_UTP_TRANSFER_REQ_DOOR_BELL);
	trace_ufshcd_command(dev_name(hba->dev), str, tag,
				doorbell, transfer_len, intr, lba, opcode);
}

static void ufshcd_print_clk_freqs(struct ufs_hba *hba)
{
	struct ufs_clk_info *clki;
	struct list_head *head = &hba->clk_list_head;

	if (list_empty(head))
		return;

	list_for_each_entry(clki, head, list) {
		if (!IS_ERR_OR_NULL(clki->clk) && clki->min_freq &&
				clki->max_freq)
			dev_err(hba->dev, "clk: %s, rate: %u\n",
					clki->name, clki->curr_freq);
	}
}

static void ufshcd_print_uic_err_hist(struct ufs_hba *hba,
		struct ufs_uic_err_reg_hist *err_hist, char *err_name)
{
	int i;

	for (i = 0; i < UIC_ERR_REG_HIST_LENGTH; i++) {
		int p = (i + err_hist->pos - 1) % UIC_ERR_REG_HIST_LENGTH;

		if (err_hist->reg[p] == 0)
			continue;
		dev_err(hba->dev, "%s[%d] = 0x%x at %lld us\n", err_name, i,
			err_hist->reg[p], ktime_to_us(err_hist->tstamp[p]));
	}
}

static void ufshcd_print_host_regs(struct ufs_hba *hba)
{
	/*
	 * hex_dump reads its data without the readl macro. This might
	 * cause inconsistency issues on some platform, as the printed
	 * values may be from cache and not the most recent value.
	 * To know whether you are looking at an un-cached version verify
	 * that IORESOURCE_MEM flag is on when xxx_get_resource() is invoked
	 * during platform/pci probe function.
	 */
	ufshcd_hex_dump("host regs: ", hba->mmio_base, UFSHCI_REG_SPACE_SIZE);
	dev_err(hba->dev, "hba->ufs_version = 0x%x, hba->capabilities = 0x%x\n",
		hba->ufs_version, hba->capabilities);
	dev_err(hba->dev,
		"hba->outstanding_reqs = 0x%x, hba->outstanding_tasks = 0x%x\n",
		(u32)hba->outstanding_reqs, (u32)hba->outstanding_tasks);
	dev_err(hba->dev,
		"last_hibern8_exit_tstamp at %lld us, hibern8_exit_cnt = %d\n",
		ktime_to_us(hba->ufs_stats.last_hibern8_exit_tstamp),
		hba->ufs_stats.hibern8_exit_cnt);

	ufshcd_print_uic_err_hist(hba, &hba->ufs_stats.pa_err, "pa_err");
	ufshcd_print_uic_err_hist(hba, &hba->ufs_stats.dl_err, "dl_err");
	ufshcd_print_uic_err_hist(hba, &hba->ufs_stats.nl_err, "nl_err");
	ufshcd_print_uic_err_hist(hba, &hba->ufs_stats.tl_err, "tl_err");
	ufshcd_print_uic_err_hist(hba, &hba->ufs_stats.dme_err, "dme_err");

	ufshcd_print_clk_freqs(hba);

	if (hba->vops && hba->vops->dbg_register_dump)
		hba->vops->dbg_register_dump(hba);
}

static
void ufshcd_print_trs(struct ufs_hba *hba, unsigned long bitmap, bool pr_prdt)
{
	struct ufshcd_lrb *lrbp;
	int prdt_length;
	int tag;

	for_each_set_bit(tag, &bitmap, hba->nutrs) {
		lrbp = &hba->lrb[tag];

		dev_err(hba->dev, "UPIU[%d] - issue time %lld us\n",
				tag, ktime_to_us(lrbp->issue_time_stamp));
		dev_err(hba->dev,
			"UPIU[%d] - Transfer Request Descriptor phys@0x%llx\n",
			tag, (u64)lrbp->utrd_dma_addr);

		ufshcd_hex_dump("UPIU TRD: ", lrbp->utr_descriptor_ptr,
				sizeof(struct utp_transfer_req_desc));
		dev_err(hba->dev, "UPIU[%d] - Request UPIU phys@0x%llx\n", tag,
			(u64)lrbp->ucd_req_dma_addr);
		ufshcd_hex_dump("UPIU REQ: ", lrbp->ucd_req_ptr,
				sizeof(struct utp_upiu_req));
		dev_err(hba->dev, "UPIU[%d] - Response UPIU phys@0x%llx\n", tag,
			(u64)lrbp->ucd_rsp_dma_addr);
		ufshcd_hex_dump("UPIU RSP: ", lrbp->ucd_rsp_ptr,
				sizeof(struct utp_upiu_rsp));

		if (hba->quirks & UFSHCD_QUIRK_PRDT_BYTE_GRAN)
			prdt_length = le16_to_cpu(
					lrbp->utr_descriptor_ptr->prd_table_length)
				/ sizeof(struct ufshcd_sg_entry);
		else
			prdt_length = le16_to_cpu(
					lrbp->utr_descriptor_ptr->prd_table_length);
		dev_err(hba->dev,
			"UPIU[%d] - PRDT - %d entries  phys@0x%llx\n",
			tag, prdt_length,
			(u64)lrbp->ucd_prdt_dma_addr);

		if (pr_prdt)
			ufshcd_hex_dump("UPIU PRDT: ", lrbp->ucd_prdt_ptr,
				sizeof(struct ufshcd_sg_entry) * prdt_length);
	}
}

static void ufshcd_print_tmrs(struct ufs_hba *hba, unsigned long bitmap)
{
	struct utp_task_req_desc *tmrdp;
	int tag;

	for_each_set_bit(tag, &bitmap, hba->nutmrs) {
		tmrdp = &hba->utmrdl_base_addr[tag];
		dev_err(hba->dev, "TM[%d] - Task Management Header\n", tag);
		ufshcd_hex_dump("TM TRD: ", &tmrdp->header,
				sizeof(struct request_desc_header));
		dev_err(hba->dev, "TM[%d] - Task Management Request UPIU\n",
				tag);
		ufshcd_hex_dump("TM REQ: ", tmrdp->task_req_upiu,
				sizeof(struct utp_upiu_req));
		dev_err(hba->dev, "TM[%d] - Task Management Response UPIU\n",
				tag);
		ufshcd_hex_dump("TM RSP: ", tmrdp->task_rsp_upiu,
				sizeof(struct utp_task_req_desc));
	}
}

static void ufshcd_print_host_state(struct ufs_hba *hba)
{
	dev_err(hba->dev, "UFS Host state=%d\n", hba->ufshcd_state);
	dev_err(hba->dev, "lrb in use=0x%lx, outstanding reqs=0x%lx tasks=0x%lx\n",
		hba->lrb_in_use, hba->outstanding_reqs, hba->outstanding_tasks);
	dev_err(hba->dev, "saved_err=0x%x, saved_uic_err=0x%x\n",
		hba->saved_err, hba->saved_uic_err);
	dev_err(hba->dev, "Device power mode=%d, UIC link state=%d\n",
		hba->curr_dev_pwr_mode, hba->uic_link_state);
	dev_err(hba->dev, "PM in progress=%d, sys. suspended=%d\n",
		hba->pm_op_in_progress, hba->is_sys_suspended);
	dev_err(hba->dev, "Auto BKOPS=%d, Host self-block=%d\n",
		hba->auto_bkops_enabled, hba->host->host_self_blocked);
	dev_err(hba->dev, "Clk gate=%d\n", hba->clk_gating.state);
	dev_err(hba->dev, "error handling flags=0x%x, req. abort count=%d\n",
		hba->eh_flags, hba->req_abort_count);
	dev_err(hba->dev, "Host capabilities=0x%x, caps=0x%x\n",
		hba->capabilities, hba->caps);
	dev_err(hba->dev, "quirks=0x%x, dev. quirks=0x%x\n", hba->quirks,
		hba->dev_quirks);
}

/**
 * ufshcd_print_pwr_info - print power params as saved in hba
 * power info
 * @hba: per-adapter instance
 */
static void ufshcd_print_pwr_info(struct ufs_hba *hba)
{
	static const char * const names[] = {
		"INVALID MODE",
		"FAST MODE",
		"SLOW_MODE",
		"INVALID MODE",
		"FASTAUTO_MODE",
		"SLOWAUTO_MODE",
		"INVALID MODE",
	};

	dev_err(hba->dev, "%s:[RX, TX]: gear=[%d, %d], lane[%d, %d], pwr[%s, %s], rate = %d\n",
		 __func__,
		 hba->pwr_info.gear_rx, hba->pwr_info.gear_tx,
		 hba->pwr_info.lane_rx, hba->pwr_info.lane_tx,
		 names[hba->pwr_info.pwr_rx],
		 names[hba->pwr_info.pwr_tx],
		 hba->pwr_info.hs_rate);
}

/*
 * ufshcd_wait_for_register - wait for register value to change
 * @hba - per-adapter interface
 * @reg - mmio register offset
 * @mask - mask to apply to read register value
 * @val - wait condition
 * @interval_us - polling interval in microsecs
 * @timeout_ms - timeout in millisecs
 * @can_sleep - perform sleep or just spin
 *
 * Returns -ETIMEDOUT on error, zero on success
 */
int ufshcd_wait_for_register(struct ufs_hba *hba, u32 reg, u32 mask,
				u32 val, unsigned long interval_us,
				unsigned long timeout_ms, bool can_sleep)
{
	int err = 0;
	unsigned long timeout = jiffies + msecs_to_jiffies(timeout_ms);

	/* ignore bits that we don't intend to wait on */
	val = val & mask;

	while ((ufshcd_readl(hba, reg) & mask) != val) {
		if (can_sleep)
			usleep_range(interval_us, interval_us + 50);
		else
			udelay(interval_us);
		if (time_after(jiffies, timeout)) {
			if ((ufshcd_readl(hba, reg) & mask) != val)
				err = -ETIMEDOUT;
			break;
		}
	}

	return err;
}

/**
 * ufshcd_get_intr_mask - Get the interrupt bit mask
 * @hba - Pointer to adapter instance
 *
 * Returns interrupt bit mask per version
 */
static inline u32 ufshcd_get_intr_mask(struct ufs_hba *hba)
{
	u32 intr_mask = 0;

	switch (hba->ufs_version) {
	case UFSHCI_VERSION_10:
		intr_mask = INTERRUPT_MASK_ALL_VER_10;
		break;
	case UFSHCI_VERSION_11:
	case UFSHCI_VERSION_20:
		intr_mask = INTERRUPT_MASK_ALL_VER_11;
		break;
	case UFSHCI_VERSION_21:
	default:
		intr_mask = INTERRUPT_MASK_ALL_VER_21;
		break;
	}

	return intr_mask;
}

/**
 * ufshcd_get_ufs_version - Get the UFS version supported by the HBA
 * @hba - Pointer to adapter instance
 *
 * Returns UFSHCI version supported by the controller
 */
static inline u32 ufshcd_get_ufs_version(struct ufs_hba *hba)
{
	if (hba->quirks & UFSHCD_QUIRK_BROKEN_UFS_HCI_VERSION)
		return ufshcd_vops_get_ufs_hci_version(hba);

	return ufshcd_readl(hba, REG_UFS_VERSION);
}

/**
 * ufshcd_is_device_present - Check if any device connected to
 *			      the host controller
 * @hba: pointer to adapter instance
 *
 * Returns true if device present, false if no device detected
 */
static inline bool ufshcd_is_device_present(struct ufs_hba *hba)
{
	return (ufshcd_readl(hba, REG_CONTROLLER_STATUS) &
						DEVICE_PRESENT) ? true : false;
}

/**
 * ufshcd_get_tr_ocs - Get the UTRD Overall Command Status
 * @lrb: pointer to local command reference block
 *
 * This function is used to get the OCS field from UTRD
 * Returns the OCS field in the UTRD
 */
static inline int ufshcd_get_tr_ocs(struct ufshcd_lrb *lrbp)
{
	return le32_to_cpu(lrbp->utr_descriptor_ptr->header.dword_2) & MASK_OCS;
}

/**
 * ufshcd_get_tmr_ocs - Get the UTMRD Overall Command Status
 * @task_req_descp: pointer to utp_task_req_desc structure
 *
 * This function is used to get the OCS field from UTMRD
 * Returns the OCS field in the UTMRD
 */
static inline int
ufshcd_get_tmr_ocs(struct utp_task_req_desc *task_req_descp)
{
	return le32_to_cpu(task_req_descp->header.dword_2) & MASK_OCS;
}

/**
 * ufshcd_get_tm_free_slot - get a free slot for task management request
 * @hba: per adapter instance
 * @free_slot: pointer to variable with available slot value
 *
 * Get a free tag and lock it until ufshcd_put_tm_slot() is called.
 * Returns 0 if free slot is not available, else return 1 with tag value
 * in @free_slot.
 */
static bool ufshcd_get_tm_free_slot(struct ufs_hba *hba, int *free_slot)
{
	int tag;
	bool ret = false;

	if (!free_slot)
		goto out;

	do {
		tag = find_first_zero_bit(&hba->tm_slots_in_use, hba->nutmrs);
		if (tag >= hba->nutmrs)
			goto out;
	} while (test_and_set_bit_lock(tag, &hba->tm_slots_in_use));

	*free_slot = tag;
	ret = true;
out:
	return ret;
}

static inline void ufshcd_put_tm_slot(struct ufs_hba *hba, int slot)
{
	clear_bit_unlock(slot, &hba->tm_slots_in_use);
}

/**
 * ufshcd_utrl_clear - Clear a bit in UTRLCLR register
 * @hba: per adapter instance
 * @pos: position of the bit to be cleared
 */
static inline void ufshcd_utrl_clear(struct ufs_hba *hba, u32 pos)
{
	u32 clear;

	if (hba->quirks & UFSHCD_QUIRK_BROKEN_REQ_LIST_CLR)
		clear = (1 << pos);
	else
		clear = ~(1 << pos);

	ufshcd_writel(hba, clear, REG_UTP_TRANSFER_REQ_LIST_CLEAR);
}

/**
 * ufshcd_utmrl_clear - Clear a bit in UTRMLCLR register
 * @hba: per adapter instance
 * @pos: position of the bit to be cleared
 */
static inline void ufshcd_utmrl_clear(struct ufs_hba *hba, u32 pos)
{
	u32 clear;

	if (hba->quirks & UFSHCD_QUIRK_BROKEN_REQ_LIST_CLR)
		clear = (1 << pos);
	else
		clear = ~(1 << pos);

	ufshcd_writel(hba, clear, REG_UTP_TASK_REQ_LIST_CLEAR);
}

/**
 * ufshcd_outstanding_req_clear - Clear a bit in outstanding request field
 * @hba: per adapter instance
 * @tag: position of the bit to be cleared
 */
static inline void ufshcd_outstanding_req_clear(struct ufs_hba *hba, int tag)
{
	__clear_bit(tag, &hba->outstanding_reqs);
}

/**
 * ufshcd_get_lists_status - Check UCRDY, UTRLRDY and UTMRLRDY
 * @reg: Register value of host controller status
 *
 * Returns integer, 0 on Success and positive value if failed
 */
static inline int ufshcd_get_lists_status(u32 reg)
{
	/*
	 * The mask 0xFF is for the following HCS register bits
	 * Bit		Description
	 *  0		Device Present
	 *  1		UTRLRDY
	 *  2		UTMRLRDY
	 *  3		UCRDY
	 * 4-7		reserved
	 */
	return ((reg & 0xFF) >> 1) ^ 0x07;
}

/**
 * ufshcd_get_uic_cmd_result - Get the UIC command result
 * @hba: Pointer to adapter instance
 *
 * This function gets the result of UIC command completion
 * Returns 0 on success, non zero value on error
 */
static inline int ufshcd_get_uic_cmd_result(struct ufs_hba *hba)
{
	return ufshcd_readl(hba, REG_UIC_COMMAND_ARG_2) &
	       MASK_UIC_COMMAND_RESULT;
}

/**
 * ufshcd_get_dme_attr_val - Get the value of attribute returned by UIC command
 * @hba: Pointer to adapter instance
 *
 * This function gets UIC command argument3
 * Returns 0 on success, non zero value on error
 */
static inline u32 ufshcd_get_dme_attr_val(struct ufs_hba *hba)
{
	return ufshcd_readl(hba, REG_UIC_COMMAND_ARG_3);
}

/**
 * ufshcd_get_req_rsp - returns the TR response transaction type
 * @ucd_rsp_ptr: pointer to response UPIU
 */
static inline int
ufshcd_get_req_rsp(struct utp_upiu_rsp *ucd_rsp_ptr)
{
	return be32_to_cpu(ucd_rsp_ptr->header.dword_0) >> 24;
}

/**
 * ufshcd_get_rsp_upiu_result - Get the result from response UPIU
 * @ucd_rsp_ptr: pointer to response UPIU
 *
 * This function gets the response status and scsi_status from response UPIU
 * Returns the response result code.
 */
static inline int
ufshcd_get_rsp_upiu_result(struct utp_upiu_rsp *ucd_rsp_ptr)
{
	return be32_to_cpu(ucd_rsp_ptr->header.dword_1) & MASK_RSP_UPIU_RESULT;
}

/*
 * ufshcd_get_rsp_upiu_data_seg_len - Get the data segment length
 *				from response UPIU
 * @ucd_rsp_ptr: pointer to response UPIU
 *
 * Return the data segment length.
 */
static inline unsigned int
ufshcd_get_rsp_upiu_data_seg_len(struct utp_upiu_rsp *ucd_rsp_ptr)
{
	return be32_to_cpu(ucd_rsp_ptr->header.dword_2) &
		MASK_RSP_UPIU_DATA_SEG_LEN;
}

/**
 * ufshcd_is_exception_event - Check if the device raised an exception event
 * @ucd_rsp_ptr: pointer to response UPIU
 *
 * The function checks if the device raised an exception event indicated in
 * the Device Information field of response UPIU.
 *
 * Returns true if exception is raised, false otherwise.
 */
static inline bool ufshcd_is_exception_event(struct utp_upiu_rsp *ucd_rsp_ptr)
{
	return be32_to_cpu(ucd_rsp_ptr->header.dword_2) &
			MASK_RSP_EXCEPTION_EVENT ? true : false;
}

/**
 * ufshcd_reset_intr_aggr - Reset interrupt aggregation values.
 * @hba: per adapter instance
 */
static inline void
ufshcd_reset_intr_aggr(struct ufs_hba *hba)
{
	ufshcd_writel(hba, INT_AGGR_ENABLE |
		      INT_AGGR_COUNTER_AND_TIMER_RESET,
		      REG_UTP_TRANSFER_REQ_INT_AGG_CONTROL);
}

/**
 * ufshcd_config_intr_aggr - Configure interrupt aggregation values.
 * @hba: per adapter instance
 * @cnt: Interrupt aggregation counter threshold
 * @tmout: Interrupt aggregation timeout value
 */
static inline void
ufshcd_config_intr_aggr(struct ufs_hba *hba, u8 cnt, u8 tmout)
{
	ufshcd_writel(hba, INT_AGGR_ENABLE | INT_AGGR_PARAM_WRITE |
		      INT_AGGR_COUNTER_THLD_VAL(cnt) |
		      INT_AGGR_TIMEOUT_VAL(tmout),
		      REG_UTP_TRANSFER_REQ_INT_AGG_CONTROL);
}

/**
 * ufshcd_disable_intr_aggr - Disables interrupt aggregation.
 * @hba: per adapter instance
 */
static inline void ufshcd_disable_intr_aggr(struct ufs_hba *hba)
{
	ufshcd_writel(hba, 0, REG_UTP_TRANSFER_REQ_INT_AGG_CONTROL);
}

/**
 * ufshcd_enable_run_stop_reg - Enable run-stop registers,
 *			When run-stop registers are set to 1, it indicates the
 *			host controller that it can process the requests
 * @hba: per adapter instance
 */
static void ufshcd_enable_run_stop_reg(struct ufs_hba *hba)
{
	ufshcd_writel(hba, UTP_TASK_REQ_LIST_RUN_STOP_BIT,
		      REG_UTP_TASK_REQ_LIST_RUN_STOP);
	ufshcd_writel(hba, UTP_TRANSFER_REQ_LIST_RUN_STOP_BIT,
		      REG_UTP_TRANSFER_REQ_LIST_RUN_STOP);
}

/**
 * ufshcd_hba_start - Start controller initialization sequence
 * @hba: per adapter instance
 */
static inline void ufshcd_hba_start(struct ufs_hba *hba)
{
	ufshcd_writel(hba, CONTROLLER_ENABLE, REG_CONTROLLER_ENABLE);
}

/**
 * ufshcd_is_hba_active - Get controller state
 * @hba: per adapter instance
 *
 * Returns false if controller is active, true otherwise
 */
static inline bool ufshcd_is_hba_active(struct ufs_hba *hba)
{
	return (ufshcd_readl(hba, REG_CONTROLLER_ENABLE) & CONTROLLER_ENABLE)
		? false : true;
}

static const char *ufschd_uic_link_state_to_string(
			enum uic_link_state state)
{
	switch (state) {
	case UIC_LINK_OFF_STATE:	return "OFF";
	case UIC_LINK_ACTIVE_STATE:	return "ACTIVE";
	case UIC_LINK_HIBERN8_STATE:	return "HIBERN8";
	default:			return "UNKNOWN";
	}
}

static const char *ufschd_ufs_dev_pwr_mode_to_string(
			enum ufs_dev_pwr_mode state)
{
	switch (state) {
	case UFS_ACTIVE_PWR_MODE:	return "ACTIVE";
	case UFS_SLEEP_PWR_MODE:	return "SLEEP";
	case UFS_POWERDOWN_PWR_MODE:	return "POWERDOWN";
	default:			return "UNKNOWN";
	}
}

u32 ufshcd_get_local_unipro_ver(struct ufs_hba *hba)
{
	/* HCI version 1.0 and 1.1 supports UniPro 1.41 */
	if ((hba->ufs_version == UFSHCI_VERSION_10) ||
	    (hba->ufs_version == UFSHCI_VERSION_11))
		return UFS_UNIPRO_VER_1_41;
	else
		return UFS_UNIPRO_VER_1_6;
}
EXPORT_SYMBOL(ufshcd_get_local_unipro_ver);

static bool ufshcd_is_unipro_pa_params_tuning_req(struct ufs_hba *hba)
{
	/*
	 * If both host and device support UniPro ver1.6 or later, PA layer
	 * parameters tuning happens during link startup itself.
	 *
	 * We can manually tune PA layer parameters if either host or device
	 * doesn't support UniPro ver 1.6 or later. But to keep manual tuning
	 * logic simple, we will only do manual tuning if local unipro version
	 * doesn't support ver1.6 or later.
	 */
	if (ufshcd_get_local_unipro_ver(hba) < UFS_UNIPRO_VER_1_6)
		return true;
	else
		return false;
}

#if defined(CONFIG_PM_DEVFREQ)
static int ufshcd_scale_clks(struct ufs_hba *hba, bool scale_up)
{
	int ret = 0;
	struct ufs_clk_info *clki;
	struct list_head *head = &hba->clk_list_head;
	ktime_t start = ktime_get();
	bool clk_state_changed = false;

	if (list_empty(head))
		goto out;

	ret = ufshcd_vops_clk_scale_notify(hba, scale_up, PRE_CHANGE);
	if (ret)
		return ret;

	list_for_each_entry(clki, head, list) {
		if (!IS_ERR_OR_NULL(clki->clk)) {
			if (scale_up && clki->max_freq) {
				if (clki->curr_freq == clki->max_freq)
					continue;

				clk_state_changed = true;
				ret = clk_set_rate(clki->clk, clki->max_freq);
				if (ret) {
					dev_err(hba->dev, "%s: %s clk set rate(%dHz) failed, %d\n",
						__func__, clki->name,
						clki->max_freq, ret);
					break;
				}
				trace_ufshcd_clk_scaling(dev_name(hba->dev),
						"scaled up", clki->name,
						clki->curr_freq,
						clki->max_freq);

				clki->curr_freq = clki->max_freq;

			} else if (!scale_up && clki->min_freq) {
				if (clki->curr_freq == clki->min_freq)
					continue;

				clk_state_changed = true;
				ret = clk_set_rate(clki->clk, clki->min_freq);
				if (ret) {
					dev_err(hba->dev, "%s: %s clk set rate(%dHz) failed, %d\n",
						__func__, clki->name,
						clki->min_freq, ret);
					break;
				}
				trace_ufshcd_clk_scaling(dev_name(hba->dev),
						"scaled down", clki->name,
						clki->curr_freq,
						clki->min_freq);
				clki->curr_freq = clki->min_freq;
			}
		}
		dev_dbg(hba->dev, "%s: clk: %s, rate: %lu\n", __func__,
				clki->name, clk_get_rate(clki->clk));
	}

	ret = ufshcd_vops_clk_scale_notify(hba, scale_up, POST_CHANGE);

out:
	if (clk_state_changed)
		trace_ufshcd_profile_clk_scaling(dev_name(hba->dev),
			(scale_up ? "up" : "down"),
			ktime_to_us(ktime_sub(ktime_get(), start)), ret);
	return ret;
}

/**
 * ufshcd_is_devfreq_scaling_required - check if scaling is required or not
 * @hba: per adapter instance
 * @scale_up: True if scaling up and false if scaling down
 *
 * Returns true if scaling is required, false otherwise.
 */
static bool ufshcd_is_devfreq_scaling_required(struct ufs_hba *hba,
					       bool scale_up)
{
	struct ufs_clk_info *clki;
	struct list_head *head = &hba->clk_list_head;

	if (list_empty(head))
		return false;

	list_for_each_entry(clki, head, list) {
		if (!IS_ERR_OR_NULL(clki->clk)) {
			if (scale_up && clki->max_freq) {
				if (clki->curr_freq == clki->max_freq)
					continue;
				return true;
			} else if (!scale_up && clki->min_freq) {
				if (clki->curr_freq == clki->min_freq)
					continue;
				return true;
			}
		}
	}

	return false;
}

static int ufshcd_wait_for_doorbell_clr(struct ufs_hba *hba,
					u64 wait_timeout_us)
{
	unsigned long flags;
	int ret = 0;
	u32 tm_doorbell;
	u32 tr_doorbell;
	bool timeout = false, do_last_check = false;
	ktime_t start;

	ufshcd_hold(hba, false);
	spin_lock_irqsave(hba->host->host_lock, flags);
	/*
	 * Wait for all the outstanding tasks/transfer requests.
	 * Verify by checking the doorbell registers are clear.
	 */
	start = ktime_get();
	do {
		if (hba->ufshcd_state != UFSHCD_STATE_OPERATIONAL) {
			ret = -EBUSY;
			goto out;
		}

		tm_doorbell = ufshcd_readl(hba, REG_UTP_TASK_REQ_DOOR_BELL);
		tr_doorbell = ufshcd_readl(hba, REG_UTP_TRANSFER_REQ_DOOR_BELL);
		if (!tm_doorbell && !tr_doorbell) {
			timeout = false;
			break;
		} else if (do_last_check) {
			break;
		}

		spin_unlock_irqrestore(hba->host->host_lock, flags);
		schedule();
		if (ktime_to_us(ktime_sub(ktime_get(), start)) >
		    wait_timeout_us) {
			timeout = true;
			/*
			 * We might have scheduled out for long time so make
			 * sure to check if doorbells are cleared by this time
			 * or not.
			 */
			do_last_check = true;
		}
		spin_lock_irqsave(hba->host->host_lock, flags);
	} while (tm_doorbell || tr_doorbell);

	if (timeout) {
		dev_err(hba->dev,
			"%s: timedout waiting for doorbell to clear (tm=0x%x, tr=0x%x)\n",
			__func__, tm_doorbell, tr_doorbell);
		ret = -EBUSY;
	}
out:
	spin_unlock_irqrestore(hba->host->host_lock, flags);
	ufshcd_release(hba);
	return ret;
}

/**
 * ufshcd_scale_gear - scale up/down UFS gear
 * @hba: per adapter instance
 * @scale_up: True for scaling up gear and false for scaling down
 *
 * Returns 0 for success,
 * Returns -EBUSY if scaling can't happen at this time
 * Returns non-zero for any other errors
 */
static int ufshcd_scale_gear(struct ufs_hba *hba, bool scale_up)
{
	#define UFS_MIN_GEAR_TO_SCALE_DOWN	UFS_HS_G1
	int ret = 0;
	struct ufs_pa_layer_attr new_pwr_info;

	if (scale_up) {
		memcpy(&new_pwr_info, &hba->clk_scaling.saved_pwr_info.info,
		       sizeof(struct ufs_pa_layer_attr));
	} else {
		memcpy(&new_pwr_info, &hba->pwr_info,
		       sizeof(struct ufs_pa_layer_attr));

		if (hba->pwr_info.gear_tx > UFS_MIN_GEAR_TO_SCALE_DOWN
		    || hba->pwr_info.gear_rx > UFS_MIN_GEAR_TO_SCALE_DOWN) {
			/* save the current power mode */
			memcpy(&hba->clk_scaling.saved_pwr_info.info,
				&hba->pwr_info,
				sizeof(struct ufs_pa_layer_attr));

			/* scale down gear */
			new_pwr_info.gear_tx = UFS_MIN_GEAR_TO_SCALE_DOWN;
			new_pwr_info.gear_rx = UFS_MIN_GEAR_TO_SCALE_DOWN;
		}
	}

	/* check if the power mode needs to be changed or not? */
	ret = ufshcd_change_power_mode(hba, &new_pwr_info);

	if (ret)
		dev_err(hba->dev, "%s: failed err %d, old gear: (tx %d rx %d), new gear: (tx %d rx %d)",
			__func__, ret,
			hba->pwr_info.gear_tx, hba->pwr_info.gear_rx,
			new_pwr_info.gear_tx, new_pwr_info.gear_rx);

	return ret;
}

static int ufshcd_clock_scaling_prepare(struct ufs_hba *hba)
{
	#define DOORBELL_CLR_TOUT_US		(1000 * 1000) /* 1 sec */
	int ret = 0;
	/*
	 * make sure that there are no outstanding requests when
	 * clock scaling is in progress
	 */
	scsi_block_requests(hba->host);
	down_write(&hba->clk_scaling_lock);
	if (ufshcd_wait_for_doorbell_clr(hba, DOORBELL_CLR_TOUT_US)) {
		ret = -EBUSY;
		up_write(&hba->clk_scaling_lock);
		scsi_unblock_requests(hba->host);
	}

	return ret;
}

static void ufshcd_clock_scaling_unprepare(struct ufs_hba *hba)
{
	up_write(&hba->clk_scaling_lock);
	scsi_unblock_requests(hba->host);
}

/**
 * ufshcd_devfreq_scale - scale up/down UFS clocks and gear
 * @hba: per adapter instance
 * @scale_up: True for scaling up and false for scalin down
 *
 * Returns 0 for success,
 * Returns -EBUSY if scaling can't happen at this time
 * Returns non-zero for any other errors
 */
static int ufshcd_devfreq_scale(struct ufs_hba *hba, bool scale_up)
{
	int ret = 0;

	/* let's not get into low power until clock scaling is completed */
	ufshcd_hold(hba, false);

	ret = ufshcd_clock_scaling_prepare(hba);
	if (ret)
		return ret;

	/* scale down the gear before scaling down clocks */
	if (!scale_up) {
		ret = ufshcd_scale_gear(hba, false);
		if (ret)
			goto out;
	}

	ret = ufshcd_scale_clks(hba, scale_up);
	if (ret) {
		if (!scale_up)
			ufshcd_scale_gear(hba, true);
		goto out;
	}

	/* scale up the gear after scaling up clocks */
	if (scale_up) {
		ret = ufshcd_scale_gear(hba, true);
		if (ret) {
			ufshcd_scale_clks(hba, false);
			goto out;
		}
	}

	ret = ufshcd_vops_clk_scale_notify(hba, scale_up, POST_CHANGE);

out:
	ufshcd_clock_scaling_unprepare(hba);
	ufshcd_release(hba);
	return ret;
}

static void ufshcd_clk_scaling_suspend_work(struct work_struct *work)
{
	struct ufs_hba *hba = container_of(work, struct ufs_hba,
					   clk_scaling.suspend_work);
	unsigned long irq_flags;

	spin_lock_irqsave(hba->host->host_lock, irq_flags);
	if (hba->clk_scaling.active_reqs || hba->clk_scaling.is_suspended) {
		spin_unlock_irqrestore(hba->host->host_lock, irq_flags);
		return;
	}
	hba->clk_scaling.is_suspended = true;
	spin_unlock_irqrestore(hba->host->host_lock, irq_flags);

	__ufshcd_suspend_clkscaling(hba);
}

static void ufshcd_clk_scaling_resume_work(struct work_struct *work)
{
	struct ufs_hba *hba = container_of(work, struct ufs_hba,
					   clk_scaling.resume_work);
	unsigned long irq_flags;

	spin_lock_irqsave(hba->host->host_lock, irq_flags);
	if (!hba->clk_scaling.is_suspended) {
		spin_unlock_irqrestore(hba->host->host_lock, irq_flags);
		return;
	}
	hba->clk_scaling.is_suspended = false;
	spin_unlock_irqrestore(hba->host->host_lock, irq_flags);

	devfreq_resume_device(hba->devfreq);
}

static int ufshcd_devfreq_target(struct device *dev,
				unsigned long *freq, u32 flags)
{
	int ret = 0;
	struct ufs_hba *hba = dev_get_drvdata(dev);
	ktime_t start;
	bool scale_up, sched_clk_scaling_suspend_work = false;
	unsigned long irq_flags;

	if (!ufshcd_is_clkscaling_supported(hba))
		return -EINVAL;

	if ((*freq > 0) && (*freq < UINT_MAX)) {
		dev_err(hba->dev, "%s: invalid freq = %lu\n", __func__, *freq);
		return -EINVAL;
	}

	spin_lock_irqsave(hba->host->host_lock, irq_flags);
	if (ufshcd_eh_in_progress(hba)) {
		spin_unlock_irqrestore(hba->host->host_lock, irq_flags);
		return 0;
	}

	if (!hba->clk_scaling.active_reqs)
		sched_clk_scaling_suspend_work = true;

	scale_up = (*freq == UINT_MAX) ? true : false;
	if (!ufshcd_is_devfreq_scaling_required(hba, scale_up)) {
		spin_unlock_irqrestore(hba->host->host_lock, irq_flags);
		ret = 0;
		goto out; /* no state change required */
	}
	spin_unlock_irqrestore(hba->host->host_lock, irq_flags);

	start = ktime_get();
	ret = ufshcd_devfreq_scale(hba, scale_up);

	trace_ufshcd_profile_clk_scaling(dev_name(hba->dev),
		(scale_up ? "up" : "down"),
		ktime_to_us(ktime_sub(ktime_get(), start)), ret);

out:
	if (sched_clk_scaling_suspend_work)
		queue_work(hba->clk_scaling.workq,
			   &hba->clk_scaling.suspend_work);

	return ret;
}


static int ufshcd_devfreq_get_dev_status(struct device *dev,
		struct devfreq_dev_status *stat)
{
	struct ufs_hba *hba = dev_get_drvdata(dev);
	struct ufs_clk_scaling *scaling = &hba->clk_scaling;
	unsigned long flags;

	if (!ufshcd_is_clkscaling_supported(hba))
		return -EINVAL;

	memset(stat, 0, sizeof(*stat));

	spin_lock_irqsave(hba->host->host_lock, flags);
	if (!scaling->window_start_t)
		goto start_window;

	if (scaling->is_busy_started)
		scaling->tot_busy_t += ktime_to_us(ktime_sub(ktime_get(),
					scaling->busy_start_t));

	stat->total_time = jiffies_to_usecs((long)jiffies -
				(long)scaling->window_start_t);
	stat->busy_time = scaling->tot_busy_t;
start_window:
	scaling->window_start_t = jiffies;
	scaling->tot_busy_t = 0;

	if (hba->outstanding_reqs) {
		scaling->busy_start_t = ktime_get();
		scaling->is_busy_started = true;
	} else {
		scaling->busy_start_t = 0;
		scaling->is_busy_started = false;
	}
	spin_unlock_irqrestore(hba->host->host_lock, flags);
	return 0;
}

static struct devfreq_dev_profile ufs_devfreq_profile = {
	.polling_ms	= 100,
	.target		= ufshcd_devfreq_target,
	.get_dev_status	= ufshcd_devfreq_get_dev_status,
};

static void __ufshcd_suspend_clkscaling(struct ufs_hba *hba)
{
	unsigned long flags;

	devfreq_suspend_device(hba->devfreq);
	spin_lock_irqsave(hba->host->host_lock, flags);
	hba->clk_scaling.window_start_t = 0;
	spin_unlock_irqrestore(hba->host->host_lock, flags);
}

static void ufshcd_suspend_clkscaling(struct ufs_hba *hba)
{
	unsigned long flags;
	bool suspend = false;

	if (!ufshcd_is_clkscaling_supported(hba))
		return;

	spin_lock_irqsave(hba->host->host_lock, flags);
	if (!hba->clk_scaling.is_suspended) {
		suspend = true;
		hba->clk_scaling.is_suspended = true;
	}
	spin_unlock_irqrestore(hba->host->host_lock, flags);

	if (suspend)
		__ufshcd_suspend_clkscaling(hba);
}

static void ufshcd_resume_clkscaling(struct ufs_hba *hba)
{
	unsigned long flags;
	bool resume = false;

	if (!ufshcd_is_clkscaling_supported(hba))
		return;

	spin_lock_irqsave(hba->host->host_lock, flags);
	if (hba->clk_scaling.is_suspended) {
		resume = true;
		hba->clk_scaling.is_suspended = false;
	}
	spin_unlock_irqrestore(hba->host->host_lock, flags);

	if (resume)
		devfreq_resume_device(hba->devfreq);
}

static ssize_t ufshcd_clkscale_enable_show(struct device *dev,
		struct device_attribute *attr, char *buf)
{
	struct ufs_hba *hba = dev_get_drvdata(dev);

	return snprintf(buf, PAGE_SIZE, "%d\n", hba->clk_scaling.is_allowed);
}

static ssize_t ufshcd_clkscale_enable_store(struct device *dev,
		struct device_attribute *attr, const char *buf, size_t count)
{
	struct ufs_hba *hba = dev_get_drvdata(dev);
	u32 value;
	int err;

	if (kstrtou32(buf, 0, &value))
		return -EINVAL;

	value = !!value;
	if (value == hba->clk_scaling.is_allowed)
		goto out;

	pm_runtime_get_sync(hba->dev);
	ufshcd_hold(hba, false);

	cancel_work_sync(&hba->clk_scaling.suspend_work);
	cancel_work_sync(&hba->clk_scaling.resume_work);

	hba->clk_scaling.is_allowed = value;

	if (value) {
		ufshcd_resume_clkscaling(hba);
	} else {
		ufshcd_suspend_clkscaling(hba);
		err = ufshcd_devfreq_scale(hba, true);
		if (err)
			dev_err(hba->dev, "%s: failed to scale clocks up %d\n",
					__func__, err);
	}

	ufshcd_release(hba);
	pm_runtime_put_sync(hba->dev);
out:
	return count;
}

static void ufshcd_clkscaling_init_sysfs(struct ufs_hba *hba)
{
	hba->clk_scaling.enable_attr.show = ufshcd_clkscale_enable_show;
	hba->clk_scaling.enable_attr.store = ufshcd_clkscale_enable_store;
	sysfs_attr_init(&hba->clk_scaling.enable_attr.attr);
	hba->clk_scaling.enable_attr.attr.name = "clkscale_enable";
	hba->clk_scaling.enable_attr.attr.mode = 0644;
	if (device_create_file(hba->dev, &hba->clk_scaling.enable_attr))
		dev_err(hba->dev, "Failed to create sysfs for clkscale_enable\n");
}
#endif

static void ufshcd_ungate_work(struct work_struct *work)
{
	int ret;
	unsigned long flags;
	struct ufs_hba *hba = container_of(work, struct ufs_hba,
			clk_gating.ungate_work);
	bool gating_allowed = !ufshcd_can_fake_clkgating(hba);

	cancel_delayed_work_sync(&hba->clk_gating.gate_work);

	spin_lock_irqsave(hba->host->host_lock, flags);
	if (hba->clk_gating.state == CLKS_ON && gating_allowed) {
		spin_unlock_irqrestore(hba->host->host_lock, flags);
		goto unblock_reqs;
	}

	spin_unlock_irqrestore(hba->host->host_lock, flags);
	if (gating_allowed) {
		ufshcd_setup_clocks(hba, true);
	} else {
		spin_lock_irqsave(hba->host->host_lock, flags);
		hba->clk_gating.state = CLKS_ON;
		spin_unlock_irqrestore(hba->host->host_lock, flags);
	}

	/* Exit from hibern8 */
	if (ufshcd_can_hibern8_during_gating(hba)) {
		/* Prevent gating in this path */
		hba->clk_gating.is_suspended = true;
		if (ufshcd_is_link_hibern8(hba)) {
			ufshcd_set_link_trans_active(hba);
			ret = ufshcd_link_hibern8_ctrl(hba, false);
			if (ret) {
				ufshcd_set_link_off(hba);
				dev_err(hba->dev, "%s: hibern8 exit failed %d\n",
					__func__, ret);
			} else {
				ufshcd_set_link_active(hba);
			}
		}
		hba->clk_gating.is_suspended = false;
	}
unblock_reqs:
	scsi_unblock_requests(hba->host);
}

/**
 * ufshcd_hold - Enable clocks that were gated earlier due to ufshcd_release.
 * Also, exit from hibern8 mode and set the link as active.
 * @hba: per adapter instance
 * @async: This indicates whether caller should ungate clocks asynchronously.
 */
int ufshcd_hold(struct ufs_hba *hba, bool async)
{
	int rc = 0;
	unsigned long flags;

	if (!ufshcd_is_clkgating_allowed(hba))
		goto out;
	spin_lock_irqsave(hba->host->host_lock, flags);
	hba->clk_gating.active_reqs++;

	if (ufshcd_eh_in_progress(hba)) {
		spin_unlock_irqrestore(hba->host->host_lock, flags);
		return 0;
	}

start:
	switch (hba->clk_gating.state) {
	case __CLKS_ON:
		rc = -EAGAIN;
		if (async)
			hba->clk_gating.active_reqs--;
	case CLKS_ON:
		/*
		 * Wait for the ungate work to complete if in progress.
		 * Though the clocks may be in ON state, the link could
		 * still be in hibner8 state if hibern8 is allowed
		 * during clock gating.
		 * Make sure we exit hibern8 state also in addition to
		 * clocks being ON.
		 */
		if (!async && ufshcd_can_hibern8_during_gating(hba) &&
			ufshcd_is_link_hibern8(hba)) {
			spin_unlock_irqrestore(hba->host->host_lock, flags);
			flush_work(&hba->clk_gating.ungate_work);
			spin_lock_irqsave(hba->host->host_lock, flags);
			goto start;
		}
		break;
	case REQ_CLKS_OFF:
		if (cancel_delayed_work(&hba->clk_gating.gate_work)) {
			hba->clk_gating.state = CLKS_ON;
			trace_ufshcd_clk_gating(dev_name(hba->dev),
						hba->clk_gating.state);
			break;
		}
		/*
		 * If we are here, it means gating work is either done or
		 * currently running. Hence, fall through to cancel gating
		 * work and to enable clocks.
		 */
	case CLKS_OFF:
		scsi_block_requests(hba->host);
		hba->clk_gating.state = REQ_CLKS_ON;
		trace_ufshcd_clk_gating(dev_name(hba->dev),
					hba->clk_gating.state);
		queue_work(hba->ufshcd_workq, &hba->clk_gating.ungate_work);
		/*
		 * fall through to check if we should wait for this
		 * work to be done or not.
		 */
	case REQ_CLKS_ON:
		if (async) {
			rc = -EAGAIN;
			hba->clk_gating.active_reqs--;
			break;
		}

		spin_unlock_irqrestore(hba->host->host_lock, flags);
		flush_work(&hba->clk_gating.ungate_work);
		/* Make sure state is CLKS_ON before returning */
		spin_lock_irqsave(hba->host->host_lock, flags);
		goto start;
	default:
		dev_err(hba->dev, "%s: clk gating is in invalid state %d\n",
				__func__, hba->clk_gating.state);
		break;
	}
	spin_unlock_irqrestore(hba->host->host_lock, flags);
out:
	return rc;
}
EXPORT_SYMBOL_GPL(ufshcd_hold);

static void ufshcd_gate_work(struct work_struct *work)
{
	struct ufs_hba *hba = container_of(work, struct ufs_hba,
			clk_gating.gate_work.work);
	bool gating_allowed = !ufshcd_can_fake_clkgating(hba);
	unsigned long flags;

	spin_lock_irqsave(hba->host->host_lock, flags);
	/*
	 * In case you are here to cancel this work the gating state
	 * would be marked as REQ_CLKS_ON. In this case save time by
	 * skipping the gating work and exit after changing the clock
	 * state to CLKS_ON.
	 */
	if (hba->clk_gating.is_suspended ||
		(hba->clk_gating.state == REQ_CLKS_ON)) {
		hba->clk_gating.state = CLKS_ON;
		trace_ufshcd_clk_gating(dev_name(hba->dev),
					hba->clk_gating.state);
		goto rel_lock;
	}

	if (hba->clk_gating.active_reqs
		|| hba->ufshcd_state != UFSHCD_STATE_OPERATIONAL
		|| hba->lrb_in_use || hba->outstanding_tasks
		|| hba->active_uic_cmd || hba->uic_async_done
		|| scsi_host_in_recovery(hba->host))
		goto rel_lock;

	spin_unlock_irqrestore(hba->host->host_lock, flags);

	/* put the link into hibern8 mode before turning off clocks */
	if (ufshcd_can_hibern8_during_gating(hba)) {
		ufshcd_set_link_trans_hibern8(hba);
		if (ufshcd_link_hibern8_ctrl(hba, true)) {
			spin_lock_irqsave(hba->host->host_lock, flags);
			hba->clk_gating.state = __CLKS_ON;
			spin_unlock_irqrestore(hba->host->host_lock, flags);
			hba->clk_gating.is_suspended = true;
			ufshcd_reset_and_restore(hba);
			spin_lock_irqsave(hba->host->host_lock, flags);
			hba->clk_gating.state = CLKS_ON;
			spin_unlock_irqrestore(hba->host->host_lock, flags);
			hba->clk_gating.is_suspended = false;
			scsi_unblock_requests(hba->host);
			trace_ufshcd_clk_gating(dev_name(hba->dev),
						hba->clk_gating.state);
			goto out;
		}
		ufshcd_set_link_hibern8(hba);
	}

	if (gating_allowed) {
		if (!ufshcd_is_link_active(hba))
			ufshcd_setup_clocks(hba, false);
		else
			/* If link is active, device ref_clk can't be switched off */
			__ufshcd_setup_clocks(hba, false, true);
	}

	/*
	 * In case you are here to cancel this work the gating state
	 * would be marked as REQ_CLKS_ON. In this case keep the state
	 * as REQ_CLKS_ON which would anyway imply that clocks are off
	 * and a request to turn them on is pending. By doing this way,
	 * we keep the state machine in tact and this would ultimately
	 * prevent from doing cancel work multiple times when there are
	 * new requests arriving before the current cancel work is done.
	 */
	spin_lock_irqsave(hba->host->host_lock, flags);
	if (hba->clk_gating.state == REQ_CLKS_OFF) {
		hba->clk_gating.state = CLKS_OFF;
		trace_ufshcd_clk_gating(dev_name(hba->dev),
					hba->clk_gating.state);
	}
rel_lock:
	spin_unlock_irqrestore(hba->host->host_lock, flags);
out:
	return;
}

/* host lock must be held before calling this variant */
static void __ufshcd_release(struct ufs_hba *hba)
{
	if (!ufshcd_is_clkgating_allowed(hba))
		return;

	hba->clk_gating.active_reqs--;

	if (hba->clk_gating.active_reqs || hba->clk_gating.is_suspended
		|| hba->ufshcd_state != UFSHCD_STATE_OPERATIONAL
		|| hba->lrb_in_use || hba->outstanding_tasks
		|| hba->active_uic_cmd || hba->uic_async_done
		|| scsi_host_in_recovery(hba->host)
		|| ufshcd_eh_in_progress(hba))
		return;

	hba->clk_gating.state = REQ_CLKS_OFF;
	trace_ufshcd_clk_gating(dev_name(hba->dev), hba->clk_gating.state);
	queue_delayed_work(hba->ufshcd_workq, &hba->clk_gating.gate_work,
			msecs_to_jiffies(hba->clk_gating.delay_ms));
}

void ufshcd_release(struct ufs_hba *hba)
{
	unsigned long flags;

	spin_lock_irqsave(hba->host->host_lock, flags);
	__ufshcd_release(hba);
	spin_unlock_irqrestore(hba->host->host_lock, flags);
}
EXPORT_SYMBOL_GPL(ufshcd_release);

static ssize_t ufshcd_clkgate_delay_show(struct device *dev,
		struct device_attribute *attr, char *buf)
{
	struct ufs_hba *hba = dev_get_drvdata(dev);

	return snprintf(buf, PAGE_SIZE, "%lu\n", hba->clk_gating.delay_ms);
}

static ssize_t ufshcd_clkgate_delay_store(struct device *dev,
		struct device_attribute *attr, const char *buf, size_t count)
{
	struct ufs_hba *hba = dev_get_drvdata(dev);
	unsigned long flags, value;

	if (kstrtoul(buf, 0, &value))
		return -EINVAL;

	spin_lock_irqsave(hba->host->host_lock, flags);
	hba->clk_gating.delay_ms = value;
	spin_unlock_irqrestore(hba->host->host_lock, flags);
	return count;
}

static ssize_t ufshcd_clkgate_enable_show(struct device *dev,
		struct device_attribute *attr, char *buf)
{
	struct ufs_hba *hba = dev_get_drvdata(dev);

	return snprintf(buf, PAGE_SIZE, "%d\n", hba->clk_gating.is_enabled);
}

static ssize_t ufshcd_clkgate_enable_store(struct device *dev,
		struct device_attribute *attr, const char *buf, size_t count)
{
	struct ufs_hba *hba = dev_get_drvdata(dev);
	unsigned long flags;
	u32 value;

	if (kstrtou32(buf, 0, &value))
		return -EINVAL;

	value = !!value;
	if (value == hba->clk_gating.is_enabled)
		goto out;

	if (value) {
		ufshcd_release(hba);
	} else {
		spin_lock_irqsave(hba->host->host_lock, flags);
		hba->clk_gating.active_reqs++;
		spin_unlock_irqrestore(hba->host->host_lock, flags);
	}

	hba->clk_gating.is_enabled = value;
out:
	return count;
}

static int ufshcd_init_clk_gating(struct ufs_hba *hba)
{
	int ret = 0;

	if (!ufshcd_is_clkgating_allowed(hba))
		goto out;

	hba->ufshcd_workq = alloc_workqueue("ufshcd_wq", WQ_HIGHPRI, 0);
	if (!hba->ufshcd_workq) {
		ret = -ENOMEM;
		goto out;
	}

	hba->clk_gating.delay_ms = LINK_H8_DELAY;
	INIT_DELAYED_WORK(&hba->clk_gating.gate_work, ufshcd_gate_work);
	INIT_WORK(&hba->clk_gating.ungate_work, ufshcd_ungate_work);

	hba->clk_gating.is_enabled = true;

	hba->clk_gating.delay_attr.show = ufshcd_clkgate_delay_show;
	hba->clk_gating.delay_attr.store = ufshcd_clkgate_delay_store;
	sysfs_attr_init(&hba->clk_gating.delay_attr.attr);
	hba->clk_gating.delay_attr.attr.name = "clkgate_delay_ms";
	hba->clk_gating.delay_attr.attr.mode = 0644;
	if (device_create_file(hba->dev, &hba->clk_gating.delay_attr))
		dev_err(hba->dev, "Failed to create sysfs for clkgate_delay\n");

	hba->clk_gating.enable_attr.show = ufshcd_clkgate_enable_show;
	hba->clk_gating.enable_attr.store = ufshcd_clkgate_enable_store;
	sysfs_attr_init(&hba->clk_gating.enable_attr.attr);
	hba->clk_gating.enable_attr.attr.name = "clkgate_enable";
	hba->clk_gating.enable_attr.attr.mode = 0644;
	if (device_create_file(hba->dev, &hba->clk_gating.enable_attr))
		dev_err(hba->dev, "Failed to create sysfs for clkgate_enable\n");
		
out:
       return ret;		
}

static void ufshcd_exit_clk_gating(struct ufs_hba *hba)
{
	if (!ufshcd_is_clkgating_allowed(hba))
		return;
	destroy_workqueue(hba->ufshcd_workq);
	device_remove_file(hba->dev, &hba->clk_gating.delay_attr);
	device_remove_file(hba->dev, &hba->clk_gating.enable_attr);
}

#if defined(CONFIG_PM_DEVFREQ)
/* Must be called with host lock acquired */
static void ufshcd_clk_scaling_start_busy(struct ufs_hba *hba)
{
	bool queue_resume_work = false;

	if (!ufshcd_is_clkscaling_supported(hba))
		return;

	if (!hba->clk_scaling.active_reqs++)
		queue_resume_work = true;

	if (!hba->clk_scaling.is_allowed || hba->pm_op_in_progress)
		return;

	if (queue_resume_work)
		queue_work(hba->clk_scaling.workq,
			   &hba->clk_scaling.resume_work);

	if (!hba->clk_scaling.window_start_t) {
		hba->clk_scaling.window_start_t = jiffies;
		hba->clk_scaling.tot_busy_t = 0;
		hba->clk_scaling.is_busy_started = false;
	}

	if (!hba->clk_scaling.is_busy_started) {
		hba->clk_scaling.busy_start_t = ktime_get();
		hba->clk_scaling.is_busy_started = true;
	}
}

static void ufshcd_clk_scaling_update_busy(struct ufs_hba *hba)
{
	struct ufs_clk_scaling *scaling = &hba->clk_scaling;

	if (!ufshcd_is_clkscaling_supported(hba))
		return;

	if (!hba->outstanding_reqs && scaling->is_busy_started) {
		scaling->tot_busy_t += ktime_to_us(ktime_sub(ktime_get(),
					scaling->busy_start_t));
		scaling->busy_start_t = 0;
		scaling->is_busy_started = false;
	}
}
#endif

/**
 * ufshcd_send_command - Send SCSI or device management commands
 * @hba: per adapter instance
 * @task_tag: Task tag of the command
 */
static inline
void ufshcd_send_command(struct ufs_hba *hba, unsigned int task_tag)
{
	hba->lrb[task_tag].issue_time_stamp = ktime_get();
#if defined(CONFIG_PM_DEVFREQ)
	ufshcd_clk_scaling_start_busy(hba);
#endif
	__set_bit(task_tag, &hba->outstanding_reqs);
	ufshcd_writel(hba, 1 << task_tag, REG_UTP_TRANSFER_REQ_DOOR_BELL);
	/* Make sure that doorbell is committed immediately */
	wmb();
	ufshcd_add_command_trace(hba, task_tag, "send");
}

/**
 * ufshcd_copy_sense_data - Copy sense data in case of check condition
 * @lrb - pointer to local reference block
 */
static inline void ufshcd_copy_sense_data(struct ufshcd_lrb *lrbp)
{
	int len;
	if (lrbp->sense_buffer &&
	    ufshcd_get_rsp_upiu_data_seg_len(lrbp->ucd_rsp_ptr)) {
		int len_to_copy;

		len = be16_to_cpu(lrbp->ucd_rsp_ptr->sr.sense_data_len);
		len_to_copy = min_t(int, RESPONSE_UPIU_SENSE_DATA_LENGTH, len);

		memcpy(lrbp->sense_buffer,
			lrbp->ucd_rsp_ptr->sr.sense_data,
			min_t(int, len_to_copy, UFSHCD_REQ_SENSE_SIZE));
	}
}

/**
 * ufshcd_copy_query_response() - Copy the Query Response and the data
 * descriptor
 * @hba: per adapter instance
 * @lrb - pointer to local reference block
 */
static
int ufshcd_copy_query_response(struct ufs_hba *hba, struct ufshcd_lrb *lrbp)
{
	struct ufs_query_res *query_res = &hba->dev_cmd.query.response;

	memcpy(&query_res->upiu_res, &lrbp->ucd_rsp_ptr->qr, QUERY_OSF_SIZE);

	/* Get the descriptor */
	if (hba->dev_cmd.query.descriptor &&
	    lrbp->ucd_rsp_ptr->qr.opcode == UPIU_QUERY_OPCODE_READ_DESC) {
		u8 *descp = (u8 *)lrbp->ucd_rsp_ptr +
				GENERAL_UPIU_REQUEST_SIZE;
		u16 resp_len;
		u16 buf_len;

		/* data segment length */
		resp_len = be32_to_cpu(lrbp->ucd_rsp_ptr->header.dword_2) &
						MASK_QUERY_DATA_SEG_LEN;
		buf_len = be16_to_cpu(
				hba->dev_cmd.query.request.upiu_req.length);
		if (likely(buf_len >= resp_len)) {
			memcpy(hba->dev_cmd.query.descriptor, descp, resp_len);
		} else {
			dev_warn(hba->dev,
				"%s: Response size is bigger than buffer",
				__func__);
			return -EINVAL;
		}
	}

	return 0;
}

/**
 * ufshcd_hba_capabilities - Read controller capabilities
 * @hba: per adapter instance
 */
static inline void ufshcd_hba_capabilities(struct ufs_hba *hba)
{
	hba->capabilities = ufshcd_readl(hba, REG_CONTROLLER_CAPABILITIES);

	/* nutrs and nutmrs are 0 based values */
	hba->nutrs = (hba->capabilities & MASK_TRANSFER_REQUESTS_SLOTS) + 1;
	hba->nutmrs =
	((hba->capabilities & MASK_TASK_MANAGEMENT_REQUEST_SLOTS) >> 16) + 1;
}

/**
 * ufshcd_ready_for_uic_cmd - Check if controller is ready
 *                            to accept UIC commands
 * @hba: per adapter instance
 * Return true on success, else false
 */
static inline bool ufshcd_ready_for_uic_cmd(struct ufs_hba *hba)
{
	if (ufshcd_readl(hba, REG_CONTROLLER_STATUS) & UIC_COMMAND_READY)
		return true;
	else
		return false;
}

/**
 * ufshcd_get_upmcrs - Get the power mode change request status
 * @hba: Pointer to adapter instance
 *
 * This function gets the UPMCRS field of HCS register
 * Returns value of UPMCRS field
 */
static inline u8 ufshcd_get_upmcrs(struct ufs_hba *hba, struct uic_command *cmd)
{
	if (hba->quirks & UFSHCD_QUIRK_GET_GENERRCODE_DIRECT) {
		if (cmd->command == UIC_CMD_DME_SET &&
				cmd->argument1 == UIC_ARG_MIB(PA_PWRMODE))
			return ufshcd_vops_get_unipro(hba, 3);
		else if (cmd->command == UIC_CMD_DME_HIBER_ENTER)
			return ufshcd_vops_get_unipro(hba, 4);
		else if (cmd->command == UIC_CMD_DME_HIBER_EXIT)
			return ufshcd_vops_get_unipro(hba, 5);
		else
			return (ufshcd_readl(hba, REG_CONTROLLER_STATUS) >> 8) & 0x7;
	} else
		return (ufshcd_readl(hba, REG_CONTROLLER_STATUS) >> 8) & 0x7;
}

/**
 * ufshcd_dispatch_uic_cmd - Dispatch UIC commands to unipro layers
 * @hba: per adapter instance
 * @uic_cmd: UIC command
 *
 * Mutex must be held.
 */
static inline void
ufshcd_dispatch_uic_cmd(struct ufs_hba *hba, struct uic_command *uic_cmd)
{
	WARN_ON(hba->active_uic_cmd);

	hba->active_uic_cmd = uic_cmd;

	/* Write Args */
	ufshcd_writel(hba, uic_cmd->argument1, REG_UIC_COMMAND_ARG_1);
	ufshcd_writel(hba, uic_cmd->argument2, REG_UIC_COMMAND_ARG_2);
	ufshcd_writel(hba, uic_cmd->argument3, REG_UIC_COMMAND_ARG_3);

	/* Write UIC Cmd */
	ufshcd_writel(hba, uic_cmd->command & COMMAND_OPCODE_MASK,
		      REG_UIC_COMMAND);
}

/**
 * ufshcd_wait_for_uic_cmd - Wait complectioin of UIC command
 * @hba: per adapter instance
 * @uic_command: UIC command
 *
 * Must be called with mutex held.
 * Returns 0 only if success.
 */
static int
ufshcd_wait_for_uic_cmd(struct ufs_hba *hba, struct uic_command *uic_cmd)
{
	int ret;
	unsigned long flags;

	if (wait_for_completion_timeout(&uic_cmd->done,
				msecs_to_jiffies(UIC_CMD_TIMEOUT))) {
		switch (uic_cmd->command) {
		case UIC_CMD_DME_LINK_STARTUP:
		case UIC_CMD_DME_HIBER_ENTER:
		case UIC_CMD_DME_HIBER_EXIT:
			if (hba->quirks & UFSHCD_QUIRK_GET_GENERRCODE_DIRECT)
				ret = ufshcd_vops_get_unipro(hba, uic_cmd->command - UIC_CMD_DME_LINK_STARTUP);
			else
				ret = uic_cmd->argument2 & MASK_UIC_COMMAND_RESULT;
			break;
		default:
				ret = uic_cmd->argument2 & MASK_UIC_COMMAND_RESULT;
			break;
		}
	} else
		ret = -ETIMEDOUT;
#if defined(SEC_UFS_ERROR_COUNT)
	if (ret)
		SEC_ufs_uic_error_check(hba, true, false);
#endif

	spin_lock_irqsave(hba->host->host_lock, flags);
	hba->active_uic_cmd = NULL;
	spin_unlock_irqrestore(hba->host->host_lock, flags);

	return ret;
}

/**
 * __ufshcd_send_uic_cmd - Send UIC commands and retrieve the result
 * @hba: per adapter instance
 * @uic_cmd: UIC command
 * @completion: initialize the completion only if this is set to true
 *
 * Identical to ufshcd_send_uic_cmd() expect mutex. Must be called
 * with mutex held and host_lock locked.
 * Returns 0 only if success.
 */
static int
__ufshcd_send_uic_cmd(struct ufs_hba *hba, struct uic_command *uic_cmd,
		      bool completion)
{
	if (!ufshcd_ready_for_uic_cmd(hba)) {
		dev_err(hba->dev,
			"Controller not ready to accept UIC commands\n");
		return -EIO;
	}

	if (completion)
		init_completion(&uic_cmd->done);

	ufshcd_dispatch_uic_cmd(hba, uic_cmd);

	return 0;
}

/**
 * ufshcd_send_uic_cmd - Send UIC commands and retrieve the result
 * @hba: per adapter instance
 * @uic_cmd: UIC command
 *
 * Returns 0 only if success.
 */
static int
ufshcd_send_uic_cmd(struct ufs_hba *hba, struct uic_command *uic_cmd)
{
	int ret;
	unsigned long flags;

	ufshcd_hold(hba, false);
	mutex_lock(&hba->uic_cmd_mutex);
	ufshcd_add_delay_before_dme_cmd(hba);

	spin_lock_irqsave(hba->host->host_lock, flags);
	ret = __ufshcd_send_uic_cmd(hba, uic_cmd, true);
	spin_unlock_irqrestore(hba->host->host_lock, flags);
	if (!ret)
		ret = ufshcd_wait_for_uic_cmd(hba, uic_cmd);

	mutex_unlock(&hba->uic_cmd_mutex);

	ufshcd_release(hba);
	return ret;
}

/**
 * ufshcd_map_sg - Map scatter-gather list to prdt
 * @lrbp - pointer to local reference block
 *
 * Returns 0 in case of success, non-zero value in case of failure
 */
static int ufshcd_map_sg(struct ufs_hba *hba, struct ufshcd_lrb *lrbp)
{
	struct ufshcd_sg_entry *prd_table;
	struct scatterlist *sg;
	struct scsi_cmnd *cmd;
	int sg_segments;
	int i, ret;

#if defined(CONFIG_UFS_DATA_LOG)
	unsigned int dump_index;
	int cpu = raw_smp_processor_id();
	int id = 0;

#if defined(CONFIG_UFS_DATA_LOG_MAGIC_CODE)
	unsigned long  magicword[1];
	void  *virt_sg_addr;
	/*
	 * 0x1F5E3A7069245CBE
	 * 0x4977C72608FCE51F
	 * 0x524E74A9005F0D1B
	 * 0x05D3D11A26CF3142
	 */
	magicword[0] = 0x1F5E3A7069245CBE;
#endif
#endif

	cmd = lrbp->cmd;
	
#if defined(CONFIG_UFS_DATA_LOG)
	if (cmd->request && hba->host->ufs_sys_log_en){
		/*condition of data log*/
		/*read request of system area for debugging dm verity issue*/
		if (rq_data_dir(cmd->request) == READ &&
			cmd->request->__sector >= hba->host->ufs_system_start &&
			cmd->request->__sector < hba->host->ufs_system_end) {

			for (id = 0; id < UFS_DATA_LOG_MAX; id++){
				dump_index = atomic_inc_return(&hba->log_count) & (UFS_DATA_LOG_MAX - 1);
				if (ufs_data_log[dump_index].done != 0xA)
					break;
			}
			
			if (id == UFS_DATA_LOG_MAX)
				queuing_req[cmd->request->tag] = UFS_DATA_LOG_MAX - 1;
			else
				queuing_req[cmd->request->tag] = dump_index;

			ufs_data_log[dump_index].done = 0xA;
			ufs_data_log[dump_index].start_time = cpu_clock(cpu);
			ufs_data_log[dump_index].end_time = 0;
			ufs_data_log[dump_index].sector = cmd->request->__sector;

#if defined(CONFIG_UFS_DATA_LOG_MAGIC_CODE)		
			sg_segments = scsi_sg_count(cmd);
			scsi_for_each_sg(cmd, sg, sg_segments, i) {
				/*
				 * Write magicword each memory location pointed  by SG element
				 */
				virt_sg_addr = sg_virt(sg);
				ufs_data_log[dump_index].virt_addr = virt_sg_addr;
				memcpy(virt_sg_addr, magicword, UFS_DATA_BUF_SIZE);
			}
#endif
			}
		}
#endif

	sg_segments = scsi_dma_map(cmd);
	if (sg_segments < 0)
		return sg_segments;

	if (sg_segments) {
		if (hba->quirks & UFSHCD_QUIRK_PRDT_BYTE_GRAN)
			lrbp->utr_descriptor_ptr->prd_table_length =
				cpu_to_le16((u16)(sg_segments *
					sizeof(struct ufshcd_sg_entry)));
		else
			lrbp->utr_descriptor_ptr->prd_table_length =
				cpu_to_le16((u16) (sg_segments));

		prd_table = (struct ufshcd_sg_entry *)lrbp->ucd_prdt_ptr;

		scsi_for_each_sg(cmd, sg, sg_segments, i) {
			prd_table[i].size  =
				cpu_to_le32(((u32) sg_dma_len(sg))-1);
			prd_table[i].base_addr =
				cpu_to_le32(lower_32_bits(sg->dma_address));
			prd_table[i].upper_addr =
				cpu_to_le32(upper_32_bits(sg->dma_address));
			prd_table[i].reserved = 0;
			hba->transferred_sector += prd_table[i].size;
		}
	} else {
		lrbp->utr_descriptor_ptr->prd_table_length = 0;
	}
	ret = ufshcd_vops_crypto_engine_cfg(hba, lrbp);
	if (ret) {
		dev_err(hba->dev,
			"%s: failed to configure crypto engine (%d)\n",
			__func__, ret);
		return ret;
	}

	return 0;
}

/**
 * ufshcd_enable_intr - enable interrupts
 * @hba: per adapter instance
 * @intrs: interrupt bits
 */
static void ufshcd_enable_intr(struct ufs_hba *hba, u32 intrs)
{
	u32 set = ufshcd_readl(hba, REG_INTERRUPT_ENABLE);

	if (hba->ufs_version == UFSHCI_VERSION_10) {
		u32 rw;
		rw = set & INTERRUPT_MASK_RW_VER_10;
		set = rw | ((set ^ intrs) & intrs);
	} else {
		set |= intrs;
	}

	ufshcd_writel(hba, set, REG_INTERRUPT_ENABLE);
}

/**
 * ufshcd_disable_intr - disable interrupts
 * @hba: per adapter instance
 * @intrs: interrupt bits
 */
static void ufshcd_disable_intr(struct ufs_hba *hba, u32 intrs)
{
	u32 set = ufshcd_readl(hba, REG_INTERRUPT_ENABLE);

	if (hba->ufs_version == UFSHCI_VERSION_10) {
		u32 rw;
		rw = (set & INTERRUPT_MASK_RW_VER_10) &
			~(intrs & INTERRUPT_MASK_RW_VER_10);
		set = rw | ((set & intrs) & ~INTERRUPT_MASK_RW_VER_10);

	} else {
		set &= ~intrs;
	}

	ufshcd_writel(hba, set, REG_INTERRUPT_ENABLE);
}

/* IOPP-upiu_flags-v1.2.k5.4 */
static void set_customized_upiu_flags(struct ufshcd_lrb *lrbp, u32 *upiu_flags)
{
	if (!lrbp->cmd || !lrbp->cmd->request)
		return;

	switch (req_op(lrbp->cmd->request)) {
	case REQ_OP_READ:
		*upiu_flags |= UPIU_CMD_PRIO_HIGH;
		break;
	case REQ_OP_WRITE:
		if (lrbp->cmd->request->cmd_flags & REQ_SYNC)
			*upiu_flags |= UPIU_CMD_PRIO_HIGH;
		break;
	case REQ_OP_FLUSH:
		*upiu_flags |= UPIU_TASK_ATTR_HEADQ;
		break;
	case REQ_OP_DISCARD:
		*upiu_flags |= UPIU_TASK_ATTR_ORDERED;
		break;
	}
}

/**
 * ufshcd_prepare_req_desc_hdr() - Fills the requests header
 * descriptor according to request
 * @lrbp: pointer to local reference block
 * @upiu_flags: flags required in the header
 * @cmd_dir: requests data direction
 */
static void ufshcd_prepare_req_desc_hdr(struct ufshcd_lrb *lrbp,
			u32 *upiu_flags, enum dma_data_direction cmd_dir)
{
	struct utp_transfer_req_desc *req_desc = lrbp->utr_descriptor_ptr;
	u32 data_direction;
	u32 dword_0;

	if (cmd_dir == DMA_FROM_DEVICE) {
		data_direction = UTP_DEVICE_TO_HOST;
		*upiu_flags = UPIU_CMD_FLAGS_READ;
	} else if (cmd_dir == DMA_TO_DEVICE) {
		data_direction = UTP_HOST_TO_DEVICE;
		*upiu_flags = UPIU_CMD_FLAGS_WRITE;
	} else {
		data_direction = UTP_NO_DATA_TRANSFER;
		*upiu_flags = UPIU_CMD_FLAGS_NONE;
	}

	set_customized_upiu_flags(lrbp, upiu_flags);

	dword_0 = data_direction | (lrbp->command_type
				<< UPIU_COMMAND_TYPE_OFFSET);
	if (lrbp->intr_cmd)
		dword_0 |= UTP_REQ_DESC_INT_CMD;

	/* Transfer request descriptor header fields */
	req_desc->header.dword_0 = cpu_to_le32(dword_0);
	/* dword_1 is reserved, hence it is set to 0 */
	req_desc->header.dword_1 = 0;
	/*
	 * assigning invalid value for command status. Controller
	 * updates OCS on command completion, with the command
	 * status
	 */
	req_desc->header.dword_2 =
		cpu_to_le32(OCS_INVALID_COMMAND_STATUS);
	/* dword_3 is reserved, hence it is set to 0 */
	req_desc->header.dword_3 = 0;

	req_desc->prd_table_length = 0;
}

/**
 * ufshcd_prepare_utp_scsi_cmd_upiu() - fills the utp_transfer_req_desc,
 * for scsi commands
 * @lrbp - local reference block pointer
 * @upiu_flags - flags
 */
static
void ufshcd_prepare_utp_scsi_cmd_upiu(struct ufshcd_lrb *lrbp, u32 upiu_flags)
{
	struct utp_upiu_req *ucd_req_ptr = lrbp->ucd_req_ptr;
	unsigned short cdb_len;

	/* command descriptor fields */
	ucd_req_ptr->header.dword_0 = UPIU_HEADER_DWORD(
				UPIU_TRANSACTION_COMMAND, upiu_flags,
				lrbp->lun, lrbp->task_tag);
	ucd_req_ptr->header.dword_1 = UPIU_HEADER_DWORD(
				UPIU_COMMAND_SET_TYPE_SCSI, 0, 0, 0);

	/* Total EHS length and Data segment length will be zero */
	ucd_req_ptr->header.dword_2 = 0;

	ucd_req_ptr->sc.exp_data_transfer_len =
		cpu_to_be32(lrbp->cmd->sdb.length);

	cdb_len = min_t(unsigned short, lrbp->cmd->cmd_len, MAX_CDB_SIZE);
	memset(ucd_req_ptr->sc.cdb, 0, MAX_CDB_SIZE);
	memcpy(ucd_req_ptr->sc.cdb, lrbp->cmd->cmnd, cdb_len);

	memset(lrbp->ucd_rsp_ptr, 0, sizeof(struct utp_upiu_rsp));
}

/**
 * ufshcd_prepare_utp_query_req_upiu() - fills the utp_transfer_req_desc,
 * for query requsts
 * @hba: UFS hba
 * @lrbp: local reference block pointer
 * @upiu_flags: flags
 */
static void ufshcd_prepare_utp_query_req_upiu(struct ufs_hba *hba,
				struct ufshcd_lrb *lrbp, u32 upiu_flags)
{
	struct utp_upiu_req *ucd_req_ptr = lrbp->ucd_req_ptr;
	struct ufs_query *query = &hba->dev_cmd.query;
	u16 len = be16_to_cpu(query->request.upiu_req.length);
	u8 *descp = (u8 *)lrbp->ucd_req_ptr + GENERAL_UPIU_REQUEST_SIZE;

	/* Query request header */
	ucd_req_ptr->header.dword_0 = UPIU_HEADER_DWORD(
			UPIU_TRANSACTION_QUERY_REQ, upiu_flags,
			lrbp->lun, lrbp->task_tag);
	ucd_req_ptr->header.dword_1 = UPIU_HEADER_DWORD(
			0, query->request.query_func, 0, 0);

	if (query->request.upiu_req.opcode == UPIU_QUERY_OPCODE_READ_DESC)
		len = 0;

	/* Data segment length only need for WRITE_DESC */
	if (query->request.upiu_req.opcode == UPIU_QUERY_OPCODE_WRITE_DESC)
		ucd_req_ptr->header.dword_2 =
			UPIU_HEADER_DWORD(0, 0, (len >> 8), (u8)len);
	else
		ucd_req_ptr->header.dword_2 = 0;

	/* Copy the Query Request buffer as is */
	memcpy(&ucd_req_ptr->qr, &query->request.upiu_req,
			QUERY_OSF_SIZE);

	/* Copy the Descriptor */
	if (query->request.upiu_req.opcode == UPIU_QUERY_OPCODE_WRITE_DESC)
		memcpy(descp, query->descriptor, len);

	if (query->request.query_func == UPIU_QUERY_FUNC_VENDOR_TOSHIBA_FATALMODE) {
		ucd_req_ptr->header.dword_2 =
			UPIU_HEADER_DWORD(0, 0, (len >> 8), (u8)len);
		memcpy(descp, query->descriptor, len);
	}

	memset(lrbp->ucd_rsp_ptr, 0, sizeof(struct utp_upiu_rsp));
}

static inline void ufshcd_prepare_utp_nop_upiu(struct ufshcd_lrb *lrbp)
{
	struct utp_upiu_req *ucd_req_ptr = lrbp->ucd_req_ptr;

	memset(ucd_req_ptr, 0, sizeof(struct utp_upiu_req));

	/* command descriptor fields */
	ucd_req_ptr->header.dword_0 =
		UPIU_HEADER_DWORD(
			UPIU_TRANSACTION_NOP_OUT, 0, 0, lrbp->task_tag);
	/* clear rest of the fields of basic header */
	ucd_req_ptr->header.dword_1 = 0;
	ucd_req_ptr->header.dword_2 = 0;

	memset(lrbp->ucd_rsp_ptr, 0, sizeof(struct utp_upiu_rsp));
}

/**
 * ufshcd_comp_devman_upiu - UFS Protocol Information Unit(UPIU)
 *			     for Device Management Purposes
 * @hba - per adapter instance
 * @lrb - pointer to local reference block
 */
static int ufshcd_comp_devman_upiu(struct ufs_hba *hba, struct ufshcd_lrb *lrbp)
{
	u32 upiu_flags;
	int ret = 0;

	if ((hba->ufs_version == UFSHCI_VERSION_10) ||
	    (hba->ufs_version == UFSHCI_VERSION_11))
		lrbp->command_type = UTP_CMD_TYPE_DEV_MANAGE;
	else
		lrbp->command_type = UTP_CMD_TYPE_UFS_STORAGE;

	ufshcd_prepare_req_desc_hdr(lrbp, &upiu_flags, DMA_NONE);
	if (hba->dev_cmd.type == DEV_CMD_TYPE_QUERY)
		ufshcd_prepare_utp_query_req_upiu(hba, lrbp, upiu_flags);
	else if (hba->dev_cmd.type == DEV_CMD_TYPE_NOP)
		ufshcd_prepare_utp_nop_upiu(lrbp);
	else
		ret = -EINVAL;

	return ret;
}

/**
 * ufshcd_comp_scsi_upiu - UFS Protocol Information Unit(UPIU)
 *			   for SCSI Purposes
 * @hba - per adapter instance
 * @lrb - pointer to local reference block
 */
static int ufshcd_comp_scsi_upiu(struct ufs_hba *hba, struct ufshcd_lrb *lrbp)
{
	u32 upiu_flags;
	int ret = 0;

	if ((hba->ufs_version == UFSHCI_VERSION_10) ||
	    (hba->ufs_version == UFSHCI_VERSION_11))
		lrbp->command_type = UTP_CMD_TYPE_SCSI;
	else
		lrbp->command_type = UTP_CMD_TYPE_UFS_STORAGE;

	if (likely(lrbp->cmd)) {
		ufshcd_prepare_req_desc_hdr(lrbp, &upiu_flags,
						lrbp->cmd->sc_data_direction);
		ufshcd_prepare_utp_scsi_cmd_upiu(lrbp, upiu_flags);
	} else {
		ret = -EINVAL;
	}

	return ret;
}

/*
 * ufshcd_scsi_to_upiu_lun - maps scsi LUN to UPIU LUN
 * @scsi_lun: scsi LUN id
 *
 * Returns UPIU LUN id
 */
static inline u8 ufshcd_scsi_to_upiu_lun(unsigned int scsi_lun)
{
	if (scsi_is_wlun(scsi_lun))
		return (scsi_lun & UFS_UPIU_MAX_UNIT_NUM_ID)
			| UFS_UPIU_WLUN_ID;
	else
		return scsi_lun & UFS_UPIU_MAX_UNIT_NUM_ID;
}

static inline unsigned int ufshcd_get_scsi_lun(struct scsi_cmnd *cmd)
{
	if (cmd->cmnd[0] == SECURITY_PROTOCOL_IN ||
			cmd->cmnd[0] == SECURITY_PROTOCOL_OUT)
		return (SCSI_W_LUN_BASE |
			(UFS_UPIU_RPMB_WLUN & UFS_UPIU_MAX_UNIT_NUM_ID));
	else
		return cmd->device->lun;
}

/**
 * ufshcd_upiu_wlun_to_scsi_wlun - maps UPIU W-LUN id to SCSI W-LUN ID
 * @scsi_lun: UPIU W-LUN id
 *
 * Returns SCSI W-LUN id
 */
static inline u16 ufshcd_upiu_wlun_to_scsi_wlun(u8 upiu_wlun_id)
{
	return (upiu_wlun_id & ~UFS_UPIU_WLUN_ID) | SCSI_W_LUN_BASE;
}

/**
 * ufshcd_queuecommand - main entry point for SCSI requests
 * @cmd: command from SCSI Midlayer
 * @done: call back function
 *
 * Returns 0 for success, non-zero in case of failure
 */
static int ufshcd_queuecommand(struct Scsi_Host *host, struct scsi_cmnd *cmd)
{
	struct ufshcd_lrb *lrbp;
	struct ufs_hba *hba;
	unsigned long flags;
	int tag;
	int err = 0;
	unsigned int scsi_lun;

	hba = shost_priv(host);

	tag = cmd->request->tag;
	if (!ufshcd_valid_tag(hba, tag)) {
		dev_err(hba->dev,
			"%s: invalid command tag %d: cmd=0x%p, cmd->request=0x%p",
			__func__, tag, cmd, cmd->request);
		BUG();
	}

	if (!down_read_trylock(&hba->clk_scaling_lock))
		return SCSI_MLQUEUE_HOST_BUSY;

	if ((ufs_shutdown_state == 1) && (cmd->cmnd[0] == START_STOP)) {
		scsi_block_requests(hba->host);
		cancel_work_sync(&hba->clk_gating.ungate_work);
	}

	spin_lock_irqsave(hba->host->host_lock, flags);
	switch (hba->ufshcd_state) {
	case UFSHCD_STATE_OPERATIONAL:
		break;
	case UFSHCD_STATE_EH_SCHEDULED:
	case UFSHCD_STATE_RESET:
		err = SCSI_MLQUEUE_HOST_BUSY;
		goto out_unlock;
	case UFSHCD_STATE_ERROR:
		set_host_byte(cmd, DID_ERROR);
		scsi_dma_map(cmd);
		cmd->scsi_done(cmd);
		goto out_unlock;
	default:
		dev_WARN_ONCE(hba->dev, 1, "%s: invalid state %d\n",
				__func__, hba->ufshcd_state);
		set_host_byte(cmd, DID_BAD_TARGET);
		cmd->scsi_done(cmd);
		goto out_unlock;
	}

	/* if error handling is in progress, don't issue commands */
	if (ufshcd_eh_in_progress(hba)) {
		set_host_byte(cmd, DID_ERROR);
		cmd->scsi_done(cmd);
		goto out_unlock;
	}
	spin_unlock_irqrestore(hba->host->host_lock, flags);

	hba->req_abort_count = 0;

	/* acquire the tag to make sure device cmds don't use it */
	if (test_and_set_bit_lock(tag, &hba->lrb_in_use)) {
		/*
		 * Dev manage command in progress, requeue the command.
		 * Requeuing the command helps in cases where the request *may*
		 * find different tag instead of waiting for dev manage command
		 * completion.
		 */
		err = SCSI_MLQUEUE_HOST_BUSY;
		goto out;
	}

	err = ufshcd_hold(hba, true);
	if (err) {
		err = SCSI_MLQUEUE_HOST_BUSY;
		clear_bit_unlock(tag, &hba->lrb_in_use);
		goto out;
	}
	WARN_ON(hba->clk_gating.state != CLKS_ON);

	lrbp = &hba->lrb[tag];

	WARN_ON(lrbp->cmd);
	lrbp->cmd = cmd;
	lrbp->sense_bufflen = UFSHCD_REQ_SENSE_SIZE;
	lrbp->sense_buffer = cmd->sense_buffer;
	lrbp->task_tag = tag;

	scsi_lun = ufshcd_get_scsi_lun(cmd);
	lrbp->lun = ufshcd_scsi_to_upiu_lun(scsi_lun);
	lrbp->intr_cmd = !ufshcd_is_intr_aggr_allowed(hba) ? true : false;
	lrbp->req_abort_skip = false;

	ufshcd_comp_scsi_upiu(hba, lrbp);

	err = ufshcd_map_sg(hba, lrbp);
	if (err) {
		lrbp->cmd = NULL;
		clear_bit_unlock(tag, &hba->lrb_in_use);
		ufshcd_release(hba);
		goto out;
	}
	/* Make sure descriptors are ready before ringing the doorbell */
	wmb();

	/* issue command to the controller */
	spin_lock_irqsave(hba->host->host_lock, flags);
	if (hba->vops && hba->vops->set_nexus_t_xfer_req)
		hba->vops->set_nexus_t_xfer_req(hba, tag, lrbp->cmd);
#ifdef CONFIG_SCSI_UFS_CMD_LOGGING
	exynos_ufs_cmd_log_start(hba, cmd);
#endif
	ufshcd_send_command(hba, tag);

	if (hba->monitor.flag & UFSHCD_MONITOR_LEVEL1)
		dev_info(hba->dev, "IO issued(%d)\n", tag);
out_unlock:
	spin_unlock_irqrestore(hba->host->host_lock, flags);
out:
	up_read(&hba->clk_scaling_lock);
	return err;
}

static int ufshcd_compose_dev_cmd(struct ufs_hba *hba,
		struct ufshcd_lrb *lrbp, enum dev_cmd_type cmd_type, int tag)
{
	lrbp->cmd = NULL;
	lrbp->sense_bufflen = 0;
	lrbp->sense_buffer = NULL;
	lrbp->task_tag = tag;
	lrbp->lun = 0; /* device management cmd is not specific to any LUN */
	lrbp->intr_cmd = true; /* No interrupt aggregation */
	hba->dev_cmd.type = cmd_type;

	return ufshcd_comp_devman_upiu(hba, lrbp);
}

static int
ufshcd_clear_cmd(struct ufs_hba *hba, int tag)
{
	int err = 0;
	unsigned long flags;
	u32 mask = 1 << tag;

	/* clear outstanding transaction before retry */
	spin_lock_irqsave(hba->host->host_lock, flags);
	ufshcd_utrl_clear(hba, tag);
	spin_unlock_irqrestore(hba->host->host_lock, flags);

	/*
	 * wait for for h/w to clear corresponding bit in door-bell.
	 * max. wait is 1 sec.
	 */
	err = ufshcd_wait_for_register(hba,
			REG_UTP_TRANSFER_REQ_DOOR_BELL,
			mask, ~mask, 1000, 1000, true);

	return err;
}

static int
ufshcd_check_query_response(struct ufs_hba *hba, struct ufshcd_lrb *lrbp)
{
	struct ufs_query_res *query_res = &hba->dev_cmd.query.response;

	/* Get the UPIU response */
	query_res->response = ufshcd_get_rsp_upiu_result(lrbp->ucd_rsp_ptr) >>
				UPIU_RSP_CODE_OFFSET;
	return query_res->response;
}

/**
 * ufshcd_dev_cmd_completion() - handles device management command responses
 * @hba: per adapter instance
 * @lrbp: pointer to local reference block
 */
static int
ufshcd_dev_cmd_completion(struct ufs_hba *hba, struct ufshcd_lrb *lrbp)
{
	int resp;
	int err = 0;

	hba->ufs_stats.last_hibern8_exit_tstamp = ktime_set(0, 0);
	resp = ufshcd_get_req_rsp(lrbp->ucd_rsp_ptr);

	switch (resp) {
	case UPIU_TRANSACTION_NOP_IN:
		if (hba->dev_cmd.type != DEV_CMD_TYPE_NOP) {
			err = -EINVAL;
			dev_err(hba->dev, "%s: unexpected response %x\n",
					__func__, resp);
		}
		break;
	case UPIU_TRANSACTION_QUERY_RSP:
		err = ufshcd_check_query_response(hba, lrbp);
		if (!err)
			err = ufshcd_copy_query_response(hba, lrbp);
		break;
	case UPIU_TRANSACTION_REJECT_UPIU:
		/* TODO: handle Reject UPIU Response */
		err = -EPERM;
		dev_err(hba->dev, "%s: Reject UPIU not fully implemented\n",
				__func__);
		break;
	default:
		err = -EINVAL;
		dev_err(hba->dev, "%s: Invalid device management cmd response: %x\n",
				__func__, resp);
		break;
	}

	return err;
}

static int ufshcd_wait_for_dev_cmd(struct ufs_hba *hba,
		struct ufshcd_lrb *lrbp, int max_timeout)
{
	int err = 0;
	unsigned long time_left;
	unsigned long flags;

	time_left = wait_for_completion_timeout(hba->dev_cmd.complete,
			msecs_to_jiffies(max_timeout));

	/* Make sure descriptors are ready before ringing the doorbell */
	wmb();
	spin_lock_irqsave(hba->host->host_lock, flags);
	hba->dev_cmd.complete = NULL;
	if (likely(time_left)) {
		err = ufshcd_get_tr_ocs(lrbp);
		if (!err)
			err = ufshcd_dev_cmd_completion(hba, lrbp);
	}
	spin_unlock_irqrestore(hba->host->host_lock, flags);

	if (!time_left) {
		err = -ETIMEDOUT;
		dev_dbg(hba->dev, "%s: dev_cmd request timedout, tag %d\n",
			__func__, lrbp->task_tag);
		if (!ufshcd_clear_cmd(hba, lrbp->task_tag))
			/* successfully cleared the command, retry if needed */
			err = -EAGAIN;
		/*
		 * in case of an error, after clearing the doorbell,
		 * we also need to clear the outstanding_request
		 * field in hba
		 */
		ufshcd_outstanding_req_clear(hba, lrbp->task_tag);
	}

	return err;
}

/**
 * ufshcd_get_dev_cmd_tag - Get device management command tag
 * @hba: per-adapter instance
 * @tag: pointer to variable with available slot value
 *
 * Get a free slot and lock it until device management command
 * completes.
 *
 * Returns false if free slot is unavailable for locking, else
 * return true with tag value in @tag.
 */
static bool ufshcd_get_dev_cmd_tag(struct ufs_hba *hba, int *tag_out)
{
	int tag;
	bool ret = false;
	unsigned long tmp;

	if (!tag_out)
		goto out;

	do {
		tmp = ~hba->lrb_in_use;
		tag = find_last_bit(&tmp, hba->nutrs);
		if (tag >= hba->nutrs)
			goto out;
	} while (test_and_set_bit_lock(tag, &hba->lrb_in_use));

	*tag_out = tag;
	ret = true;
out:
	return ret;
}

static inline void ufshcd_put_dev_cmd_tag(struct ufs_hba *hba, int tag)
{
	clear_bit_unlock(tag, &hba->lrb_in_use);
}

/**
 * ufshcd_exec_dev_cmd - API for sending device management requests
 * @hba - UFS hba
 * @cmd_type - specifies the type (NOP, Query...)
 * @timeout - time in seconds
 *
 * NOTE: Since there is only one available tag for device management commands,
 * it is expected you hold the hba->dev_cmd.lock mutex.
 */
static int ufshcd_exec_dev_cmd(struct ufs_hba *hba,
		enum dev_cmd_type cmd_type, int timeout)
{
	struct ufshcd_lrb *lrbp;
	int err;
	int tag;
	struct completion wait;
	unsigned long flags;
	ktime_t start = ktime_get();

	/*
	* Add timeout to ensure link actvie status.
	* There is a case where link activity takes
	* a long time during tw control.
	*/
	while (!ufshcd_is_link_active(hba)) {
		if (ktime_to_us(ktime_sub(ktime_get(), start)) > 50000)
			return -EPERM;
		usleep_range(200, 400);
	}

	down_read(&hba->clk_scaling_lock);

	/*
	 * Get free slot, sleep if slots are unavailable.
	 * Even though we use wait_event() which sleeps indefinitely,
	 * the maximum wait time is bounded by SCSI request timeout.
	 */
	wait_event(hba->dev_cmd.tag_wq, ufshcd_get_dev_cmd_tag(hba, &tag));

	init_completion(&wait);
	lrbp = &hba->lrb[tag];
	WARN_ON(lrbp->cmd);
	err = ufshcd_compose_dev_cmd(hba, lrbp, cmd_type, tag);
	if (unlikely(err))
		goto out_put_tag;

	hba->dev_cmd.complete = &wait;

	/* Make sure descriptors are ready before ringing the doorbell */
	wmb();
	spin_lock_irqsave(hba->host->host_lock, flags);
	if (hba->vops && hba->vops->set_nexus_t_xfer_req)
		hba->vops->set_nexus_t_xfer_req(hba, tag, lrbp->cmd);
	ufshcd_send_command(hba, tag);
	spin_unlock_irqrestore(hba->host->host_lock, flags);

	err = ufshcd_wait_for_dev_cmd(hba, lrbp, timeout);

out_put_tag:
	ufshcd_put_dev_cmd_tag(hba, tag);
	wake_up(&hba->dev_cmd.tag_wq);
	up_read(&hba->clk_scaling_lock);
#if defined(SEC_UFS_ERROR_COUNT)
	if (err && (cmd_type != DEV_CMD_TYPE_NOP))
		SEC_ufs_query_error_check(hba, cmd_type);
#endif
	return err;
}

/**
 * ufshcd_init_query() - init the query response and request parameters
 * @hba: per-adapter instance
 * @request: address of the request pointer to be initialized
 * @response: address of the response pointer to be initialized
 * @opcode: operation to perform
 * @idn: flag idn to access
 * @index: LU number to access
 * @selector: query/flag/descriptor further identification
 */
static inline void ufshcd_init_query(struct ufs_hba *hba,
		struct ufs_query_req **request, struct ufs_query_res **response,
		enum query_opcode opcode, u8 idn, u8 index, u8 selector)
{
	*request = &hba->dev_cmd.query.request;
	*response = &hba->dev_cmd.query.response;
	memset(*request, 0, sizeof(struct ufs_query_req));
	memset(*response, 0, sizeof(struct ufs_query_res));
	(*request)->upiu_req.opcode = opcode;
	(*request)->upiu_req.idn = idn;
	(*request)->upiu_req.index = index;
	(*request)->upiu_req.selector = selector;
}

static int ufshcd_query_flag_retry(struct ufs_hba *hba,
	enum query_opcode opcode, enum flag_idn idn, bool *flag_res)
{
	int ret;
	int retries;

	for (retries = 0; retries < QUERY_REQ_RETRIES; retries++) {
		ret = ufshcd_query_flag(hba, opcode, idn, flag_res);
		if (ret)
			dev_dbg(hba->dev,
				"%s: failed with error %d, retries %d\n",
				__func__, ret, retries);
		else
			break;
	}

	if (ret)
		dev_err(hba->dev,
			"%s: query attribute, opcode %d, idn %d, failed with error %d after %d retires\n",
			__func__, opcode, idn, ret, retries);
	return ret;
}

/**
 * ufshcd_query_flag() - API function for sending flag query requests
 * hba: per-adapter instance
 * query_opcode: flag query to perform
 * idn: flag idn to access
 * flag_res: the flag value after the query request completes
 *
 * Returns 0 for success, non-zero in case of failure
 */
int ufshcd_query_flag(struct ufs_hba *hba, enum query_opcode opcode,
			enum flag_idn idn, bool *flag_res)
{
	struct ufs_query_req *request = NULL;
	struct ufs_query_res *response = NULL;
	int err, index = 0, selector = 0;
	int timeout = QUERY_REQ_TIMEOUT;

	BUG_ON(!hba);

	ufshcd_hold(hba, false);
	mutex_lock(&hba->dev_cmd.lock);
	ufshcd_init_query(hba, &request, &response, opcode, idn, index,
			selector);

	switch (opcode) {
	case UPIU_QUERY_OPCODE_SET_FLAG:
	case UPIU_QUERY_OPCODE_CLEAR_FLAG:
	case UPIU_QUERY_OPCODE_TOGGLE_FLAG:
		request->query_func = UPIU_QUERY_FUNC_STANDARD_WRITE_REQUEST;
		break;
	case UPIU_QUERY_OPCODE_READ_FLAG:
		request->query_func = UPIU_QUERY_FUNC_STANDARD_READ_REQUEST;
		if (!flag_res) {
			/* No dummy reads */
			dev_err(hba->dev, "%s: Invalid argument for read request\n",
					__func__);
			err = -EINVAL;
			goto out_unlock;
		}
		break;
	default:
		dev_err(hba->dev,
			"%s: Expected query flag opcode but got = %d\n",
			__func__, opcode);
		err = -EINVAL;
		goto out_unlock;
	}

	if (idn == QUERY_FLAG_IDN_FDEVICEINIT)
		timeout = QUERY_FDEVICEINIT_REQ_TIMEOUT;

	err = ufshcd_exec_dev_cmd(hba, DEV_CMD_TYPE_QUERY, timeout);

	if (err) {
		dev_err(hba->dev,
			"%s: Sending flag query for idn %d failed, err = %d\n",
			__func__, idn, err);
		goto out_unlock;
	}

	if (flag_res)
		*flag_res = (be32_to_cpu(response->upiu_res.value) &
				MASK_QUERY_UPIU_FLAG_LOC) & 0x1;

out_unlock:
	mutex_unlock(&hba->dev_cmd.lock);
	ufshcd_release(hba);
	return err;
}

/**
 * ufshcd_query_attr - API function for sending attribute requests
 * hba: per-adapter instance
 * opcode: attribute opcode
 * idn: attribute idn to access
 * index: index field
 * selector: selector field
 * attr_val: the attribute value after the query request completes
 *
 * Returns 0 for success, non-zero in case of failure
*/
static int ufshcd_query_attr(struct ufs_hba *hba, enum query_opcode opcode,
			enum attr_idn idn, u8 index, u8 selector, u32 *attr_val)
{
	struct ufs_query_req *request = NULL;
	struct ufs_query_res *response = NULL;
	int err;

	BUG_ON(!hba);

	ufshcd_hold(hba, false);
	if (!attr_val) {
		dev_err(hba->dev, "%s: attribute value required for opcode 0x%x\n",
				__func__, opcode);
		err = -EINVAL;
		goto out;
	}

	mutex_lock(&hba->dev_cmd.lock);
	ufshcd_init_query(hba, &request, &response, opcode, idn, index,
			selector);

	switch (opcode) {
	case UPIU_QUERY_OPCODE_WRITE_ATTR:
		request->query_func = UPIU_QUERY_FUNC_STANDARD_WRITE_REQUEST;
		request->upiu_req.value = cpu_to_be32(*attr_val);
		break;
	case UPIU_QUERY_OPCODE_READ_ATTR:
		request->query_func = UPIU_QUERY_FUNC_STANDARD_READ_REQUEST;
		break;
	default:
		dev_err(hba->dev, "%s: Expected query attr opcode but got = 0x%.2x\n",
				__func__, opcode);
		err = -EINVAL;
		goto out_unlock;
	}

	err = ufshcd_exec_dev_cmd(hba, DEV_CMD_TYPE_QUERY, QUERY_REQ_TIMEOUT);

	if (err) {
		dev_err(hba->dev, "%s: opcode 0x%.2x for idn %d failed, index %d, err = %d\n",
				__func__, opcode, idn, index, err);
		goto out_unlock;
	}

	*attr_val = be32_to_cpu(response->upiu_res.value);

out_unlock:
	mutex_unlock(&hba->dev_cmd.lock);
out:
	ufshcd_release(hba);
	return err;
}

/**
 * ufshcd_query_attr_retry() - API function for sending query
 * attribute with retries
 * @hba: per-adapter instance
 * @opcode: attribute opcode
 * @idn: attribute idn to access
 * @index: index field
 * @selector: selector field
 * @attr_val: the attribute value after the query request
 * completes
 *
 * Returns 0 for success, non-zero in case of failure
*/
static int ufshcd_query_attr_retry(struct ufs_hba *hba,
	enum query_opcode opcode, enum attr_idn idn, u8 index, u8 selector,
	u32 *attr_val)
{
	int ret = 0;
	u32 retries;

	 for (retries = QUERY_REQ_RETRIES; retries > 0; retries--) {
		ret = ufshcd_query_attr(hba, opcode, idn, index,
						selector, attr_val);
		if (ret)
			dev_dbg(hba->dev, "%s: failed with error %d, retries %d\n",
				__func__, ret, retries);
		else
			break;
	}

	if (ret)
		dev_err(hba->dev,
			"%s: query attribute, idn %d, failed with error %d after %d retires\n",
			__func__, idn, ret, QUERY_REQ_RETRIES);
	return ret;
}

static int __ufshcd_query_descriptor(struct ufs_hba *hba,
			enum query_opcode opcode, enum desc_idn idn, u8 index,
			u8 selector, u8 *desc_buf, int *buf_len)
{
	struct ufs_query_req *request = NULL;
	struct ufs_query_res *response = NULL;
	int err = 0;

	BUG_ON(!hba);

	ufshcd_hold(hba, false);
	if (!desc_buf) {
		dev_err(hba->dev, "%s: descriptor buffer required for opcode 0x%x\n",
				__func__, opcode);
		err = -EINVAL;
		goto out;
	}

	if (*buf_len < QUERY_DESC_MIN_SIZE || *buf_len > QUERY_DESC_MAX_SIZE) {
		dev_err(hba->dev, "%s: descriptor buffer size (%d) is out of range\n",
				__func__, *buf_len);
		err = -EINVAL;
		goto out;
	}

	mutex_lock(&hba->dev_cmd.lock);
	ufshcd_init_query(hba, &request, &response, opcode, idn, index,
			selector);
	hba->dev_cmd.query.descriptor = desc_buf;
	request->upiu_req.length = cpu_to_be16(*buf_len);

	switch (opcode) {
	case UPIU_QUERY_OPCODE_WRITE_DESC:
		request->query_func = UPIU_QUERY_FUNC_STANDARD_WRITE_REQUEST;
		break;
	case UPIU_QUERY_OPCODE_READ_DESC:
		request->query_func = UPIU_QUERY_FUNC_STANDARD_READ_REQUEST;
		break;
	default:
		dev_err(hba->dev,
				"%s: Expected query descriptor opcode but got = 0x%.2x\n",
				__func__, opcode);
		err = -EINVAL;
		goto out_unlock;
	}

	err = ufshcd_exec_dev_cmd(hba, DEV_CMD_TYPE_QUERY, QUERY_REQ_TIMEOUT);

	if (err) {
		dev_err(hba->dev, "%s: opcode 0x%.2x for idn %d failed, index %d, err = %d\n",
				__func__, opcode, idn, index, err);
		goto out_unlock;
	}

	*buf_len = be16_to_cpu(response->upiu_res.length);

out_unlock:
	hba->dev_cmd.query.descriptor = NULL;
	mutex_unlock(&hba->dev_cmd.lock);
out:
	ufshcd_release(hba);
	return err;
}

/**
 * ufshcd_query_descriptor_retry - API function for sending descriptor
 * requests
 * hba: per-adapter instance
 * opcode: attribute opcode
 * idn: attribute idn to access
 * index: index field
 * selector: selector field
 * desc_buf: the buffer that contains the descriptor
 * buf_len: length parameter passed to the device
 *
 * Returns 0 for success, non-zero in case of failure.
 * The buf_len parameter will contain, on return, the length parameter
 * received on the response.
 */
static int ufshcd_query_descriptor_retry(struct ufs_hba *hba,
					 enum query_opcode opcode,
					 enum desc_idn idn, u8 index,
					 u8 selector,
					 u8 *desc_buf, int *buf_len)
{
	int err;
	int retries;

	for (retries = QUERY_REQ_RETRIES; retries > 0; retries--) {
		err = __ufshcd_query_descriptor(hba, opcode, idn, index,
						selector, desc_buf, buf_len);
		if (!err || err == -EINVAL)
			break;
	}

	return err;
}

/**
 * ufshcd_read_desc_length - read the specified descriptor length from header
 * @hba: Pointer to adapter instance
 * @desc_id: descriptor idn value
 * @desc_index: descriptor index
 * @desc_length: pointer to variable to read the length of descriptor
 *
 * Return 0 in case of success, non-zero otherwise
 */
static int ufshcd_read_desc_length(struct ufs_hba *hba,
	enum desc_idn desc_id,
	int desc_index,
	int *desc_length)
{
	int ret;
	u8 header[QUERY_DESC_HDR_SIZE];
	int header_len = QUERY_DESC_HDR_SIZE;

	if (desc_id >= QUERY_DESC_IDN_MAX)
		return -EINVAL;

	ret = ufshcd_query_descriptor_retry(hba, UPIU_QUERY_OPCODE_READ_DESC,
					desc_id, desc_index, 0, header,
					&header_len);

	if (ret) {
		dev_err(hba->dev, "%s: Failed to get descriptor header id %d",
			__func__, desc_id);
		return ret;
	} else if (desc_id != header[QUERY_DESC_DESC_TYPE_OFFSET]) {
		dev_warn(hba->dev, "%s: descriptor header id %d and desc_id %d mismatch",
			__func__, header[QUERY_DESC_DESC_TYPE_OFFSET],
			desc_id);
		ret = -EINVAL;
	}

	*desc_length = header[QUERY_DESC_LENGTH_OFFSET];
	return ret;

}

/**
 * ufshcd_map_desc_id_to_length - map descriptor IDN to its length
 * @hba: Pointer to adapter instance
 * @desc_id: descriptor idn value
 * @desc_len: mapped desc length (out)
 *
 * Return 0 in case of success, non-zero otherwise
 */
int ufshcd_map_desc_id_to_length(struct ufs_hba *hba,
	enum desc_idn desc_id, int *desc_len)
{
	switch (desc_id) {
	case QUERY_DESC_IDN_DEVICE:
		*desc_len = hba->desc_size.dev_desc;
		break;
	case QUERY_DESC_IDN_POWER:
		*desc_len = hba->desc_size.pwr_desc;
		break;
	case QUERY_DESC_IDN_GEOMETRY:
		*desc_len = hba->desc_size.geom_desc;
		break;
	case QUERY_DESC_IDN_CONFIGURATION:
		*desc_len = hba->desc_size.conf_desc;
		break;
	case QUERY_DESC_IDN_UNIT:
		*desc_len = hba->desc_size.unit_desc;
		break;
	case QUERY_DESC_IDN_INTERCONNECT:
		*desc_len = hba->desc_size.interc_desc;
		break;
	case QUERY_DESC_IDN_STRING:
		*desc_len = QUERY_DESC_MAX_SIZE;
		break;
	case QUERY_DESC_IDN_HEALTH:
		*desc_len = hba->desc_size.hlth_desc;
		break;
	case QUERY_DESC_IDN_RFU_0:
	case QUERY_DESC_IDN_RFU_1:
		*desc_len = 0;
		break;
	default:
		*desc_len = 0;
		return -EINVAL;
	}
	return 0;
}
EXPORT_SYMBOL(ufshcd_map_desc_id_to_length);

/**
 * ufshcd_read_desc_param - read the specified descriptor parameter
 * @hba: Pointer to adapter instance
 * @desc_id: descriptor idn value
 * @desc_index: descriptor index
 * @param_offset: offset of the parameter to read
 * @param_read_buf: pointer to buffer where parameter would be read
 * @param_size: sizeof(param_read_buf)
 *
 * Return 0 in case of success, non-zero otherwise
 */
static int ufshcd_read_desc_param(struct ufs_hba *hba,
				  enum desc_idn desc_id,
				  int desc_index,
				  u8 param_offset,
				  u8 *param_read_buf,
				  u8 param_size)
{
	int ret;
	u8 *desc_buf;
	int buff_len;
	bool is_kmalloc = true;

	/* Safety check */
	if (desc_id >= QUERY_DESC_IDN_MAX || !param_size)
		return -EINVAL;

	/* Get the max length of descriptor from structure filled up at probe
	 * time.
	 */
	ret = ufshcd_map_desc_id_to_length(hba, desc_id, &buff_len);

	/* Sanity checks */
	if (ret || !buff_len) {
		dev_err(hba->dev, "%s: Failed to get full descriptor length",
			__func__);
		return ret;
	}

	/* Check whether we need temp memory */
	if (param_offset != 0 || param_size < buff_len) {
		desc_buf = kmalloc(buff_len, GFP_KERNEL);
		if (!desc_buf)
			return -ENOMEM;
	} else {
		desc_buf = param_read_buf;
		is_kmalloc = false;
	}

	/* Request for full descriptor */
	ret = ufshcd_query_descriptor_retry(hba, UPIU_QUERY_OPCODE_READ_DESC,
					desc_id, desc_index, 0,
					desc_buf, &buff_len);

	if (ret) {
		dev_err(hba->dev, "%s: Failed reading descriptor. desc_id %d, desc_index %d, param_offset %d, ret %d",
			__func__, desc_id, desc_index, param_offset, ret);
		goto out;
	}

	/* Sanity check */
	if (desc_buf[QUERY_DESC_DESC_TYPE_OFFSET] != desc_id) {
		dev_err(hba->dev, "%s: invalid desc_id %d in descriptor header",
			__func__, desc_buf[QUERY_DESC_DESC_TYPE_OFFSET]);
		ret = -EINVAL;
		goto out;
	}

	/*
	 * While reading variable size descriptors (like string descriptor),
	 * some UFS devices may report the "LENGTH" (field in "Transaction
	 * Specific fields" of Query Response UPIU) same as what was requested
	 * in Query Request UPIU instead of reporting the actual size of the
	 * variable size descriptor.
	 * Although it's safe to ignore the "LENGTH" field for variable size
	 * descriptors as we can always derive the length of the descriptor from
	 * the descriptor header fields. Hence this change impose the length
	 * match check only for fixed size descriptors (for which we always
	 * request the correct size as part of Query Request UPIU).
	 */
	if ((desc_id != QUERY_DESC_IDN_STRING) &&
			(buff_len != desc_buf[QUERY_DESC_LENGTH_OFFSET])) {
		dev_err(hba->dev, "%s: desc_buf length mismatch: buff_len %d, buff_len(desc_header) %d",
				__func__, buff_len, desc_buf[QUERY_DESC_LENGTH_OFFSET]);
		ret = -EINVAL;
		goto out;
	}
	/* Check wherher we will not copy more data, than available */
	if (is_kmalloc && param_size > buff_len)
		param_size = buff_len;

	if (is_kmalloc)
		memcpy(param_read_buf, &desc_buf[param_offset], param_size);
out:
	if (is_kmalloc)
		kfree(desc_buf);
	return ret;
}

static inline int ufshcd_read_desc(struct ufs_hba *hba,
				   enum desc_idn desc_id,
				   int desc_index,
				   u8 *buf,
				   u32 size)
{
	return ufshcd_read_desc_param(hba, desc_id, desc_index, 0, buf, size);
}

static inline int ufshcd_read_power_desc(struct ufs_hba *hba,
					 u8 *buf,
					 u32 size)
{
	return ufshcd_read_desc(hba, QUERY_DESC_IDN_POWER, 0, buf, size);
}

static int ufshcd_read_device_desc(struct ufs_hba *hba, u8 *buf, u32 size)
{
	return ufshcd_read_desc(hba, QUERY_DESC_IDN_DEVICE, 0, buf, size);
}

/**
 * ufshcd_read_string_desc - read string descriptor
 * @hba: pointer to adapter instance
 * @desc_index: descriptor index
 * @buf: pointer to buffer where descriptor would be read
 * @size: size of buf
 * @ascii: if true convert from unicode to ascii characters
 *
 * Return 0 in case of success, non-zero otherwise
 */
#define ASCII_STD true
#define UTF16_STD false

static int ufshcd_read_string_desc(struct ufs_hba *hba, int desc_index,
				   u8 *buf, u32 size, bool ascii)
{
	int err = 0;

	err = ufshcd_read_desc(hba,
				QUERY_DESC_IDN_STRING, desc_index, buf, size);

	if (err) {
		dev_err(hba->dev, "%s: reading String Desc failed after %d retries. err = %d\n",
			__func__, QUERY_REQ_RETRIES, err);
		goto out;
	}

	if (ascii) {
		int desc_len;
		int ascii_len;
		int i;
		char *buff_ascii;

		desc_len = buf[0];
		/* remove header and divide by 2 to move from UTF16 to UTF8 */
		ascii_len = (desc_len - QUERY_DESC_HDR_SIZE) / 2 + 1;
		if (size < ascii_len + QUERY_DESC_HDR_SIZE) {
			dev_err(hba->dev, "%s: buffer allocated size is too small\n",
					__func__);
			err = -ENOMEM;
			goto out;
		}

		buff_ascii = kmalloc(ascii_len, GFP_KERNEL);
		if (!buff_ascii) {
			err = -ENOMEM;
			goto out;
		}

		/*
		 * the descriptor contains string in UTF16 format
		 * we need to convert to utf-8 so it can be displayed
		 */
		utf16s_to_utf8s((wchar_t *)&buf[QUERY_DESC_HDR_SIZE],
				desc_len - QUERY_DESC_HDR_SIZE,
				UTF16_BIG_ENDIAN, buff_ascii, ascii_len);

		/* replace non-printable or non-ASCII characters with spaces */
		for (i = 0; i < ascii_len; i++)
			ufshcd_remove_non_printable(&buff_ascii[i]);

		memset(buf + QUERY_DESC_HDR_SIZE, 0,
				size - QUERY_DESC_HDR_SIZE);
		memcpy(buf + QUERY_DESC_HDR_SIZE, buff_ascii, ascii_len);
		buf[QUERY_DESC_LENGTH_OFFSET] = ascii_len + QUERY_DESC_HDR_SIZE;
		kfree(buff_ascii);
	}
out:
	return err;
}

/**
 * ufshcd_read_unit_desc_param - read the specified unit descriptor parameter
 * @hba: Pointer to adapter instance
 * @lun: lun id
 * @param_offset: offset of the parameter to read
 * @param_read_buf: pointer to buffer where parameter would be read
 * @param_size: sizeof(param_read_buf)
 *
 * Return 0 in case of success, non-zero otherwise
 */
static inline int ufshcd_read_unit_desc_param(struct ufs_hba *hba,
					      int lun,
					      enum unit_desc_param param_offset,
					      u8 *param_read_buf,
					      u32 param_size)
{
	/*
	 * Unit descriptors are only available for general purpose LUs (LUN id
	 * from 0 to 7) and RPMB Well known LU.
	 */
	if (lun != UFS_UPIU_RPMB_WLUN && (lun >= UFS_UPIU_MAX_GENERAL_LUN))
		return -EOPNOTSUPP;

	return ufshcd_read_desc_param(hba, QUERY_DESC_IDN_UNIT, lun,
				      param_offset, param_read_buf, param_size);
}

static int __ufshcd_query_vendor_func(struct ufs_hba *hba,
		u8 query_fn, enum query_opcode opcode, enum desc_idn idn, u8 index,
		u8 selector, u8 *desc_buf, int *buf_len)
{
	struct ufs_query_req *request = NULL;
	struct ufs_query_res *response = NULL;
	int err;

	BUG_ON(!hba);

	pm_runtime_get_sync(hba->dev);
	ufshcd_hold(hba, false);
	if (!desc_buf) {
		dev_err(hba->dev, "%s: descriptor buffer required for opcode 0x%x\n",
				__func__, opcode);
		err = -EINVAL;
		goto out;
	}

	mutex_lock(&hba->dev_cmd.lock);

	request = &hba->dev_cmd.query.request;
	response = &hba->dev_cmd.query.response;
	memset(request, 0, sizeof(struct ufs_query_req));
	memset(response, 0, sizeof(struct ufs_query_res));

	request->query_func = query_fn;

	request->upiu_req.opcode = opcode;
	request->upiu_req.idn = idn;
	request->upiu_req.index = index;
	request->upiu_req.selector = selector;

	hba->dev_cmd.query.descriptor = desc_buf;
	request->upiu_req.length = cpu_to_be16(*buf_len);

	err = ufshcd_exec_dev_cmd(hba, DEV_CMD_TYPE_QUERY, QUERY_REQ_TIMEOUT);

	if (err) {
		dev_err(hba->dev, "%s: opcode 0x%.2x for idn %d failed, index %d, err = %d\n",
				__func__, opcode,
				request->upiu_req.idn, index, err);
		goto out_unlock;
	}

	hba->dev_cmd.query.descriptor = NULL;
	*buf_len = be16_to_cpu(response->upiu_res.length);

out_unlock:
	mutex_unlock(&hba->dev_cmd.lock);
out:
	ufshcd_release(hba);
	pm_runtime_put_sync(hba->dev);
	return err;
}

/**
 * ufshcd_vendor_specific_func - Vendor Specific Read/Write Functions
 *
 * @hba: pointer to adapter instance
 * @buf: pointer to buffer where read/write function
 * @size: size of buf
 *
 * Return 0 in case of success, non-zero otherwise
 */
int ufshcd_vendor_specific_func(struct ufs_hba *hba, u8 query_fn,
		enum query_opcode opcode, enum desc_idn idn, u8 index, u8 selector,
		u8 *buf, u32 *size)
{
	int err = 0;
	int retries;

	for (retries = QUERY_REQ_RETRIES; retries > 0; retries--) {
		err = __ufshcd_query_vendor_func(hba, query_fn, opcode, idn, index,
				selector, buf, size);
		if (!err || err == -EINVAL)
			break;

		dev_dbg(hba->dev, "%s: error %d retrying\n", __func__, err);
	}

	if (err)
		dev_err(hba->dev,
				"%s is failed!! Query Function=0x%x err = %d\n",
				__func__, query_fn, err);
	else
		dev_err(hba->dev,
				"%s is OK!! Query Function=0x%x err = %d\n",
				__func__, query_fn, err);

	return err;
}

static int UFS_Toshiba_K2_query_fatal_mode(struct ufs_hba *hba)
{
	u8 dbuf[512] = {0, };
	int dsize = sizeof(dbuf);
	int result = 0;

	/*enter fatal mode*/
	dbuf[0] = 0x0C, dbuf[4] = 0xA2, dbuf[5] = 0xA0, dbuf[6] = 0x6A, dbuf[7] = 0x04;
	result = ufshcd_vendor_specific_func(hba,
			UPIU_QUERY_FUNC_VENDOR_TOSHIBA_FATALMODE,
			0, 0, 0, 0, dbuf, &dsize);
	if (result)
		dev_err(hba->dev, "%s: failed to enter Toshiba K2 fatal mode. result = %d\n",
				__func__, result);
	else {
		hba->UFS_fatal_mode_done = true;
		dev_err(hba->dev, "%s: Success to enter Toshiba K2 fatal mode. result = %d\n",
				__func__, result);
	}

	return result;
}

int ufshcd_read_health_desc(struct ufs_hba *hba, u8 *buf, u32 size)
{
	int err = 0;

	err = ufshcd_read_desc(hba,
			       QUERY_DESC_IDN_HEALTH, 0, buf, size);

	if (err)
		dev_err(hba->dev, "%s: reading Device Health Desc failed. err = %d\n",
			__func__, err);

	return err;
}

/**
 * ufshcd_memory_alloc - allocate memory for host memory space data structures
 * @hba: per adapter instance
 *
 * 1. Allocate DMA memory for Command Descriptor array
 *	Each command descriptor consist of Command UPIU, Response UPIU and PRDT
 * 2. Allocate DMA memory for UTP Transfer Request Descriptor List (UTRDL).
 * 3. Allocate DMA memory for UTP Task Management Request Descriptor List
 *	(UTMRDL)
 * 4. Allocate memory for local reference block(lrb).
 *
 * Returns 0 for success, non-zero in case of failure
 */
static int ufshcd_memory_alloc(struct ufs_hba *hba)
{
	size_t utmrdl_size, utrdl_size, ucdl_size;

	/* Allocate memory for UTP command descriptors */
	ucdl_size = (sizeof(struct utp_transfer_cmd_desc) * hba->nutrs);
	hba->ucdl_base_addr = dmam_alloc_coherent(hba->dev,
						  ucdl_size,
						  &hba->ucdl_dma_addr,
						  GFP_KERNEL);

	/*
	 * UFSHCI requires UTP command descriptor to be 128 byte aligned.
	 * make sure hba->ucdl_dma_addr is aligned to PAGE_SIZE
	 * if hba->ucdl_dma_addr is aligned to PAGE_SIZE, then it will
	 * be aligned to 128 bytes as well
	 */
	if (!hba->ucdl_base_addr ||
	    WARN_ON(hba->ucdl_dma_addr & (PAGE_SIZE - 1))) {
		dev_err(hba->dev,
			"Command Descriptor Memory allocation failed\n");
		goto out;
	}

	/*
	 * Allocate memory for UTP Transfer descriptors
	 * UFSHCI requires 1024 byte alignment of UTRD
	 */
	utrdl_size = (sizeof(struct utp_transfer_req_desc) * hba->nutrs);
	hba->utrdl_base_addr = dmam_alloc_coherent(hba->dev,
						   utrdl_size,
						   &hba->utrdl_dma_addr,
						   GFP_KERNEL);
	if (!hba->utrdl_base_addr ||
	    WARN_ON(hba->utrdl_dma_addr & (PAGE_SIZE - 1))) {
		dev_err(hba->dev,
			"Transfer Descriptor Memory allocation failed\n");
		goto out;
	}

	/*
	 * Allocate memory for UTP Task Management descriptors
	 * UFSHCI requires 1024 byte alignment of UTMRD
	 */
	utmrdl_size = sizeof(struct utp_task_req_desc) * hba->nutmrs;
	hba->utmrdl_base_addr = dmam_alloc_coherent(hba->dev,
						    utmrdl_size,
						    &hba->utmrdl_dma_addr,
						    GFP_KERNEL);
	if (!hba->utmrdl_base_addr ||
	    WARN_ON(hba->utmrdl_dma_addr & (PAGE_SIZE - 1))) {
		dev_err(hba->dev,
		"Task Management Descriptor Memory allocation failed\n");
		goto out;
	}

	/* Allocate memory for local reference block */
	hba->lrb = devm_kzalloc(hba->dev,
				hba->nutrs * sizeof(struct ufshcd_lrb),
				GFP_KERNEL);
	if (!hba->lrb) {
		dev_err(hba->dev, "LRB Memory allocation failed\n");
		goto out;
	}
	return 0;
out:
	return -ENOMEM;
}

/**
 * ufshcd_host_memory_configure - configure local reference block with
 *				memory offsets
 * @hba: per adapter instance
 *
 * Configure Host memory space
 * 1. Update Corresponding UTRD.UCDBA and UTRD.UCDBAU with UCD DMA
 * address.
 * 2. Update each UTRD with Response UPIU offset, Response UPIU length
 * and PRDT offset.
 * 3. Save the corresponding addresses of UTRD, UCD.CMD, UCD.RSP and UCD.PRDT
 * into local reference block.
 */
static void ufshcd_host_memory_configure(struct ufs_hba *hba)
{
	struct utp_transfer_cmd_desc *cmd_descp;
	struct utp_transfer_req_desc *utrdlp;
	dma_addr_t cmd_desc_dma_addr;
	dma_addr_t cmd_desc_element_addr;
	u16 response_offset;
	u16 prdt_offset;
	int cmd_desc_size;
	int i;

	utrdlp = hba->utrdl_base_addr;
	cmd_descp = hba->ucdl_base_addr;

	response_offset =
		offsetof(struct utp_transfer_cmd_desc, response_upiu);
	prdt_offset =
		offsetof(struct utp_transfer_cmd_desc, prd_table);

	cmd_desc_size = sizeof(struct utp_transfer_cmd_desc);
	cmd_desc_dma_addr = hba->ucdl_dma_addr;

	for (i = 0; i < hba->nutrs; i++) {
		/* Configure UTRD with command descriptor base address */
		cmd_desc_element_addr =
				(cmd_desc_dma_addr + (cmd_desc_size * i));
		utrdlp[i].command_desc_base_addr_lo =
				cpu_to_le32(lower_32_bits(cmd_desc_element_addr));
		utrdlp[i].command_desc_base_addr_hi =
				cpu_to_le32(upper_32_bits(cmd_desc_element_addr));

		/* Response upiu and prdt offset should be in double words */
		if (hba->quirks & UFSHCD_QUIRK_PRDT_BYTE_GRAN) {
			utrdlp[i].response_upiu_offset =
				cpu_to_le16(response_offset);
			utrdlp[i].prd_table_offset =
				cpu_to_le16(prdt_offset);
			utrdlp[i].response_upiu_length =
				cpu_to_le16(ALIGNED_UPIU_SIZE);
		} else {
			utrdlp[i].response_upiu_offset =
				cpu_to_le16((response_offset >> 2));
			utrdlp[i].prd_table_offset =
				cpu_to_le16((prdt_offset >> 2));
			utrdlp[i].response_upiu_length =
				cpu_to_le16(ALIGNED_UPIU_SIZE >> 2);
		}

		hba->lrb[i].utr_descriptor_ptr = (utrdlp + i);
		hba->lrb[i].utrd_dma_addr = hba->utrdl_dma_addr +
				(i * sizeof(struct utp_transfer_req_desc));
		hba->lrb[i].ucd_req_ptr =
			(struct utp_upiu_req *)(cmd_descp + i);
		hba->lrb[i].ucd_req_dma_addr = cmd_desc_element_addr;
		hba->lrb[i].ucd_rsp_ptr =
			(struct utp_upiu_rsp *)cmd_descp[i].response_upiu;
		hba->lrb[i].ucd_rsp_dma_addr = cmd_desc_element_addr +
				response_offset;
		hba->lrb[i].ucd_prdt_ptr =
			(struct ufshcd_sg_entry *)cmd_descp[i].prd_table;
		hba->lrb[i].ucd_prdt_dma_addr = cmd_desc_element_addr +
				prdt_offset;
	}
}

/**
 * ufshcd_dme_link_startup - Notify Unipro to perform link startup
 * @hba: per adapter instance
 *
 * UIC_CMD_DME_LINK_STARTUP command must be issued to Unipro layer,
 * in order to initialize the Unipro link startup procedure.
 * Once the Unipro links are up, the device connected to the controller
 * is detected.
 *
 * Returns 0 on success, non-zero value on failure
 */
static int ufshcd_dme_link_startup(struct ufs_hba *hba)
{
	struct uic_command uic_cmd = {0};
	int ret;

	uic_cmd.command = UIC_CMD_DME_LINK_STARTUP;

	ret = ufshcd_send_uic_cmd(hba, &uic_cmd);
	if (ret)
		dev_dbg(hba->dev,
			"dme-link-startup: error code %d\n", ret);
	return ret;
}

static inline void ufshcd_add_delay_before_dme_cmd(struct ufs_hba *hba)
{
	#define MIN_DELAY_BEFORE_DME_CMDS_US	1000
	unsigned long min_sleep_time_us;

	if (!(hba->quirks & UFSHCD_QUIRK_DELAY_BEFORE_DME_CMDS))
		return;

	/*
	 * last_dme_cmd_tstamp will be 0 only for 1st call to
	 * this function
	 */
	if (unlikely(!ktime_to_us(hba->last_dme_cmd_tstamp))) {
		min_sleep_time_us = MIN_DELAY_BEFORE_DME_CMDS_US;
	} else {
		unsigned long delta =
			(unsigned long) ktime_to_us(
				ktime_sub(ktime_get(),
				hba->last_dme_cmd_tstamp));

		if (delta < MIN_DELAY_BEFORE_DME_CMDS_US)
			min_sleep_time_us =
				MIN_DELAY_BEFORE_DME_CMDS_US - delta;
		else
			return; /* no more delay required */
	}

	/* allow sleep for extra 50us if needed */
	usleep_range(min_sleep_time_us, min_sleep_time_us + 50);
}

static int ufshcd_dme_reset(struct ufs_hba *hba)
{
	struct uic_command uic_cmd = {0};
	int ret;

	uic_cmd.command = UIC_CMD_DME_RESET;
	uic_cmd.argument1 = 0x1;

	ret = ufshcd_send_uic_cmd(hba, &uic_cmd);
	if (ret)
		dev_err(hba->dev,
			"dme-reset: error code %d\n", ret);

	return ret;
}

static int ufshcd_dme_enable(struct ufs_hba *hba)
{
	struct uic_command uic_cmd = {0};
	int ret;

	uic_cmd.command = UIC_CMD_DME_ENABLE;

	ret = ufshcd_send_uic_cmd(hba, &uic_cmd);
	if (ret)
		dev_err(hba->dev,
			"dme-enable: error code %d\n", ret);

	return ret;
}

/**
 * ufshcd_dme_set_attr - UIC command for DME_SET, DME_PEER_SET
 * @hba: per adapter instance
 * @attr_sel: uic command argument1
 * @attr_set: attribute set type as uic command argument2
 * @mib_val: setting value as uic command argument3
 * @peer: indicate whether peer or local
 *
 * Returns 0 on success, non-zero value on failure
 */
int ufshcd_dme_set_attr(struct ufs_hba *hba, u32 attr_sel,
			u8 attr_set, u32 mib_val, u8 peer)
{
	struct uic_command uic_cmd = {0};
	static const char *const action[] = {
		"dme-set",
		"dme-peer-set"
	};
	const char *set = action[!!peer];
	int ret;
	int retries = UFS_UIC_COMMAND_RETRIES;

	uic_cmd.command = peer ?
		UIC_CMD_DME_PEER_SET : UIC_CMD_DME_SET;
	uic_cmd.argument1 = attr_sel;
	uic_cmd.argument2 = UIC_ARG_ATTR_TYPE(attr_set);
	uic_cmd.argument3 = mib_val;

	do {
		/* for peer attributes we retry upon failure */
		ret = ufshcd_send_uic_cmd(hba, &uic_cmd);
		if (ret)
			dev_dbg(hba->dev, "%s: attr-id 0x%x val 0x%x error code %d\n",
				set, UIC_GET_ATTR_ID(attr_sel), mib_val, ret);
	} while (ret && peer && --retries);

	if (ret)
		dev_err(hba->dev, "%s: attr-id 0x%x val 0x%x failed %d retries\n",
			set, UIC_GET_ATTR_ID(attr_sel), mib_val,
			UFS_UIC_COMMAND_RETRIES - retries);

	return ret;
}
EXPORT_SYMBOL_GPL(ufshcd_dme_set_attr);

/**
 * ufshcd_dme_get_attr - UIC command for DME_GET, DME_PEER_GET
 * @hba: per adapter instance
 * @attr_sel: uic command argument1
 * @mib_val: the value of the attribute as returned by the UIC command
 * @peer: indicate whether peer or local
 *
 * Returns 0 on success, non-zero value on failure
 */
int ufshcd_dme_get_attr(struct ufs_hba *hba, u32 attr_sel,
			u32 *mib_val, u8 peer)
{
	struct uic_command uic_cmd = {0};
	static const char *const action[] = {
		"dme-get",
		"dme-peer-get"
	};
	const char *get = action[!!peer];
	int ret;
	int retries = UFS_UIC_COMMAND_RETRIES;
	struct ufs_pa_layer_attr orig_pwr_info;
	struct ufs_pa_layer_attr temp_pwr_info;
	bool pwr_mode_change = false;

	if (peer && (hba->quirks & UFSHCD_QUIRK_DME_PEER_ACCESS_AUTO_MODE)) {
		orig_pwr_info = hba->pwr_info;
		temp_pwr_info = orig_pwr_info;

		if (orig_pwr_info.pwr_tx == FAST_MODE ||
		    orig_pwr_info.pwr_rx == FAST_MODE) {
			temp_pwr_info.pwr_tx = FASTAUTO_MODE;
			temp_pwr_info.pwr_rx = FASTAUTO_MODE;
			pwr_mode_change = true;
		} else if (orig_pwr_info.pwr_tx == SLOW_MODE ||
		    orig_pwr_info.pwr_rx == SLOW_MODE) {
			temp_pwr_info.pwr_tx = SLOWAUTO_MODE;
			temp_pwr_info.pwr_rx = SLOWAUTO_MODE;
			pwr_mode_change = true;
		}
		if (pwr_mode_change) {
			ret = ufshcd_change_power_mode(hba, &temp_pwr_info);
			if (ret)
				goto out;
		}
	}

	uic_cmd.command = peer ?
		UIC_CMD_DME_PEER_GET : UIC_CMD_DME_GET;
	uic_cmd.argument1 = attr_sel;

	do {
		/* for peer attributes we retry upon failure */
		ret = ufshcd_send_uic_cmd(hba, &uic_cmd);
		if (ret)
			dev_dbg(hba->dev, "%s: attr-id 0x%x error code %d\n",
				get, UIC_GET_ATTR_ID(attr_sel), ret);
	} while (ret && peer && --retries);

	if (ret)
		dev_err(hba->dev, "%s: attr-id 0x%x failed %d retries\n",
			get, UIC_GET_ATTR_ID(attr_sel),
			UFS_UIC_COMMAND_RETRIES - retries);

	if (mib_val && !ret)
		*mib_val = uic_cmd.argument3;

	if (peer && (hba->quirks & UFSHCD_QUIRK_DME_PEER_ACCESS_AUTO_MODE)
	    && pwr_mode_change)
		ufshcd_change_power_mode(hba, &orig_pwr_info);
out:
	return ret;
}
EXPORT_SYMBOL_GPL(ufshcd_dme_get_attr);

/**
 * ufshcd_uic_pwr_ctrl - executes UIC commands (which affects the link power
 * state) and waits for it to take effect.
 *
 * @hba: per adapter instance
 * @cmd: UIC command to execute
 *
 * DME operations like DME_SET(PA_PWRMODE), DME_HIBERNATE_ENTER &
 * DME_HIBERNATE_EXIT commands take some time to take its effect on both host
 * and device UniPro link and hence it's final completion would be indicated by
 * dedicated status bits in Interrupt Status register (UPMS, UHES, UHXS) in
 * addition to normal UIC command completion Status (UCCS). This function only
 * returns after the relevant status bits indicate the completion.
 *
 * Returns 0 on success, non-zero value on failure
 */
static int ufshcd_uic_pwr_ctrl(struct ufs_hba *hba, struct uic_command *cmd)
{
	struct completion uic_async_done;
	unsigned long flags;
	u8 status;
	int ret;
	bool reenable_intr = false;

	mutex_lock(&hba->uic_cmd_mutex);
	init_completion(&uic_async_done);
	ufshcd_add_delay_before_dme_cmd(hba);

	spin_lock_irqsave(hba->host->host_lock, flags);
	hba->uic_async_done = &uic_async_done;
	if (ufshcd_readl(hba, REG_INTERRUPT_ENABLE) & UIC_COMMAND_COMPL) {
		ufshcd_disable_intr(hba, UIC_COMMAND_COMPL);
		/*
		 * Make sure UIC command completion interrupt is disabled before
		 * issuing UIC command.
		 */
		wmb();
		reenable_intr = true;
	}
	ret = __ufshcd_send_uic_cmd(hba, cmd, false);
	spin_unlock_irqrestore(hba->host->host_lock, flags);
	if (ret) {
		dev_err(hba->dev,
			"pwr ctrl cmd 0x%x with mode 0x%x uic error %d\n",
			cmd->command, cmd->argument3, ret);
		goto out;
	}

	if (!wait_for_completion_timeout(hba->uic_async_done,
					 msecs_to_jiffies(UIC_CMD_TIMEOUT))) {
		dev_err(hba->dev,
			"pwr ctrl cmd 0x%x with mode 0x%x completion timeout\n",
			cmd->command, cmd->argument3);
		ret = -ETIMEDOUT;
		goto out;
	}

	status = ufshcd_get_upmcrs(hba, cmd);
	if (status != PWR_LOCAL) {
		dev_err(hba->dev,
			"pwr ctrl cmd 0x%0x failed, host upmcrs:0x%x\n",
			cmd->command, status);
		ret = (status != PWR_OK) ? status : -1;
	}
out:
	/* Dump debugging information to system memory */
	if (ret) {
#if defined(SEC_UFS_ERROR_COUNT)
		SEC_ufs_operation_check(hba, cmd->command);
#endif
		ufshcd_vops_dbg_register_dump(hba);
		exynos_ufs_show_uic_info(hba);	
		ufshcd_print_host_state(hba);
		ufshcd_print_pwr_info(hba);
		ufshcd_print_host_regs(hba);
	}

	spin_lock_irqsave(hba->host->host_lock, flags);
	hba->active_uic_cmd = NULL;
	hba->uic_async_done = NULL;
	if (reenable_intr)
		ufshcd_enable_intr(hba, UIC_COMMAND_COMPL);
	spin_unlock_irqrestore(hba->host->host_lock, flags);
	mutex_unlock(&hba->uic_cmd_mutex);

	return ret;
}

/**
 * ufshcd_uic_change_pwr_mode - Perform the UIC power mode chage
 *				using DME_SET primitives.
 * @hba: per adapter instance
 * @mode: powr mode value
 *
 * Returns 0 on success, non-zero value on failure
 */
static int ufshcd_uic_change_pwr_mode(struct ufs_hba *hba, u8 mode)
{
	struct uic_command uic_cmd = {0};
	int ret;

	if (hba->quirks & UFSHCD_QUIRK_BROKEN_PA_RXHSUNTERMCAP) {
		ret = ufshcd_dme_set(hba,
				UIC_ARG_MIB_SEL(PA_RXHSUNTERMCAP, 0), 1);
		if (ret) {
			dev_err(hba->dev, "%s: failed to enable PA_RXHSUNTERMCAP ret %d\n",
						__func__, ret);
			goto out;
		}
	}

	uic_cmd.command = UIC_CMD_DME_SET;
	uic_cmd.argument1 = UIC_ARG_MIB(PA_PWRMODE);
	uic_cmd.argument3 = mode;
	ufshcd_hold(hba, false);
	ret = ufshcd_uic_pwr_ctrl(hba, &uic_cmd);
	ufshcd_release(hba);

out:
	return ret;
}

static int ufshcd_link_recovery(struct ufs_hba *hba)
{
	int ret;
	unsigned long flags;

	spin_lock_irqsave(hba->host->host_lock, flags);
	hba->ufshcd_state = UFSHCD_STATE_RESET;
	ufshcd_set_eh_in_progress(hba);
	spin_unlock_irqrestore(hba->host->host_lock, flags);

	ret = ufshcd_host_reset_and_restore(hba);

	spin_lock_irqsave(hba->host->host_lock, flags);
	if (ret)
		hba->ufshcd_state = UFSHCD_STATE_ERROR;
	ufshcd_clear_eh_in_progress(hba);
	spin_unlock_irqrestore(hba->host->host_lock, flags);

	if (ret)
		dev_err(hba->dev, "%s: link recovery failed, err %d",
			__func__, ret);

	return ret;
}

static int __ufshcd_uic_hibern8_enter(struct ufs_hba *hba)
{
	int ret;
	struct uic_command uic_cmd = {0};
	ktime_t start = ktime_get();

	uic_cmd.command = UIC_CMD_DME_HIBER_ENTER;
	ret = ufshcd_uic_pwr_ctrl(hba, &uic_cmd);
	trace_ufshcd_profile_hibern8(dev_name(hba->dev), "enter",
			     ktime_to_us(ktime_sub(ktime_get(), start)), ret);

	if (ret) {
		int err;

		dev_err(hba->dev, "%s: hibern8 enter failed. ret = %d\n",
			__func__, ret);
		ssleep(2);
		/*
		 * If link recovery fails then return error code returned from
		 * ufshcd_link_recovery().
		 * If link recovery succeeds then return -EAGAIN to attempt
		 * hibern8 enter retry again.
		 */
		err = ufshcd_link_recovery(hba);
		if (err) {
			dev_err(hba->dev, "%s: link recovery failed", __func__);
			ret = err;
		} else {
			ret = -EAGAIN;
		}
	}
	return ret;
}

static int ufshcd_uic_hibern8_enter(struct ufs_hba *hba)
{
	int ret = 0, retries;

	for (retries = UIC_HIBERN8_ENTER_RETRIES; retries > 0; retries--) {
		ret = __ufshcd_uic_hibern8_enter(hba);
		if (!ret)
			goto out;
	}
out:
	return ret;
}

static int ufshcd_uic_hibern8_exit(struct ufs_hba *hba)
{
	struct uic_command uic_cmd = {0};
	int ret;
	ktime_t start = ktime_get();


	uic_cmd.command = UIC_CMD_DME_HIBER_EXIT;
	ret = ufshcd_uic_pwr_ctrl(hba, &uic_cmd);
	trace_ufshcd_profile_hibern8(dev_name(hba->dev), "exit",
			     ktime_to_us(ktime_sub(ktime_get(), start)), ret);

	if (ret) {
		dev_err(hba->dev, "%s: hibern8 exit failed. ret = %d\n",
			__func__, ret);
		ret = ufshcd_link_recovery(hba);
	} else {

		hba->ufs_stats.last_hibern8_exit_tstamp = ktime_get();
		hba->ufs_stats.hibern8_exit_cnt++;
	}

	return ret;
}

 /**
 * ufshcd_init_pwr_info - setting the POR (power on reset)
 * values in hba power info
 * @hba: per-adapter instance
 */
static void ufshcd_init_pwr_info(struct ufs_hba *hba)
{
	hba->pwr_info.gear_rx = UFS_PWM_G1;
	hba->pwr_info.gear_tx = UFS_PWM_G1;
	hba->pwr_info.lane_rx = 1;
	hba->pwr_info.lane_tx = 1;
	hba->pwr_info.pwr_rx = SLOWAUTO_MODE;
	hba->pwr_info.pwr_tx = SLOWAUTO_MODE;
	hba->pwr_info.hs_rate = 0;
}

static int ufshcd_link_hibern8_ctrl(struct ufs_hba *hba, bool en)
{
	int ret = 0;

	if (hba->vops && hba->vops->hibern8_notify)
		hba->vops->hibern8_notify(hba, en, PRE_CHANGE);

	if (en) {
		ret = ufshcd_uic_hibern8_enter(hba);
		if (ret)
			goto err_chk;

		if (hba->vops && hba->vops->hibern8_prepare)
			ret = hba->vops->hibern8_prepare(hba, en, POST_CHANGE);

	} else {
		if (hba->vops && hba->vops->hibern8_prepare)
			ret = hba->vops->hibern8_prepare(hba, en, PRE_CHANGE);

		if (!ret)
			ret = ufshcd_uic_hibern8_exit(hba);
	}

err_chk:
	if (ret || (hba->saved_err & INT_FATAL_ERRORS) ||
		((hba->saved_err & UIC_ERROR) &&
		((hba->saved_uic_err & UFSHCD_UIC_DL_PA_INIT_ERROR) ||
		(hba->saved_uic_err & UFSHCD_UIC_DL_ERROR)))) {

		if (!ret)
			ret = hba->saved_err;
		goto out;
	}

	if (hba->monitor.flag & UFSHCD_MONITOR_LEVEL2) {
		if (en)
			dev_info(hba->dev, "H8+\n");
		else
			dev_info(hba->dev, "H8-\n");
	}

	if (hba->vops && hba->vops->hibern8_notify)
		hba->vops->hibern8_notify(hba, en, POST_CHANGE);

out:
	hba->tcx_replay_timer_expired_cnt = 0;
	hba->fcx_protection_timer_expired_cnt = 0;

	return ret;
}

/**
 * ufshcd_get_max_pwr_mode - reads the max power mode negotiated with device
 * @hba: per-adapter instance
 */
static int ufshcd_get_max_pwr_mode(struct ufs_hba *hba)
{
	struct ufs_pa_layer_attr *pwr_info = &hba->max_pwr_info.info;

	if (hba->max_pwr_info.is_valid)
		return 0;

	pwr_info->pwr_tx = FAST_MODE;
	pwr_info->pwr_rx = FAST_MODE;
	pwr_info->hs_rate = PA_HS_MODE_B;

	/* Get the connected lane count */
	ufshcd_dme_get(hba, UIC_ARG_MIB(PA_CONNECTEDRXDATALANES),
			&pwr_info->lane_rx);
	ufshcd_dme_get(hba, UIC_ARG_MIB(PA_CONNECTEDTXDATALANES),
			&pwr_info->lane_tx);

	if (!pwr_info->lane_rx || !pwr_info->lane_tx) {
		dev_err(hba->dev, "%s: invalid connected lanes value. rx=%d, tx=%d\n",
				__func__,
				pwr_info->lane_rx,
				pwr_info->lane_tx);
		return -EINVAL;
	}

	hba->tcx_replay_timer_expired_cnt = 0;
	hba->fcx_protection_timer_expired_cnt = 0;

	/* Get the peer available lane count */
	ufshcd_dme_peer_get(hba, UIC_ARG_MIB(PA_AVAILRXDATALANES),
			&pwr_info->peer_available_lane_rx);
	ufshcd_dme_peer_get(hba, UIC_ARG_MIB(PA_AVAILTXDATALANES),
			&pwr_info->peer_available_lane_tx);

	if (!pwr_info->peer_available_lane_rx || !pwr_info->peer_available_lane_tx) {
		dev_err(hba->dev, "%s: invalid peer available lanes value. rx=%d, tx=%d\n",
				__func__,
				pwr_info->peer_available_lane_rx,
				pwr_info->peer_available_lane_tx);
		return -EINVAL;
	}

	/*
	 * First, get the maximum gears of HS speed.
	 * If a zero value, it means there is no HSGEAR capability.
	 * Then, get the maximum gears of PWM speed.
	 */
	ufshcd_dme_get(hba, UIC_ARG_MIB(PA_MAXRXHSGEAR), &pwr_info->gear_rx);
	if (!pwr_info->gear_rx) {
		ufshcd_dme_get(hba, UIC_ARG_MIB(PA_MAXRXPWMGEAR),
				&pwr_info->gear_rx);
		if (!pwr_info->gear_rx) {
			dev_err(hba->dev, "%s: invalid max pwm rx gear read = %d\n",
				__func__, pwr_info->gear_rx);
			return -EINVAL;
		}
		pwr_info->pwr_rx = SLOW_MODE;
	}

	ufshcd_dme_peer_get(hba, UIC_ARG_MIB(PA_MAXRXHSGEAR),
			&pwr_info->gear_tx);
	if (!pwr_info->gear_tx) {
		ufshcd_dme_peer_get(hba, UIC_ARG_MIB(PA_MAXRXPWMGEAR),
				&pwr_info->gear_tx);
		if (!pwr_info->gear_tx) {
			dev_err(hba->dev, "%s: invalid max pwm tx gear read = %d\n",
				__func__, pwr_info->gear_tx);
			return -EINVAL;
		}
		pwr_info->pwr_tx = SLOW_MODE;
	}

	hba->max_pwr_info.is_valid = true;
	return 0;
}

static int ufshcd_change_power_mode(struct ufs_hba *hba,
			     struct ufs_pa_layer_attr *pwr_mode)
{
	int ret;

	/* if already configured to the requested pwr_mode */
	if (pwr_mode->gear_rx == hba->pwr_info.gear_rx &&
	    pwr_mode->gear_tx == hba->pwr_info.gear_tx &&
	    pwr_mode->lane_rx == hba->pwr_info.lane_rx &&
	    pwr_mode->lane_tx == hba->pwr_info.lane_tx &&
	    pwr_mode->pwr_rx == hba->pwr_info.pwr_rx &&
	    pwr_mode->pwr_tx == hba->pwr_info.pwr_tx &&
	    pwr_mode->hs_rate == hba->pwr_info.hs_rate) {
		dev_dbg(hba->dev, "%s: power already configured\n", __func__);
		return 0;
	}

	/*
	 * Configure attributes for power mode change with below.
	 * - PA_RXGEAR, PA_ACTIVERXDATALANES, PA_RXTERMINATION,
	 * - PA_TXGEAR, PA_ACTIVETXDATALANES, PA_TXTERMINATION,
	 * - PA_HSSERIES
	 */
	ufshcd_dme_set(hba, UIC_ARG_MIB(PA_RXGEAR), pwr_mode->gear_rx);
	ufshcd_dme_set(hba, UIC_ARG_MIB(PA_ACTIVERXDATALANES),
			pwr_mode->lane_rx);
	if (pwr_mode->pwr_rx == FASTAUTO_MODE ||
			pwr_mode->pwr_rx == FAST_MODE)
		ufshcd_dme_set(hba, UIC_ARG_MIB(PA_RXTERMINATION), TRUE);
	else
		ufshcd_dme_set(hba, UIC_ARG_MIB(PA_RXTERMINATION), FALSE);

	ufshcd_dme_set(hba, UIC_ARG_MIB(PA_TXGEAR), pwr_mode->gear_tx);
	ufshcd_dme_set(hba, UIC_ARG_MIB(PA_ACTIVETXDATALANES),
			pwr_mode->lane_tx);
	if (pwr_mode->pwr_tx == FASTAUTO_MODE ||
			pwr_mode->pwr_tx == FAST_MODE)
		ufshcd_dme_set(hba, UIC_ARG_MIB(PA_TXTERMINATION), TRUE);
	else
		ufshcd_dme_set(hba, UIC_ARG_MIB(PA_TXTERMINATION), FALSE);

	if (pwr_mode->pwr_rx == FASTAUTO_MODE ||
	    pwr_mode->pwr_tx == FASTAUTO_MODE ||
	    pwr_mode->pwr_rx == FAST_MODE ||
	    pwr_mode->pwr_tx == FAST_MODE)
		ufshcd_dme_set(hba, UIC_ARG_MIB(PA_HSSERIES),
						pwr_mode->hs_rate);

	ret = ufshcd_uic_change_pwr_mode(hba, pwr_mode->pwr_rx << 4
			| pwr_mode->pwr_tx);

	if (ret) {
		dev_err(hba->dev,
			"%s: power mode change failed %d\n", __func__, ret);
	} else {
		ufshcd_hold(hba, false);
		ret = ufshcd_vops_pwr_change_notify(hba, POST_CHANGE, NULL,
								pwr_mode);
		ufshcd_release(hba);
		if (ret)
			goto out;

		memcpy(&hba->pwr_info, pwr_mode,
			sizeof(struct ufs_pa_layer_attr));
	}

out:
	return ret;
}

/**
 * ufshcd_config_pwr_mode - configure a new power mode
 * @hba: per-adapter instance
 * @desired_pwr_mode: desired power configuration
 */
int ufshcd_config_pwr_mode(struct ufs_hba *hba,
		struct ufs_pa_layer_attr *desired_pwr_mode)
{
	struct ufs_pa_layer_attr final_params = { 0 };
	int ret;

	ufshcd_hold(hba, false);
	ret = ufshcd_vops_pwr_change_notify(hba, PRE_CHANGE,
					desired_pwr_mode, &final_params);

	if (ret) {
		if (ret == -ENOTSUPP)
			memcpy(&final_params, desired_pwr_mode, sizeof(final_params));
		else
			goto out;
	}

	ret = ufshcd_change_power_mode(hba, &final_params);
	if (!ret)
		ufshcd_print_pwr_info(hba);
out:
	ufshcd_release(hba);
	return ret;
}
EXPORT_SYMBOL_GPL(ufshcd_config_pwr_mode);

/**
 * ufshcd_complete_dev_init() - checks device readiness
 * hba: per-adapter instance
 *
 * Set fDeviceInit flag and poll until device toggles it.
 */
static int ufshcd_complete_dev_init(struct ufs_hba *hba)
{
	int err;
	bool flag_res = 1;
	unsigned long timeout;

	err = ufshcd_query_flag_retry(hba, UPIU_QUERY_OPCODE_SET_FLAG,
		QUERY_FLAG_IDN_FDEVICEINIT, NULL);
	if (err) {
		dev_err(hba->dev,
			"%s setting fDeviceInit flag failed with error %d\n",
			__func__, err);
		goto out;
	}

	/* Poll fDeviceInit flag to be cleared */
	timeout = jiffies + msecs_to_jiffies(DEV_INIT_COMPL_TIMEOUT);

	do {
		err = ufshcd_query_flag(hba, UPIU_QUERY_OPCODE_READ_FLAG,
					QUERY_FLAG_IDN_FDEVICEINIT, &flag_res);
		if (!flag_res)
			break;
		usleep_range(1000, 1000);
	} while (time_before(jiffies, timeout));

	if (err) {
		dev_err(hba->dev,
			"%s reading fDeviceInit flag failed with error %d\n",
			__func__, err);
		goto out;
	}

	if (flag_res) {
		dev_err(hba->dev,
			"%s fDeviceInit was not cleared by the device\n",
			__func__);
		err = -EBUSY;
	}

out:
	return err;
}

/**
 * ufshcd_make_hba_operational - Make UFS controller operational
 * @hba: per adapter instance
 *
 * To bring UFS host controller to operational state,
 * 1. Enable required interrupts
 * 2. Configure interrupt aggregation
 * 3. Program UTRL and UTMRL base address
 * 4. Configure run-stop-registers
 *
 * Returns 0 on success, non-zero value on failure
 */
static int ufshcd_make_hba_operational(struct ufs_hba *hba)
{
	int err = 0;
	u32 reg;

	/* Enable required interrupts */
	ufshcd_enable_intr(hba, UFSHCD_ENABLE_INTRS);

	/* Configure interrupt aggregation */
	if (ufshcd_is_intr_aggr_allowed(hba))
		ufshcd_config_intr_aggr(hba, hba->nutrs - 1, INT_AGGR_DEF_TO);
	else
		ufshcd_disable_intr_aggr(hba);

	/* Configure UTRL and UTMRL base address registers */
	ufshcd_writel(hba, lower_32_bits(hba->utrdl_dma_addr),
			REG_UTP_TRANSFER_REQ_LIST_BASE_L);
	ufshcd_writel(hba, upper_32_bits(hba->utrdl_dma_addr),
			REG_UTP_TRANSFER_REQ_LIST_BASE_H);
	ufshcd_writel(hba, lower_32_bits(hba->utmrdl_dma_addr),
			REG_UTP_TASK_REQ_LIST_BASE_L);
	ufshcd_writel(hba, upper_32_bits(hba->utmrdl_dma_addr),
			REG_UTP_TASK_REQ_LIST_BASE_H);

	/*
	 * Make sure base address and interrupt setup are updated before
	 * enabling the run/stop registers below.
	 */
	wmb();

	/*
	 * UCRDY, UTMRLDY and UTRLRDY bits must be 1
	 */
	reg = ufshcd_readl(hba, REG_CONTROLLER_STATUS);
	if (!(ufshcd_get_lists_status(reg))) {
		ufshcd_enable_run_stop_reg(hba);
	} else {
		dev_err(hba->dev,
			"Host controller not ready to process requests");
		err = -EIO;
		goto out;
	}

out:
	return err;
}

/**
 * ufshcd_hba_stop - Send controller to reset state
 * @hba: per adapter instance
 * @can_sleep: perform sleep or just spin
 */
static inline void ufshcd_hba_stop(struct ufs_hba *hba, bool can_sleep)
{
	int err;

	ufshcd_writel(hba, CONTROLLER_DISABLE,  REG_CONTROLLER_ENABLE);
	err = ufshcd_wait_for_register(hba, REG_CONTROLLER_ENABLE,
					CONTROLLER_ENABLE, CONTROLLER_DISABLE,
					10, 1, can_sleep);
	if (err)
		dev_err(hba->dev, "%s: Controller disable failed\n", __func__);
}

/**
 * _ufshcd_hba_enable - initialize the controller
 * @hba: per adapter instance
 *
 * The controller resets itself and controller firmware initialization
 * sequence kicks off. When controller is ready it will set
 * the Host Controller Enable bit to 1.
 *
 * Returns 0 on success, non-zero value on failure
 */
static int __ufshcd_hba_enable(struct ufs_hba *hba)
{
	int retry;
	int ret = 0;

	/*
	 * msleep of 1 and 5 used in this function might result in msleep(20),
	 * but it was necessary to send the UFS FPGA to reset mode during
	 * development and testing of this driver. msleep can be changed to
	 * mdelay and retry count can be reduced based on the controller.
	 */
	if (!ufshcd_is_hba_active(hba))
		/* change controller state to "reset state" */
		ufshcd_hba_stop(hba, true);

	/* UniPro link is disabled at this point */
	ufshcd_set_link_off(hba);

	ufshcd_vops_hce_enable_notify(hba, PRE_CHANGE);

	/* start controller initialization sequence */
	ufshcd_hba_start(hba);

	/*
	 * To initialize a UFS host controller HCE bit must be set to 1.
	 * During initialization the HCE bit value changes from 1->0->1.
	 * When the host controller completes initialization sequence
	 * it sets the value of HCE bit to 1. The same HCE bit is read back
	 * to check if the controller has completed initialization sequence.
	 * So without this delay the value HCE = 1, set in the previous
	 * instruction might be read back.
	 * This delay can be changed based on the controller.
	 */
	msleep(1);

	/* wait for the host controller to complete initialization */
	retry = 10;
	while (ufshcd_is_hba_active(hba)) {
		if (retry) {
			retry--;
		} else {
			dev_err(hba->dev,
				"Controller enable failed\n");
			return -EIO;
		}
		msleep(5);
	}

	/* enable UIC related interrupts */
	ufshcd_enable_intr(hba, UFSHCD_UIC_MASK);

	ret = ufshcd_vops_hce_enable_notify(hba, POST_CHANGE);

	return ret;
}

static int ufshcd_disable_tx_lcc(struct ufs_hba *hba, bool peer)
{
	int tx_lanes, i, err = 0;

	if (!peer)
		ufshcd_dme_get(hba, UIC_ARG_MIB(PA_CONNECTEDTXDATALANES),
			       &tx_lanes);
	else
		ufshcd_dme_peer_get(hba, UIC_ARG_MIB(PA_CONNECTEDTXDATALANES),
				    &tx_lanes);
	for (i = 0; i < tx_lanes; i++) {
		if (!peer)
			err = ufshcd_dme_set(hba,
				UIC_ARG_MIB_SEL(TX_LCC_ENABLE,
					UIC_ARG_MPHY_TX_GEN_SEL_INDEX(i)),
					0);
		else
			err = ufshcd_dme_peer_set(hba,
				UIC_ARG_MIB_SEL(TX_LCC_ENABLE,
					UIC_ARG_MPHY_TX_GEN_SEL_INDEX(i)),
					0);
		if (err) {
			dev_err(hba->dev, "%s: TX LCC Disable failed, peer = %d, lane = %d, err = %d",
				__func__, peer, i, err);
			break;
		}
	}

	return err;
}

static inline int ufshcd_disable_device_tx_lcc(struct ufs_hba *hba)
{
	return ufshcd_disable_tx_lcc(hba, true);
}

static int ufshcd_hba_enable(struct ufs_hba *hba)
{
	int ret;
	unsigned long flags;

	ufshcd_hold(hba, false);

	spin_lock_irqsave(hba->host->host_lock, flags);
	hba->ufshcd_state = UFSHCD_STATE_RESET;
	spin_unlock_irqrestore(hba->host->host_lock, flags);

	if (hba->vops && hba->vops->host_reset)
		hba->vops->host_reset(hba);

	if (hba->quirks & UFSHCD_QUIRK_USE_OF_HCE) {
		ufshcd_set_link_off(hba);

		/* enable UIC related interrupts */
		ufshcd_enable_intr(hba, UFSHCD_UIC_MASK);

		ret = ufshcd_dme_reset(hba);
		if (!ret)
			ret = ufshcd_dme_enable(hba);
	} else {
		ret = __ufshcd_hba_enable(hba);
	}
	ufshcd_release(hba);

	if (ret)
		dev_err(hba->dev, "Host controller enable failed\n");

	return ret;
}

/**
 * ufshcd_link_startup - Initialize unipro link startup
 * @hba: per adapter instance
 *
 * Returns 0 for success, non-zero in case of failure
 */
static int ufshcd_link_startup(struct ufs_hba *hba)
{
	int ret;
	int retries = DME_LINKSTARTUP_RETRIES;

	ufshcd_hold(hba, false);

	do {
		ufshcd_vops_link_startup_notify(hba, PRE_CHANGE);

		ret = ufshcd_dme_link_startup(hba);

		/* check if device is detected by inter-connect layer */
		if (!ret && !ufshcd_is_device_present(hba)) {
			dev_err(hba->dev, "%s: Device not present\n", __func__);
			ret = -ENXIO;
			goto out;
		}

		/*
		 * DME link lost indication is only received when link is up,
		 * but we can't be sure if the link is up until link startup
		 * succeeds. So reset the local Uni-Pro and try again.
		 */
		if ((ret && !retries) || (ret && ufshcd_hba_enable(hba)))
			goto out;
	} while (ret && retries--);

	if (ret)
		/* failed to get the link up... retire */
		goto out;

	/* Mark that link is up in PWM-G1, 1-lane, SLOW-AUTO mode */
	ufshcd_init_pwr_info(hba);
	ufshcd_print_pwr_info(hba);

	if (hba->quirks & UFSHCD_QUIRK_BROKEN_LCC) {
		ret = ufshcd_disable_device_tx_lcc(hba);
		if (ret)
			goto out;
	}

	/* Include any host controller configuration via UIC commands */
	ret = ufshcd_vops_link_startup_notify(hba, POST_CHANGE);
	if (ret)
		goto out;

	ret = ufshcd_make_hba_operational(hba);
out:
	ufshcd_release(hba);

	if (ret) {
#if defined(SEC_UFS_ERROR_COUNT)
		SEC_ufs_operation_check(hba, UIC_CMD_DME_LINK_STARTUP);
#endif
		dev_err(hba->dev, "link startup failed %d\n", ret);
		ufshcd_print_host_state(hba);
		ufshcd_print_pwr_info(hba);
		ufshcd_print_host_regs(hba);
	}
	return ret;
}

/**
 * ufshcd_verify_dev_init() - Verify device initialization
 * @hba: per-adapter instance
 *
 * Send NOP OUT UPIU and wait for NOP IN response to check whether the
 * device Transport Protocol (UTP) layer is ready after a reset.
 * If the UTP layer at the device side is not initialized, it may
 * not respond with NOP IN UPIU within timeout of %NOP_OUT_TIMEOUT
 * and we retry sending NOP OUT for %NOP_OUT_RETRIES iterations.
 */
static int ufshcd_verify_dev_init(struct ufs_hba *hba)
{
	int err = 0;
	int retries;

	ufshcd_hold(hba, false);
	mutex_lock(&hba->dev_cmd.lock);
	for (retries = NOP_OUT_RETRIES; retries > 0; retries--) {
		err = ufshcd_exec_dev_cmd(hba, DEV_CMD_TYPE_NOP,
					       NOP_OUT_TIMEOUT);

		if (!err || err == -ETIMEDOUT)
			break;

		dev_dbg(hba->dev, "%s: error %d retrying\n", __func__, err);
	}
	mutex_unlock(&hba->dev_cmd.lock);
	ufshcd_release(hba);

	if (err) {
#if defined(SEC_UFS_ERROR_COUNT)
		SEC_ufs_query_error_check(hba, DEV_CMD_TYPE_NOP);
#endif
		dev_err(hba->dev, "%s: NOP OUT failed %d\n", __func__, err);
	}
	return err;
}

/**
 * ufshcd_set_queue_depth - set lun queue depth
 * @sdev: pointer to SCSI device
 *
 * Read bLUQueueDepth value and activate scsi tagged command
 * queueing. For WLUN, queue depth is set to 1. For best-effort
 * cases (bLUQueueDepth = 0) the queue depth is set to a maximum
 * value that host can queue.
 */
static void ufshcd_set_queue_depth(struct scsi_device *sdev)
{
	int ret = 0;
	u8 lun_qdepth;
	struct ufs_hba *hba;

	hba = shost_priv(sdev->host);

	lun_qdepth = hba->nutrs;
	ret = ufshcd_read_unit_desc_param(hba,
					  ufshcd_scsi_to_upiu_lun(sdev->lun),
					  UNIT_DESC_PARAM_LU_Q_DEPTH,
					  &lun_qdepth,
					  sizeof(lun_qdepth));

	/* Some WLUN doesn't support unit descriptor */
	if (ret == -EOPNOTSUPP)
		lun_qdepth = 1;
	else if (!lun_qdepth)
		/* eventually, we can figure out the real queue depth */
		lun_qdepth = hba->nutrs;
	else
		lun_qdepth = min_t(int, lun_qdepth, hba->nutrs);

	dev_dbg(hba->dev, "%s: activate tcq with queue depth %d\n",
			__func__, lun_qdepth);
	scsi_change_queue_depth(sdev, lun_qdepth);
}

/**
 * ufshcd_get_boot_lun - get boot lun
 * @sdev: pointer to SCSI device
 *
 * Read bBootLunID in UNIT Descriptor to find boot LUN
 */
 static void ufshcd_get_bootlunID(struct scsi_device *sdev)
{
	int ret = 0;
	u8 bBootLunID = 0;
	struct ufs_hba *hba;

	hba = shost_priv(sdev->host);
	ret = ufshcd_read_unit_desc_param(hba,
					  ufshcd_scsi_to_upiu_lun(sdev->lun),
					  UNIT_DESC_PARAM_BOOT_LUN_ID,
					  &bBootLunID,
					  sizeof(bBootLunID));

	/* Some WLUN doesn't support unit descriptor */
	if (ret == -EOPNOTSUPP)
		bBootLunID = 0;
	else
		sdev->bootlunID = bBootLunID;
}

/*
 * ufshcd_get_lu_wp - returns the "b_lu_write_protect" from UNIT DESCRIPTOR
 * @hba: per-adapter instance
 * @lun: UFS device lun id
 * @b_lu_write_protect: pointer to buffer to hold the LU's write protect info
 *
 * Returns 0 in case of success and b_lu_write_protect status would be returned
 * @b_lu_write_protect parameter.
 * Returns -ENOTSUPP if reading b_lu_write_protect is not supported.
 * Returns -EINVAL in case of invalid parameters passed to this function.
 */
static int ufshcd_get_lu_wp(struct ufs_hba *hba,
			    u8 lun,
			    u8 *b_lu_write_protect)
{
	int ret;

	if (!b_lu_write_protect)
		ret = -EINVAL;
	/*
	 * According to UFS device spec, RPMB LU can't be write
	 * protected so skip reading bLUWriteProtect parameter for
	 * it. For other W-LUs, UNIT DESCRIPTOR is not available.
	 */
	else if (lun >= UFS_UPIU_MAX_GENERAL_LUN)
		ret = -ENOTSUPP;
	else
		ret = ufshcd_read_unit_desc_param(hba,
					  lun,
					  UNIT_DESC_PARAM_LU_WR_PROTECT,
					  b_lu_write_protect,
					  sizeof(*b_lu_write_protect));
	return ret;
}

/**
 * ufshcd_get_lu_power_on_wp_status - get LU's power on write protect
 * status
 * @hba: per-adapter instance
 * @sdev: pointer to SCSI device
 *
 */
static inline void ufshcd_get_lu_power_on_wp_status(struct ufs_hba *hba,
						    struct scsi_device *sdev)
{
	if (hba->dev_info.f_power_on_wp_en &&
	    !hba->dev_info.is_lu_power_on_wp) {
		u8 b_lu_write_protect;

		if (!ufshcd_get_lu_wp(hba, ufshcd_scsi_to_upiu_lun(sdev->lun),
				      &b_lu_write_protect) &&
		    (b_lu_write_protect == UFS_LU_POWER_ON_WP))
			hba->dev_info.is_lu_power_on_wp = true;
	}
}

static void ufshcd_done(struct request *rq)
{
	struct scsi_cmnd *cmd = rq->special;
	scsi_dma_unmap(cmd);
	scsi_softirq_done(rq);
}

/**
 * ufshcd_slave_alloc - handle initial SCSI device configurations
 * @sdev: pointer to SCSI device
 *
 * Returns success
 */
static int ufshcd_slave_alloc(struct scsi_device *sdev)
{
	struct ufs_hba *hba;

	hba = shost_priv(sdev->host);

	/* Mode sense(6) is not supported by UFS, so use Mode sense(10) */
	sdev->use_10_for_ms = 1;

	/* allow SCSI layer to restart the device in case of errors */
	sdev->allow_restart = 1;

	/* REPORT SUPPORTED OPERATION CODES is not supported */
	sdev->no_report_opcodes = 1;

	/* WRITE_SAME command is not supported */
	sdev->no_write_same = 1;

	ufshcd_set_queue_depth(sdev);

	ufshcd_get_lu_power_on_wp_status(hba, sdev);
	
	ufshcd_get_bootlunID(sdev);

	blk_queue_softirq_done(sdev->request_queue, ufshcd_done);

	blk_queue_update_dma_alignment(sdev->request_queue, PAGE_SIZE - 1);

	return 0;
}

/**
 * ufshcd_change_queue_depth - change queue depth
 * @sdev: pointer to SCSI device
 * @depth: required depth to set
 *
 * Change queue depth and make sure the max. limits are not crossed.
 */
static int ufshcd_change_queue_depth(struct scsi_device *sdev, int depth)
{
	struct ufs_hba *hba = shost_priv(sdev->host);

	if (depth > hba->nutrs)
		depth = hba->nutrs;
	return scsi_change_queue_depth(sdev, depth);
}

/**
 * ufshcd_slave_configure - adjust SCSI device configurations
 * @sdev: pointer to SCSI device
 */
static int ufshcd_slave_configure(struct scsi_device *sdev)
{
	struct request_queue *q = sdev->request_queue;

	blk_queue_update_dma_pad(q, PRDT_DATA_BYTE_COUNT_PAD - 1);
	blk_queue_max_segment_size(q, PRDT_DATA_BYTE_COUNT_MAX);
	blk_queue_update_dma_alignment(q, PAGE_SIZE - 1);

	return 0;
}

/**
 * ufshcd_slave_destroy - remove SCSI device configurations
 * @sdev: pointer to SCSI device
 */
static void ufshcd_slave_destroy(struct scsi_device *sdev)
{
	struct ufs_hba *hba;

	hba = shost_priv(sdev->host);
	/* Drop the reference as it won't be needed anymore */
	if (ufshcd_scsi_to_upiu_lun(sdev->lun) == UFS_UPIU_UFS_DEVICE_WLUN) {
		unsigned long flags;

		spin_lock_irqsave(hba->host->host_lock, flags);
		hba->sdev_ufs_device = NULL;
		spin_unlock_irqrestore(hba->host->host_lock, flags);
	}
}

/**
 * ufshcd_task_req_compl - handle task management request completion
 * @hba: per adapter instance
 * @index: index of the completed request
 * @resp: task management service response
 *
 * Returns non-zero value on error, zero on success
 */
static int ufshcd_task_req_compl(struct ufs_hba *hba, u32 index, u8 *resp)
{
	struct utp_task_req_desc *task_req_descp;
	struct utp_upiu_task_rsp *task_rsp_upiup;
	unsigned long flags;
	int ocs_value;
	int task_result;

	spin_lock_irqsave(hba->host->host_lock, flags);

	task_req_descp = hba->utmrdl_base_addr;
	ocs_value = ufshcd_get_tmr_ocs(&task_req_descp[index]);

	if (ocs_value == OCS_SUCCESS) {
		task_rsp_upiup = (struct utp_upiu_task_rsp *)
				task_req_descp[index].task_rsp_upiu;
		task_result = be32_to_cpu(task_rsp_upiup->output_param1);
		task_result = task_result & MASK_TM_SERVICE_RESP;
		if (resp)
			*resp = (u8)task_result;
	} else {
		dev_err(hba->dev, "%s: failed, ocs = 0x%x\n",
				__func__, ocs_value);
	}
	spin_unlock_irqrestore(hba->host->host_lock, flags);

	return ocs_value;
}

/**
 * ufshcd_scsi_cmd_status - Update SCSI command result based on SCSI status
 * @lrb: pointer to local reference block of completed command
 * @scsi_status: SCSI command status
 *
 * Returns value base on SCSI command status
 */
static inline int
ufshcd_scsi_cmd_status(struct ufshcd_lrb *lrbp, int scsi_status)
{
	int result = 0;

	switch (scsi_status) {
	case SAM_STAT_CHECK_CONDITION:
		ufshcd_copy_sense_data(lrbp);
	case SAM_STAT_GOOD:
		result |= DID_OK << 16 |
			  COMMAND_COMPLETE << 8 |
			  scsi_status;
		break;
	case SAM_STAT_TASK_SET_FULL:
	case SAM_STAT_BUSY:
	case SAM_STAT_TASK_ABORTED:
		ufshcd_copy_sense_data(lrbp);
		result |= scsi_status;
		break;
	default:
		result |= DID_ERROR << 16;
		break;
	} /* end of switch */

	return result;
}

/**
 * ufshcd_transfer_rsp_status - Get overall status of the response
 * @hba: per adapter instance
 * @lrb: pointer to local reference block of completed command
 *
 * Returns result of the command to notify SCSI midlayer
 */
static inline int
ufshcd_transfer_rsp_status(struct ufs_hba *hba, struct ufshcd_lrb *lrbp)
{
	int result = 0;
	int scsi_status;
	int ocs;

	/* overall command status of utrd */
	ocs = ufshcd_get_tr_ocs(lrbp);

	switch (ocs) {
	case OCS_SUCCESS:
	case OCS_FATAL_ERROR:
		result = ufshcd_get_req_rsp(lrbp->ucd_rsp_ptr);
		hba->ufs_stats.last_hibern8_exit_tstamp = ktime_set(0, 0);
		switch (result) {
		case UPIU_TRANSACTION_RESPONSE:
			/*
			 * get the response UPIU result to extract
			 * the SCSI command status
			 */
			result = ufshcd_get_rsp_upiu_result(lrbp->ucd_rsp_ptr);

			/*
			 * get the result based on SCSI status response
			 * to notify the SCSI midlayer of the command status
			 */
			scsi_status = result & MASK_SCSI_STATUS;
			result = ufshcd_scsi_cmd_status(lrbp, scsi_status);
			
			if (hba->dev_quirks & UFS_DEVICE_QUIRK_SUPPORT_QUERY_FATAL_MODE) {
				if (scsi_status == SAM_STAT_CHECK_CONDITION) {
					int sense_key = (0x0F & lrbp->sense_buffer[2]);

					dev_err(hba->dev, "%s: CHECK CONDITION sense key = %d",
							__func__, sense_key);
					if ((sense_key == MEDIUM_ERROR) && !hba->UFS_fatal_mode_done)
						schedule_work(&hba->fatal_mode_work);
				}
			}

			/*
			 * Currently we are only supporting BKOPs exception
			 * events hence we can ignore BKOPs exception event
			 * during power management callbacks. BKOPs exception
			 * event is not expected to be raised in runtime suspend
			 * callback as it allows the urgent bkops.
			 * During system suspend, we are anyway forcefully
			 * disabling the bkops and if urgent bkops is needed
			 * it will be enabled on system resume. Long term
			 * solution could be to abort the system suspend if
			 * UFS device needs urgent BKOPs.
			 */
			if (!hba->pm_op_in_progress &&
			    ufshcd_is_exception_event(lrbp->ucd_rsp_ptr) &&
				scsi_host_in_recovery(hba->host)) {
				schedule_work(&hba->eeh_work);
				dev_info(hba->dev, "execption event reported\n");
			}

			break;
		case UPIU_TRANSACTION_REJECT_UPIU:
			/* TODO: handle Reject UPIU Response */
			result = DID_ERROR << 16;
			dev_err(hba->dev,
				"Reject UPIU not fully implemented\n");
			break;
		default:
			result = DID_ERROR << 16;
			dev_err(hba->dev,
				"Unexpected request response code = %x\n",
				result);
			break;
		}
		break;
	case OCS_ABORTED:
		result |= DID_ABORT << 16;
		break;
	case OCS_INVALID_COMMAND_STATUS:
		result |= DID_REQUEUE << 16;
		break;
	case OCS_INVALID_CMD_TABLE_ATTR:
	case OCS_INVALID_PRDT_ATTR:
	case OCS_MISMATCH_DATA_BUF_SIZE:
	case OCS_MISMATCH_RESP_UPIU_SIZE:
	case OCS_PEER_COMM_FAILURE:
	default:
		result |= DID_ERROR << 16;
		dev_err(hba->dev,
				"OCS error from controller = %x for tag %d\n",
				ocs, lrbp->task_tag);
		ufshcd_print_host_regs(hba);
		ufshcd_print_host_state(hba);
		break;
	} /* end of switch */

<<<<<<< HEAD
	if (hba->quirks & UFSHCD_QUIRK_DUMP_DEBUG_INFO)
		if (host_byte(result) != DID_OK)
			ufshcd_print_trs(hba, 1 << lrbp->task_tag, true);
=======
	if ((host_byte(result) != DID_OK) && !hba->silence_err_logs)
		ufshcd_print_trs(hba, 1 << lrbp->task_tag, true);
>>>>>>> e9ff34ad
	return result;
}

/**
 * ufshcd_uic_cmd_compl - handle completion of uic command
 * @hba: per adapter instance
 * @intr_status: interrupt status generated by the controller
 */
static void ufshcd_uic_cmd_compl(struct ufs_hba *hba, u32 intr_status)
{
	if ((intr_status & UIC_COMMAND_COMPL) && hba->active_uic_cmd) {
		hba->active_uic_cmd->argument2 |=
			ufshcd_get_uic_cmd_result(hba);
		hba->active_uic_cmd->argument3 =
			ufshcd_get_dme_attr_val(hba);
		complete(&hba->active_uic_cmd->done);
	}

	if ((intr_status & UFSHCD_UIC_PWR_MASK) && hba->uic_async_done)
		complete(hba->uic_async_done);
}

/**
 * __ufshcd_transfer_req_compl - handle SCSI and query command completion
 * @hba: per adapter instance
 * @completed_reqs: requests to complete
 */
static void __ufshcd_transfer_req_compl(struct ufs_hba *hba, int reason,
					unsigned long completed_reqs)
{
	struct ufshcd_lrb *lrbp;
	struct scsi_cmnd *cmd;
	int result;
	int index;

#if defined(CONFIG_UFS_DATA_LOG)
#if defined(CONFIG_UFS_DATA_LOG_MAGIC_CODE)
	struct scatterlist *sg;
	int sg_segments;
	unsigned long magicword_rb = 0;
#endif
	int i = 0;
	int cpu = raw_smp_processor_id();
	unsigned int dump_index;
#endif

	for_each_set_bit(index, &completed_reqs, hba->nutrs) {
		lrbp = &hba->lrb[index];
		cmd = lrbp->cmd;
		if (cmd) {
			ufshcd_add_command_trace(hba, index, "complete");
			result = ufshcd_vops_crypto_engine_clear(hba, lrbp);
			if (result) {
				dev_err(hba->dev,
					"%s: failed to clear crypto engine (%d)\n",
					__func__, result);
			}
			result = ufshcd_transfer_rsp_status(hba, lrbp);

#if defined(CONFIG_UFS_DATA_LOG)
			if (cmd->request && hba->host->ufs_sys_log_en){
				/*condition of data log*/
				if (rq_data_dir(cmd->request) == READ &&
						cmd->request->__sector >= hba->host->ufs_system_start &&
						cmd->request->__sector < hba->host->ufs_system_end) {
					dump_index = queuing_req[cmd->request->tag];
					queuing_req[cmd->request->tag] = 0;
					ufs_data_log[dump_index].end_time = cpu_clock(cpu);
					sg_segments = scsi_sg_count(cmd);
					ufs_data_log[dump_index].segments_cnt = sg_segments;
					ufs_data_log[dump_index].done = 0xF;
#if defined(CONFIG_UFS_DATA_LOG_MAGIC_CODE)
					scsi_for_each_sg(cmd, sg, sg_segments, i) {
						/*
						 * Attempt to SG element for check magic word.
						 * If magic word should have been overwritten in read case,
						 * memory location will not be updated.
						 */
						ufs_data_log[dump_index].virt_addr = sg_virt(sg);
						memcpy(&ufs_data_log[dump_index].datbuf, sg_virt(sg), UFS_DATA_BUF_SIZE);
						memcpy(&magicword_rb, sg_virt(sg), UFS_DATA_BUF_SIZE);
						if (magicword_rb == 0x1F5E3A7069245CBE) {
							printk(KERN_ALERT "tag%d:sg[%d]:%p: page_link=%lx, offset=%d, length=%d\n",
								index, i, sg, sg->page_link, sg->offset, sg->length);
						}
					}
#endif
				}
			}
#endif

			cmd->result = result;
				if (reason)
					set_host_byte(cmd, reason);
			/* Mark completed command as NULL in LRB */
			lrbp->cmd = NULL;
			clear_bit_unlock(index, &hba->lrb_in_use);
			/* Do not touch lrbp after scsi done */
			cmd->scsi_done(cmd);
#ifdef CONFIG_SCSI_UFS_CMD_LOGGING
			exynos_ufs_cmd_log_end(hba, index);
#endif
			__ufshcd_release(hba);

			if (hba->monitor.flag & UFSHCD_MONITOR_LEVEL1)
				dev_info(hba->dev, "Transfer Done(%d)\n",
						index);

		} else if (lrbp->command_type == UTP_CMD_TYPE_DEV_MANAGE ||
			lrbp->command_type == UTP_CMD_TYPE_UFS_STORAGE) {
			if (hba->dev_cmd.complete) {
				ufshcd_add_command_trace(hba, index,
						"dev_complete");
				complete(hba->dev_cmd.complete);
			}
		}
		if (ufshcd_is_clkscaling_supported(hba))
			hba->clk_scaling.active_reqs--;
	}

	/* clear corresponding bits of completed commands */
	hba->outstanding_reqs ^= completed_reqs;
#if defined(CONFIG_PM_DEVFREQ)
	ufshcd_clk_scaling_update_busy(hba);
#endif
	/* we might have free'd some tags above */
	wake_up(&hba->dev_cmd.tag_wq);
}

/**
 * ufshcd_transfer_req_compl - handle SCSI and query command completion
 * @hba: per adapter instance
 */
static void ufshcd_transfer_req_compl(struct ufs_hba *hba, int reason)
{
	unsigned long completed_reqs;
	u32 tr_doorbell;

	/* Resetting interrupt aggregation counters first and reading the
	 * DOOR_BELL afterward allows us to handle all the completed requests.
	 * In order to prevent other interrupts starvation the DB is read once
	 * after reset. The down side of this solution is the possibility of
	 * false interrupt if device completes another request after resetting
	 * aggregation and before reading the DB.
	 */
	if (!ufshcd_can_reset_intr_aggr(hba) && ufshcd_is_intr_aggr_allowed(hba))
		ufshcd_reset_intr_aggr(hba);

	tr_doorbell = ufshcd_readl(hba, REG_UTP_TRANSFER_REQ_DOOR_BELL);
	completed_reqs = tr_doorbell ^ hba->outstanding_reqs;

	__ufshcd_transfer_req_compl(hba, reason, completed_reqs);
}

/**
 * ufshcd_disable_ee - disable exception event
 * @hba: per-adapter instance
 * @mask: exception event to disable
 *
 * Disables exception event in the device so that the EVENT_ALERT
 * bit is not set.
 *
 * Returns zero on success, non-zero error value on failure.
 */
static int ufshcd_disable_ee(struct ufs_hba *hba, u16 mask)
{
	int err = 0;
	u32 val;

	if (!(hba->ee_ctrl_mask & mask))
		goto out;

	val = hba->ee_ctrl_mask & ~mask;
	val &= MASK_EE_STATUS;
	err = ufshcd_query_attr_retry(hba, UPIU_QUERY_OPCODE_WRITE_ATTR,
			QUERY_ATTR_IDN_EE_CONTROL, 0, 0, &val);
	if (!err)
		hba->ee_ctrl_mask &= ~mask;
out:
	return err;
}

/**
 * ufshcd_enable_ee - enable exception event
 * @hba: per-adapter instance
 * @mask: exception event to enable
 *
 * Enable corresponding exception event in the device to allow
 * device to alert host in critical scenarios.
 *
 * Returns zero on success, non-zero error value on failure.
 */
static int ufshcd_enable_ee(struct ufs_hba *hba, u16 mask)
{
	int err = 0;
	u32 val;

	if (hba->ee_ctrl_mask & mask)
		goto out;

	val = hba->ee_ctrl_mask | mask;
	val &= MASK_EE_STATUS;
	err = ufshcd_query_attr_retry(hba, UPIU_QUERY_OPCODE_WRITE_ATTR,
			QUERY_ATTR_IDN_EE_CONTROL, 0, 0, &val);
	if (!err)
		hba->ee_ctrl_mask |= mask;
out:
	return err;
}

/**
 * ufshcd_enable_auto_bkops - Allow device managed BKOPS
 * @hba: per-adapter instance
 *
 * Allow device to manage background operations on its own. Enabling
 * this might lead to inconsistent latencies during normal data transfers
 * as the device is allowed to manage its own way of handling background
 * operations.
 *
 * Returns zero on success, non-zero on failure.
 */
static int ufshcd_enable_auto_bkops(struct ufs_hba *hba)
{
	int err = 0;

	if (hba->auto_bkops_enabled)
		goto out;

	err = ufshcd_query_flag_retry(hba, UPIU_QUERY_OPCODE_SET_FLAG,
			QUERY_FLAG_IDN_BKOPS_EN, NULL);
	if (err) {
		dev_err(hba->dev, "%s: failed to enable bkops %d\n",
				__func__, err);
		goto out;
	}

	hba->auto_bkops_enabled = true;
	trace_ufshcd_auto_bkops_state(dev_name(hba->dev), "Enabled");

	/* No need of URGENT_BKOPS exception from the device */
	err = ufshcd_disable_ee(hba, MASK_EE_URGENT_BKOPS);
	if (err)
		dev_err(hba->dev, "%s: failed to disable exception event %d\n",
				__func__, err);
out:
	return err;
}

/**
 * ufshcd_disable_auto_bkops - block device in doing background operations
 * @hba: per-adapter instance
 *
 * Disabling background operations improves command response latency but
 * has drawback of device moving into critical state where the device is
 * not-operable. Make sure to call ufshcd_enable_auto_bkops() whenever the
 * host is idle so that BKOPS are managed effectively without any negative
 * impacts.
 *
 * Returns zero on success, non-zero on failure.
 */
static int ufshcd_disable_auto_bkops(struct ufs_hba *hba)
{
	int err = 0;

	if (!hba->auto_bkops_enabled)
		goto out;

	/*
	 * If host assisted BKOPs is to be enabled, make sure
	 * urgent bkops exception is allowed.
	 */
	err = ufshcd_enable_ee(hba, MASK_EE_URGENT_BKOPS);
	if (err) {
		dev_err(hba->dev, "%s: failed to enable exception event %d\n",
				__func__, err);
		goto out;
	}

	err = ufshcd_query_flag_retry(hba, UPIU_QUERY_OPCODE_CLEAR_FLAG,
			QUERY_FLAG_IDN_BKOPS_EN, NULL);
	if (err) {
		dev_err(hba->dev, "%s: failed to disable bkops %d\n",
				__func__, err);
		ufshcd_disable_ee(hba, MASK_EE_URGENT_BKOPS);
		goto out;
	}

	hba->auto_bkops_enabled = false;
	trace_ufshcd_auto_bkops_state(dev_name(hba->dev), "Disabled");
	hba->is_urgent_bkops_lvl_checked = false;
out:
	return err;
}

/**
 * ufshcd_force_reset_auto_bkops - force reset auto bkops state
 * @hba: per adapter instance
 *
 * After a device reset the device may toggle the BKOPS_EN flag
 * to default value. The s/w tracking variables should be updated
 * as well. This function would change the auto-bkops state based on
 * UFSHCD_CAP_KEEP_AUTO_BKOPS_ENABLED_EXCEPT_SUSPEND.
 */
static void ufshcd_force_reset_auto_bkops(struct ufs_hba *hba)
{
	if (ufshcd_keep_autobkops_enabled_except_suspend(hba)) {
		hba->auto_bkops_enabled = false;
		hba->ee_ctrl_mask |= MASK_EE_URGENT_BKOPS;
		ufshcd_enable_auto_bkops(hba);
	} else {
		hba->auto_bkops_enabled = true;
		hba->ee_ctrl_mask &= ~MASK_EE_URGENT_BKOPS;
		ufshcd_disable_auto_bkops(hba);
	}
	hba->is_urgent_bkops_lvl_checked = false;
}

static inline int ufshcd_get_bkops_status(struct ufs_hba *hba, u32 *status)
{
	return ufshcd_query_attr_retry(hba, UPIU_QUERY_OPCODE_READ_ATTR,
			QUERY_ATTR_IDN_BKOPS_STATUS, 0, 0, status);
}

/**
 * ufshcd_bkops_ctrl - control the auto bkops based on current bkops status
 * @hba: per-adapter instance
 * @status: bkops_status value
 *
 * Read the bkops_status from the UFS device and Enable fBackgroundOpsEn
 * flag in the device to permit background operations if the device
 * bkops_status is greater than or equal to "status" argument passed to
 * this function, disable otherwise.
 *
 * Returns 0 for success, non-zero in case of failure.
 *
 * NOTE: Caller of this function can check the "hba->auto_bkops_enabled" flag
 * to know whether auto bkops is enabled or disabled after this function
 * returns control to it.
 */
static int ufshcd_bkops_ctrl(struct ufs_hba *hba,
			     enum bkops_status status)
{
	int err;
	u32 curr_status = 0;

	err = ufshcd_get_bkops_status(hba, &curr_status);
	if (err) {
		dev_err(hba->dev, "%s: failed to get BKOPS status %d\n",
				__func__, err);
		goto out;
	} else if (curr_status > BKOPS_STATUS_MAX) {
		dev_err(hba->dev, "%s: invalid BKOPS status %d\n",
				__func__, curr_status);
		err = -EINVAL;
		goto out;
	}

	if (curr_status >= status) {
		err = ufshcd_enable_auto_bkops(hba);
		if (!err)
		dev_info(hba->dev, "%s: auto_bkops enabled, status : %d\n",
			__func__, curr_status);
	}
	else
		err = ufshcd_disable_auto_bkops(hba);
	hba->urgent_bkops_lvl = curr_status;
out:
	return err;
}

/**
 * ufshcd_urgent_bkops - handle urgent bkops exception event
 * @hba: per-adapter instance
 *
 * Enable fBackgroundOpsEn flag in the device to permit background
 * operations.
 *
 * If BKOPs is enabled, this function returns 0, 1 if the bkops in not enabled
 * and negative error value for any other failure.
 */
static int ufshcd_urgent_bkops(struct ufs_hba *hba)
{
	return ufshcd_bkops_ctrl(hba, hba->urgent_bkops_lvl);
}

static inline int ufshcd_get_ee_status(struct ufs_hba *hba, u32 *status)
{
	return ufshcd_query_attr_retry(hba, UPIU_QUERY_OPCODE_READ_ATTR,
			QUERY_ATTR_IDN_EE_STATUS, 0, 0, status);
}

static void ufshcd_bkops_exception_event_handler(struct ufs_hba *hba)
{
	int err;
	u32 curr_status = 0;

	if (hba->is_urgent_bkops_lvl_checked)
		goto enable_auto_bkops;

	err = ufshcd_get_bkops_status(hba, &curr_status);
	if (err) {
		dev_err(hba->dev, "%s: failed to get BKOPS status %d\n",
				__func__, err);
		goto out;
	} else
		 dev_info(hba->dev, "%s: urgent bkops(status:%d)", 
								  __func__, curr_status);

	/*
	 * We are seeing that some devices are raising the urgent bkops
	 * exception events even when BKOPS status doesn't indicate performace
	 * impacted or critical. Handle these device by determining their urgent
	 * bkops status at runtime.
	 */
	if (curr_status < BKOPS_STATUS_PERF_IMPACT) {
		dev_err(hba->dev, "%s: device raised urgent BKOPS exception for bkops status %d\n",
				__func__, curr_status);
		/* update the current status as the urgent bkops level */
		//hba->urgent_bkops_lvl = curr_status;
		//hba->is_urgent_bkops_lvl_checked = true;
		
		/*SEC does not follow this policy that BKOPS is enabled for these events*/
		goto out;
	}

enable_auto_bkops:
	err = ufshcd_enable_auto_bkops(hba);
	if (!err)
		dev_info(hba->dev, "%s: auto bkops is enabled\n", __func__);
out:
	if (err < 0)
		dev_err(hba->dev, "%s: failed to handle urgent bkops %d\n",
				__func__, err);
}

/**
 * ufshcd_exception_event_handler - handle exceptions raised by device
 * @work: pointer to work data
 *
 * Read bExceptionEventStatus attribute from the device and handle the
 * exception event accordingly.
 */
static void ufshcd_exception_event_handler(struct work_struct *work)
{
	struct ufs_hba *hba;
	int err;
	u32 status = 0;
	hba = container_of(work, struct ufs_hba, eeh_work);

	pm_runtime_get_sync(hba->dev);
	scsi_block_requests(hba->host);
	err = ufshcd_get_ee_status(hba, &status);
	if (err) {
		dev_err(hba->dev, "%s: failed to get exception status %d\n",
				__func__, err);
		goto out;
	}

	status &= hba->ee_ctrl_mask;

	if (status & MASK_EE_URGENT_BKOPS)
		ufshcd_bkops_exception_event_handler(hba);

out:
	scsi_unblock_requests(hba->host);
	pm_runtime_put_sync(hba->dev);
	return;
}

/* Complete requests that have door-bell cleared */
static void ufshcd_complete_requests(struct ufs_hba *hba)
{
	ufshcd_transfer_req_compl(hba, 0);
	ufshcd_tmc_handler(hba);
}

/**
 * ufshcd_quirk_dl_nac_errors - This function checks if error handling is
 *				to recover from the DL NAC errors or not.
 * @hba: per-adapter instance
 *
 * Returns true if error handling is required, false otherwise
 */
static bool ufshcd_quirk_dl_nac_errors(struct ufs_hba *hba)
{
	unsigned long flags;
	bool err_handling = true;

	spin_lock_irqsave(hba->host->host_lock, flags);
	/*
	 * UFS_DEVICE_QUIRK_RECOVERY_FROM_DL_NAC_ERRORS only workaround the
	 * device fatal error and/or DL NAC & REPLAY timeout errors.
	 */
	if (hba->saved_err & (CONTROLLER_FATAL_ERROR | SYSTEM_BUS_FATAL_ERROR))
		goto out;

	if ((hba->saved_err & DEVICE_FATAL_ERROR) ||
	    ((hba->saved_err & UIC_ERROR) &&
	     (hba->saved_uic_err & UFSHCD_UIC_DL_TCx_REPLAY_ERROR)))
		goto out;

	if ((hba->saved_err & UIC_ERROR) &&
	    (hba->saved_uic_err & UFSHCD_UIC_DL_NAC_RECEIVED_ERROR)) {
		int err;
		/*
		 * wait for 50ms to see if we can get any other errors or not.
		 */
		spin_unlock_irqrestore(hba->host->host_lock, flags);
		msleep(50);
		spin_lock_irqsave(hba->host->host_lock, flags);

		/*
		 * now check if we have got any other severe errors other than
		 * DL NAC error?
		 */
		if ((hba->saved_err & INT_FATAL_ERRORS) ||
		    ((hba->saved_err & UIC_ERROR) &&
		    (hba->saved_uic_err & ~UFSHCD_UIC_DL_NAC_RECEIVED_ERROR)))
			goto out;

		/*
		 * As DL NAC is the only error received so far, send out NOP
		 * command to confirm if link is still active or not.
		 *   - If we don't get any response then do error recovery.
		 *   - If we get response then clear the DL NAC error bit.
		 */

		spin_unlock_irqrestore(hba->host->host_lock, flags);
		err = ufshcd_verify_dev_init(hba);
		spin_lock_irqsave(hba->host->host_lock, flags);

		if (err)
			goto out;

		/* Link seems to be alive hence ignore the DL NAC errors */
		if (hba->saved_uic_err == UFSHCD_UIC_DL_NAC_RECEIVED_ERROR)
			hba->saved_err &= ~UIC_ERROR;
		/* clear NAC error */
		hba->saved_uic_err &= ~UFSHCD_UIC_DL_NAC_RECEIVED_ERROR;
		if (!hba->saved_uic_err) {
			err_handling = false;
			goto out;
		}
	}
out:
	spin_unlock_irqrestore(hba->host->host_lock, flags);
	return err_handling;
}

/**
 * ufshcd_err_handler - handle UFS errors that require s/w attention
 * @work: pointer to work structure
 */
static void ufshcd_err_handler(struct work_struct *work)
{
	struct ufs_hba *hba;
	struct exynos_ufs *ufs;
	unsigned long flags;
	u32 err_xfer = 0;
	u32 err_tm = 0;
	int err = 0;
	int tag;
	bool needs_reset = false;

	hba = container_of(work, struct ufs_hba, eh_work);

	pm_runtime_get_sync(hba->dev);
	ufshcd_hold(hba, false);

	ufs = to_exynos_ufs(hba);
	if (hba->saved_err & UIC_ERROR) {
		dev_err(hba->dev, ": CLKSTOP CTRL(0x%04x):\t\t\t\t0x%08x\n",
				HCI_CLKSTOP_CTRL, hci_readl(ufs, HCI_CLKSTOP_CTRL));
		dev_err(hba->dev, ": FORCE HCS(0x%04x):\t\t\t\t0x%08x\n",
				HCI_FORCE_HCS, hci_readl(ufs, HCI_FORCE_HCS));
	}

	/* Dump debugging information to system memory */
	ufshcd_vops_dbg_register_dump(hba);

	spin_lock_irqsave(hba->host->host_lock, flags);
	if (hba->ufshcd_state == UFSHCD_STATE_RESET)
		goto out;

	hba->ufshcd_state = UFSHCD_STATE_RESET;
	ufshcd_set_eh_in_progress(hba);
	exynos_ufs_show_uic_info(hba);

	/* Complete requests that have door-bell cleared by h/w */
	ufshcd_complete_requests(hba);

	if (hba->dev_quirks & UFS_DEVICE_QUIRK_RECOVERY_FROM_DL_NAC_ERRORS) {
		bool ret;

		spin_unlock_irqrestore(hba->host->host_lock, flags);
		/* release the lock as ufshcd_quirk_dl_nac_errors() may sleep */
		ret = ufshcd_quirk_dl_nac_errors(hba);
		spin_lock_irqsave(hba->host->host_lock, flags);
		if (!ret)
			goto skip_err_handling;
	}
	if ((hba->saved_err & INT_FATAL_ERRORS) ||
	    ((hba->saved_err & UIC_ERROR) &&
	    (hba->saved_uic_err & (UFSHCD_UIC_DL_PA_INIT_ERROR |
				   UFSHCD_UIC_DL_ERROR |
				   UFSHCD_UIC_DL_NAC_RECEIVED_ERROR |
				   UFSHCD_UIC_DL_TCx_REPLAY_ERROR))))
		needs_reset = true;

	/*
	 * if host reset is required then skip clearing the pending
	 * transfers forcefully because they will get cleared during
	 * host reset and restore
	 */
	if (needs_reset)
		goto skip_pending_xfer_clear;

	/* release lock as clear command might sleep */
	spin_unlock_irqrestore(hba->host->host_lock, flags);
	/* Clear pending transfer requests */
	for_each_set_bit(tag, &hba->outstanding_reqs, hba->nutrs) {
		if (ufshcd_clear_cmd(hba, tag)) {
			err_xfer = true;
			goto lock_skip_pending_xfer_clear;
		}
	}

	/* Clear pending task management requests */
	for_each_set_bit(tag, &hba->outstanding_tasks, hba->nutmrs) {
		if (ufshcd_clear_tm_cmd(hba, tag)) {
			err_tm = true;
			goto lock_skip_pending_xfer_clear;
		}
	}

lock_skip_pending_xfer_clear:
	spin_lock_irqsave(hba->host->host_lock, flags);

	/* Complete the requests that are cleared by s/w */
	ufshcd_complete_requests(hba);

	if (err_xfer || err_tm)
		needs_reset = true;

skip_pending_xfer_clear:
	/* Fatal errors need reset */
	if (needs_reset) {
		unsigned long max_doorbells = (1UL << hba->nutrs) - 1;

		/*
		 * ufshcd_reset_and_restore() does the link reinitialization
		 * which will need atleast one empty doorbell slot to send the
		 * device management commands (NOP and query commands).
		 * If there is no slot empty at this moment then free up last
		 * slot forcefully.
		 */
		if (hba->outstanding_reqs == max_doorbells)
			__ufshcd_transfer_req_compl(hba, 0,
						    (1UL << (hba->nutrs - 1)));

		spin_unlock_irqrestore(hba->host->host_lock, flags);

		/* Fatal errors need reset */
		if (err_xfer || err_tm || (hba->saved_err & INT_FATAL_ERRORS) ||
				((hba->saved_err & UIC_ERROR) &&
				((hba->saved_uic_err & UFSHCD_UIC_DL_PA_INIT_ERROR) ||
				 (hba->saved_uic_err & UFSHCD_UIC_DL_ERROR))))
					dev_err(hba->dev,
					"%s: saved_err:0x%x, saved_uic_err:0x%x\n",
					__func__, hba->saved_err, hba->saved_uic_err);

		err = ufshcd_reset_and_restore(hba);
		spin_lock_irqsave(hba->host->host_lock, flags);
		if (err) {
			spin_lock_irqsave(hba->host->host_lock, flags);
			hba->ufshcd_state = UFSHCD_STATE_ERROR;
			spin_unlock_irqrestore(hba->host->host_lock, flags);

			dev_err(hba->dev, "%s: reset and restore failed\n",
					__func__);
		}
		hba->saved_err = 0;
		hba->saved_uic_err = 0;
	}

skip_err_handling:
	if (!needs_reset) {
		hba->ufshcd_state = UFSHCD_STATE_OPERATIONAL;
		if (hba->saved_err || hba->saved_uic_err)
			dev_err_ratelimited(hba->dev, "%s: exit: saved_err 0x%x saved_uic_err 0x%x",
			    __func__, hba->saved_err, hba->saved_uic_err);
	}

	ufshcd_clear_eh_in_progress(hba);

out:
	spin_unlock_irqrestore(hba->host->host_lock, flags);
	scsi_unblock_requests(hba->host);
	ufshcd_release(hba);
	pm_runtime_put_sync(hba->dev);
}

static void ufshcd_fatal_mode_handler(struct work_struct *work)
{
	struct ufs_hba *hba;

	hba = container_of(work, struct ufs_hba, fatal_mode_work);

	scsi_block_requests(hba->host);
	hba->ufshcd_state = UFSHCD_STATE_FATAL_MODE;

	dev_err(hba->dev, "fatal mode %04x.\n", hba->manufacturer_id);
	if (hba->manufacturer_id == UFS_VENDOR_TOSHIBA)
		UFS_Toshiba_K2_query_fatal_mode(hba);

	scsi_unblock_requests(hba->host);
	return;
}

static void ufshcd_update_uic_reg_hist(struct ufs_uic_err_reg_hist *reg_hist,
		u32 reg)
{
	reg_hist->reg[reg_hist->pos] = reg;
	reg_hist->tstamp[reg_hist->pos] = ktime_get();
	reg_hist->pos = (reg_hist->pos + 1) % UIC_ERR_REG_HIST_LENGTH;
}

/**
 * ufshcd_update_uic_error - check and set fatal UIC error flags.
 * @hba: per-adapter instance
 */
static void ufshcd_update_uic_error(struct ufs_hba *hba)
{
	u32 reg;

	/* PHY layer lane error */
	reg = ufshcd_readl(hba, REG_UIC_ERROR_CODE_PHY_ADAPTER_LAYER);
	/* Ignore LINERESET indication, as this is not an error */
	if ((reg & UIC_PHY_ADAPTER_LAYER_ERROR) &&
			(reg & UIC_PHY_ADAPTER_LAYER_LANE_ERR_MASK)) {
		/*
		 * To know whether this error is fatal or not, DB timeout
		 * must be checked but this error is handled separately.
		 */
		dev_dbg(hba->dev, "%s: UIC Lane error reported\n", __func__);
		ufshcd_update_uic_reg_hist(&hba->ufs_stats.pa_err, reg);
	}

	/* PA_INIT_ERROR is fatal and needs UIC reset */
	reg = ufshcd_readl(hba, REG_UIC_ERROR_CODE_DATA_LINK_LAYER);
	if (reg)
		ufshcd_update_uic_reg_hist(&hba->ufs_stats.dl_err, reg);

	if (reg & UIC_DATA_LINK_LAYER_ERROR_PA_INIT)
		hba->uic_error |= UFSHCD_UIC_DL_PA_INIT_ERROR;
	else if (hba->dev_quirks &
		   UFS_DEVICE_QUIRK_RECOVERY_FROM_DL_NAC_ERRORS) {
		if (reg & UIC_DATA_LINK_LAYER_ERROR_NAC_RECEIVED)
			hba->uic_error |=
				UFSHCD_UIC_DL_NAC_RECEIVED_ERROR;
		else if (reg & UIC_DATA_LINK_LAYER_ERROR_TCx_REPLAY_TIMEOUT)
			hba->uic_error |= UFSHCD_UIC_DL_TCx_REPLAY_ERROR;
	}

	if (reg & UIC_DATA_LINK_LAYER_ERROR_TCX_REP_TIMER_EXP)
		hba->tcx_replay_timer_expired_cnt++;

	if (reg & UIC_DATA_LINK_LAYER_ERROR_FCX_PRO_TIMER_EXP)
		hba->fcx_protection_timer_expired_cnt++;

	if (hba->tcx_replay_timer_expired_cnt >= 2 ||
	    hba->fcx_protection_timer_expired_cnt >= 2)
		hba->uic_error |= UFSHCD_UIC_DL_ERROR;

	/* UIC NL/TL/DME errors needs software retry */
	reg = ufshcd_readl(hba, REG_UIC_ERROR_CODE_NETWORK_LAYER);
	if (reg) {
		ufshcd_update_uic_reg_hist(&hba->ufs_stats.nl_err, reg);
		hba->uic_error |= UFSHCD_UIC_NL_ERROR;
	}

	reg = ufshcd_readl(hba, REG_UIC_ERROR_CODE_TRANSPORT_LAYER);
	if (reg) {
		ufshcd_update_uic_reg_hist(&hba->ufs_stats.tl_err, reg);
		hba->uic_error |= UFSHCD_UIC_TL_ERROR;
	}

	reg = ufshcd_readl(hba, REG_UIC_ERROR_CODE_DME);
	if (reg) {
		ufshcd_update_uic_reg_hist(&hba->ufs_stats.dme_err, reg);
		hba->uic_error |= UFSHCD_UIC_DME_ERROR;
	}

	dev_dbg(hba->dev, "%s: UIC error flags = 0x%08x\n",
			__func__, hba->uic_error);
#if defined(SEC_UFS_ERROR_COUNT)
	if (hba->uic_error)
		SEC_ufs_uic_error_check(hba, true, false);
#endif
}

/**
 * ufshcd_check_errors - Check for errors that need s/w attention
 * @hba: per-adapter instance
 */
static void ufshcd_check_errors(struct ufs_hba *hba)
{
	bool queue_eh_work = false;

	if (hba->errors & INT_FATAL_ERRORS) {
		queue_eh_work = true;
#if defined(SEC_UFS_ERROR_COUNT)
		SEC_ufs_uic_error_check(hba, false, true);
#endif
	}

	if (hba->errors & UIC_ERROR) {
		hba->uic_error = 0;
		ufshcd_update_uic_error(hba);
		if (hba->uic_error)
			queue_eh_work = true;
	}

	if (queue_eh_work) {
		/*
		 * update the transfer error masks to sticky bits, let's do this
		 * irrespective of current ufshcd_state.
		 */
		hba->saved_err |= hba->errors;
		hba->saved_uic_err |= hba->uic_error;

		/* handle fatal errors only when link is functional */
		if (hba->ufshcd_state == UFSHCD_STATE_OPERATIONAL) {
			/* block commands from scsi mid-layer */
			scsi_block_requests(hba->host);

			hba->ufshcd_state = UFSHCD_STATE_EH_SCHEDULED;

			/* dump controller state before resetting */
			if (hba->saved_err & (INT_FATAL_ERRORS | UIC_ERROR)) {
				bool pr_prdt = !!(hba->saved_err &
						SYSTEM_BUS_FATAL_ERROR);

				dev_err(hba->dev, "%s: saved_err 0x%x saved_uic_err 0x%x\n",
					__func__, hba->saved_err,
					hba->saved_uic_err);

				ufshcd_print_host_regs(hba);
				ufshcd_print_pwr_info(hba);

				if (hba->quirks & UFSHCD_QUIRK_DUMP_DEBUG_INFO) {
					ufshcd_print_tmrs(hba, hba->outstanding_tasks);
					ufshcd_print_trs(hba, hba->outstanding_reqs,
							pr_prdt);
				}
			}
			schedule_work(&hba->eh_work);
		}
	}
	/*
	 * if (!queue_eh_work) -
	 * Other errors are either non-fatal where host recovers
	 * itself without s/w intervention or errors that will be
	 * handled by the SCSI core layer.
	 */
}

/**
 * ufshcd_tmc_handler - handle task management function completion
 * @hba: per adapter instance
 */
static void ufshcd_tmc_handler(struct ufs_hba *hba)
{
	u32 tm_doorbell;

	tm_doorbell = ufshcd_readl(hba, REG_UTP_TASK_REQ_DOOR_BELL);
	hba->tm_condition = tm_doorbell ^ hba->outstanding_tasks;
	hba->outstanding_tasks ^= hba->tm_condition;
	wake_up(&hba->tm_wq);
}

/**
 * ufshcd_sl_intr - Interrupt service routine
 * @hba: per adapter instance
 * @intr_status: contains interrupts generated by the controller
 */
static void ufshcd_sl_intr(struct ufs_hba *hba, u32 intr_status)
{
	hba->errors = UFSHCD_ERROR_MASK & intr_status;
	if (hba->errors)
		ufshcd_check_errors(hba);

	if (intr_status & UFSHCD_UIC_MASK)
		ufshcd_uic_cmd_compl(hba, intr_status);

	if (intr_status & UTP_TASK_REQ_COMPL)
		ufshcd_tmc_handler(hba);

	if (intr_status & UTP_TRANSFER_REQ_COMPL)
		ufshcd_transfer_req_compl(hba, 0);
}

/**
 * ufshcd_intr - Main interrupt service routine
 * @irq: irq number
 * @__hba: pointer to adapter instance
 *
 * Returns IRQ_HANDLED - If interrupt is valid
 *		IRQ_NONE - If invalid interrupt
 */
static irqreturn_t ufshcd_intr(int irq, void *__hba)
{
	u32 intr_status, enabled_intr_status;
	irqreturn_t retval = IRQ_NONE;
	struct ufs_hba *hba = __hba;

	spin_lock(hba->host->host_lock);
	intr_status = ufshcd_readl(hba, REG_INTERRUPT_STATUS);
	enabled_intr_status =
		intr_status & ufshcd_readl(hba, REG_INTERRUPT_ENABLE);

	if (intr_status)
		ufshcd_writel(hba, intr_status, REG_INTERRUPT_STATUS);

	if (enabled_intr_status) {
		ufshcd_sl_intr(hba, enabled_intr_status);
		retval = IRQ_HANDLED;
	}
	spin_unlock(hba->host->host_lock);
	return retval;
}

static int ufshcd_clear_tm_cmd(struct ufs_hba *hba, int tag)
{
	int err = 0;
	u32 mask = 1 << tag;
	unsigned long flags;

	spin_lock_irqsave(hba->host->host_lock, flags);
	ufshcd_utmrl_clear(hba, tag);
	spin_unlock_irqrestore(hba->host->host_lock, flags);

	/* poll for max. 1 sec to clear door bell register by h/w */
	err = ufshcd_wait_for_register(hba,
			REG_UTP_TASK_REQ_DOOR_BELL,
			mask, 0, 1000, 1000, true);
	return err;
}

/**
 * ufshcd_issue_tm_cmd - issues task management commands to controller
 * @hba: per adapter instance
 * @lun_id: LUN ID to which TM command is sent
 * @task_id: task ID to which the TM command is applicable
 * @tm_function: task management function opcode
 * @tm_response: task management service response return value
 *
 * Returns non-zero value on error, zero on success.
 */
static int ufshcd_issue_tm_cmd(struct ufs_hba *hba, int lun_id, int task_id,
		u8 tm_function, u8 *tm_response)
{
	struct utp_task_req_desc *task_req_descp;
	struct utp_upiu_task_req *task_req_upiup;
	struct Scsi_Host *host;
	unsigned long flags;
	int free_slot;
	int err;
	int task_tag;

	host = hba->host;

	/*
	 * Get free slot, sleep if slots are unavailable.
	 * Even though we use wait_event() which sleeps indefinitely,
	 * the maximum wait time is bounded by %TM_CMD_TIMEOUT.
	 */
	wait_event(hba->tm_tag_wq, ufshcd_get_tm_free_slot(hba, &free_slot));
	ufshcd_hold(hba, false);

	spin_lock_irqsave(host->host_lock, flags);
	task_req_descp = hba->utmrdl_base_addr;
	task_req_descp += free_slot;

	/* Configure task request descriptor */
	task_req_descp->header.dword_0 = cpu_to_le32(UTP_REQ_DESC_INT_CMD);
	task_req_descp->header.dword_2 =
			cpu_to_le32(OCS_INVALID_COMMAND_STATUS);

	/* Configure task request UPIU */
	task_req_upiup =
		(struct utp_upiu_task_req *) task_req_descp->task_req_upiu;
	task_tag = hba->nutrs + free_slot;
	task_req_upiup->header.dword_0 =
		UPIU_HEADER_DWORD(UPIU_TRANSACTION_TASK_REQ, 0,
					      lun_id, task_tag);
	task_req_upiup->header.dword_1 =
		UPIU_HEADER_DWORD(0, tm_function, 0, 0);
	/*
	 * The host shall provide the same value for LUN field in the basic
	 * header and for Input Parameter.
	 */
	task_req_upiup->input_param1 = cpu_to_be32(lun_id);
	task_req_upiup->input_param2 = cpu_to_be32(task_id);

	/* send command to the controller */
	if (hba->vops && hba->vops->set_nexus_t_task_mgmt)
		hba->vops->set_nexus_t_task_mgmt(hba, free_slot, tm_function);
	__set_bit(free_slot, &hba->outstanding_tasks);

	/* Make sure descriptors are ready before ringing the task doorbell */
	wmb();

	ufshcd_writel(hba, 1 << free_slot, REG_UTP_TASK_REQ_DOOR_BELL);
	/* Make sure that doorbell is committed immediately */
	wmb();

	spin_unlock_irqrestore(host->host_lock, flags);

	/* wait until the task management command is completed */
	err = wait_event_timeout(hba->tm_wq,
			test_bit(free_slot, &hba->tm_condition),
			msecs_to_jiffies(TM_CMD_TIMEOUT));
	if (!err) {
		dev_err(hba->dev, "%s: task management cmd 0x%.2x timed-out, intsts : 0x%x\n",
				__func__, tm_function, ufshcd_readl(hba, REG_INTERRUPT_STATUS));
		if (!ufshcd_clear_tm_cmd(hba, free_slot)) {
			spin_lock_irqsave(hba->host->host_lock, flags);
			__clear_bit(free_slot, &hba->outstanding_tasks);
			spin_unlock_irqrestore(hba->host->host_lock, flags);
		} else {
			dev_WARN(hba->dev, "%s: unable clear tm cmd (slot %d) after timeout\n",
					__func__, free_slot);
		}
		err = -ETIMEDOUT;
	} else {
		err = ufshcd_task_req_compl(hba, free_slot, tm_response);
	}

	clear_bit(free_slot, &hba->tm_condition);
	ufshcd_put_tm_slot(hba, free_slot);
	wake_up(&hba->tm_tag_wq);

	ufshcd_release(hba);
	return err;
}

/**
 * ufshcd_eh_device_reset_handler - device reset handler registered to
 *                                    scsi layer.
 * @cmd: SCSI command pointer
 *
 * Returns SUCCESS/FAILED
 */
static int ufshcd_eh_device_reset_handler(struct scsi_cmnd *cmd)
{
	struct Scsi_Host *host;
	struct ufs_hba *hba;
	unsigned int tag;
	u32 pos;
	int err;
	u8 resp = 0xF;
	struct ufshcd_lrb *lrbp;
	unsigned long flags;

	host = cmd->device->host;
	hba = shost_priv(host);
	tag = cmd->request->tag;

	/* secure log */
#ifdef CONFIG_EXYNOS_SMC_LOGGING
	exynos_smc(SMC_CMD_UFS_LOG, 1, 0, hba->secure_log.paddr);
#endif

	/* Dump debugging information to system memory */
	ufshcd_vops_dbg_register_dump(hba);
	exynos_ufs_show_uic_info(hba);

	lrbp = &hba->lrb[tag];
	err = ufshcd_issue_tm_cmd(hba, lrbp->lun, 0, UFS_LOGICAL_RESET, &resp);
	if (err || resp != UPIU_TASK_MANAGEMENT_FUNC_COMPL) {
		if (!err)
			err = resp;
		goto out;
	}

	/* clear the commands that were pending for corresponding LUN */
	for_each_set_bit(pos, &hba->outstanding_reqs, hba->nutrs) {
		if (hba->lrb[pos].lun == lrbp->lun) {
			err = ufshcd_clear_cmd(hba, pos);
			if (err)
				break;
		}
	}
	spin_lock_irqsave(host->host_lock, flags);
	ufshcd_transfer_req_compl(hba, DID_RESET);
	spin_unlock_irqrestore(host->host_lock, flags);

out:
	hba->req_abort_count = 0;
	if (!err) {
		dev_info(hba->dev, "%s: LU reset succeeded\n", __func__);
		err = SUCCESS;
	} else {
		dev_err(hba->dev, "%s: failed with err %d\n", __func__, err);
		err = FAILED;
	}
	return err;
}

static void ufshcd_set_req_abort_skip(struct ufs_hba *hba, unsigned long bitmap)
{
	struct ufshcd_lrb *lrbp;
	int tag;

	for_each_set_bit(tag, &bitmap, hba->nutrs) {
		lrbp = &hba->lrb[tag];
		lrbp->req_abort_skip = true;
	}
}

/**
 * ufshcd_abort - abort a specific command
 * @cmd: SCSI command pointer
 *
 * Abort the pending command in device by sending UFS_ABORT_TASK task management
 * command, and in host controller by clearing the door-bell register. There can
 * be race between controller sending the command to the device while abort is
 * issued. To avoid that, first issue UFS_QUERY_TASK to check if the command is
 * really issued and then try to abort it.
 *
 * Returns SUCCESS/FAILED
 */
static int ufshcd_abort(struct scsi_cmnd *cmd)
{
	struct Scsi_Host *host;
	struct ufs_hba *hba;
	unsigned long flags;
	unsigned int tag;
	int err = 0;
	int poll_cnt;
	u8 resp = 0xF;
	struct ufshcd_lrb *lrbp;
	u32 reg;

	host = cmd->device->host;
	hba = shost_priv(host);
	tag = cmd->request->tag;
	lrbp = &hba->lrb[tag];
	if (!ufshcd_valid_tag(hba, tag)) {
		dev_err(hba->dev,
			"%s: invalid command tag %d: cmd=0x%p, cmd->request=0x%p",
			__func__, tag, cmd, cmd->request);
		BUG();
	}

	/*
	 * Task abort to the device W-LUN is illegal. When this command
	 * will fail, due to spec violation, scsi err handling next step
	 * will be to send LU reset which, again, is a spec violation.
	 * To avoid these unnecessary/illegal step we skip to the last error
	 * handling stage: reset and restore.
	 */
	if (lrbp->lun == UFS_UPIU_UFS_DEVICE_WLUN)
		return ufshcd_eh_host_reset_handler(cmd);

	/* secure log */
#ifdef CONFIG_EXYNOS_SMC_LOGGING
	exynos_smc(SMC_CMD_UFS_LOG, 1, 0, hba->secure_log.paddr);
#endif

	if (cmd->cmnd[0] == READ_10 || cmd->cmnd[0] == WRITE_10) {
		unsigned long lba = (unsigned long) ((cmd->cmnd[2] << 24) |
					(cmd->cmnd[3] << 16) |
					(cmd->cmnd[4] << 8) |
					(cmd->cmnd[5] << 0));
		unsigned int sct = (cmd->cmnd[7] << 8) |
					(cmd->cmnd[8] << 0);

		dev_err(hba->dev, "%s: tag:%d, cmd:0x%x, "
				"lba:0x%08lx, sct:0x%04x, retries %d\n",
				__func__, tag, cmd->cmnd[0], lba, sct, cmd->retries);
	} else {
		dev_err(hba->dev, "%s: tag:%d, cmd:0x%x, retries %d\n",
				__func__, tag, cmd->cmnd[0], cmd->retries);
	}
#if defined(SEC_UFS_ERROR_COUNT)
	SEC_ufs_utp_error_check(hba, cmd, false, 0);
#endif

	ufshcd_hold(hba, false);

	/* Dump debugging information to system memory */
	ufshcd_vops_dbg_register_dump(hba);

	/* check smu abort */
	err = ufshcd_vops_access_control_abort(hba);
	if (err == ACCESS_CONTROL_ABORT)
		dev_err(hba->dev, "%s: Access Control Abort, newly initialized",
					__func__);
	else if (err && (err != ACCESS_CONTROL_ABORT))
		dev_err(hba->dev, "%s: Fail to check Access Control status (%d)",
					__func__, err);

	reg = ufshcd_readl(hba, REG_UTP_TRANSFER_REQ_DOOR_BELL);
	/* If command is already aborted/completed, return SUCCESS */
	if (!(test_bit(tag, &hba->outstanding_reqs))) {
		dev_err(hba->dev,
			"%s: cmd at tag %d already completed, outstanding=0x%lx, doorbell=0x%x\n",
			__func__, tag, hba->outstanding_reqs, reg);
		goto out;
	}

	if (!(reg & (1 << tag))) {
		dev_err(hba->dev,
		"%s: cmd was completed, but without a notifying intr, tag = %d",
		__func__, tag);
		goto clean;
	}

	/* Print Transfer Request of aborted task */
	dev_err(hba->dev, "%s: Device abort task at tag %d\n", __func__, tag);

	/*
	 * Print detailed info about aborted request.
	 * As more than one request might get aborted at the same time,
	 * print full information only for the first aborted request in order
	 * to reduce repeated printouts. For other aborted requests only print
	 * basic details.
	 */
	scsi_print_command(hba->lrb[tag].cmd);
	if (!hba->req_abort_count) {
		ufshcd_print_host_regs(hba);
		ufshcd_print_host_state(hba);
		ufshcd_print_pwr_info(hba);
		if (hba->quirks & UFSHCD_QUIRK_DUMP_DEBUG_INFO)
			ufshcd_print_trs(hba, 1 << tag, true);
	} else {
		if (hba->quirks & UFSHCD_QUIRK_DUMP_DEBUG_INFO)
			ufshcd_print_trs(hba, 1 << tag, false);
	}
	hba->req_abort_count++;

	/* Skip task abort in case previous aborts failed and report failure */
	if (lrbp->req_abort_skip) {
		err = -EIO;
		goto out;
	}

	for (poll_cnt = 100; poll_cnt; poll_cnt--) {
		err = ufshcd_issue_tm_cmd(hba, lrbp->lun, lrbp->task_tag,
				UFS_QUERY_TASK, &resp);
		if (!err && resp == UPIU_TASK_MANAGEMENT_FUNC_SUCCEEDED) {
			/* cmd pending in the device */
			dev_err(hba->dev, "%s: cmd pending in the device. tag = %d\n",
				__func__, tag);
			break;
		} else if (!err && resp == UPIU_TASK_MANAGEMENT_FUNC_COMPL) {
			/*
			 * cmd not pending in the device, check if it is
			 * in transition.
			 */
			dev_err(hba->dev, "%s: cmd at tag %d not pending in the device.\n",
				__func__, tag);
			reg = ufshcd_readl(hba, REG_UTP_TRANSFER_REQ_DOOR_BELL);
			if (reg & (1 << tag)) {
				/* sleep for max. 200us to stabilize */
				usleep_range(100, 200);
				continue;
			}
			/* command completed already */
			dev_err(hba->dev, "%s: cmd at tag %d successfully cleared from DB.\n",
				__func__, tag);
			goto out;
		} else {
			dev_err(hba->dev,
				"%s: no response from device. tag = %d, err %d\n",
				__func__, tag, err);
			if (!err)
				err = resp; /* service response error */
			dev_err(hba->dev,
				"%s: query task failed with err %d\n",
				__func__, err);
#if defined(SEC_UFS_ERROR_COUNT)
			SEC_ufs_utp_error_check(hba, NULL, true, UFS_QUERY_TASK);
#endif
			goto out;
		}
	}

	if (!poll_cnt) {
		err = -EBUSY;
		dev_err(hba->dev,
			"%s: cmd might be missed, not pending in device\n",
			__func__);
		goto out;
	}

	err = ufshcd_issue_tm_cmd(hba, lrbp->lun, lrbp->task_tag,
			UFS_ABORT_TASK, &resp);
	if (err || resp != UPIU_TASK_MANAGEMENT_FUNC_COMPL) {
		if (!err) {
			err = resp; /* service response error */
			dev_err(hba->dev, "%s: issued. tag = %d, err %d\n",
				__func__, tag, err);
		}
#if defined(SEC_UFS_ERROR_COUNT)
		SEC_ufs_utp_error_check(hba, NULL, true, UFS_ABORT_TASK);
#endif
		goto out;
	}

	err = ufshcd_clear_cmd(hba, tag);
	if (err) {
		dev_err(hba->dev, "%s: Failed clearing cmd at tag %d, err %d\n",
			__func__, tag, err);
		goto out;
	}
clean:
	scsi_dma_unmap(cmd);

	spin_lock_irqsave(host->host_lock, flags);
	ufshcd_outstanding_req_clear(hba, tag);
	hba->lrb[tag].cmd = NULL;
	spin_unlock_irqrestore(host->host_lock, flags);

	clear_bit_unlock(tag, &hba->lrb_in_use);
	wake_up(&hba->dev_cmd.tag_wq);

out:
	if (!err) {
		err = SUCCESS;
		if ((hba->dev_quirks & UFS_DEVICE_QUIRK_SUPPORT_QUERY_FATAL_MODE) &&
				!hba->UFS_fatal_mode_done) {
			unsigned long max_doorbells = (1UL << hba->nutrs) - 1;
			if (hba->outstanding_reqs == max_doorbells)
				__ufshcd_transfer_req_compl(hba, 0,
						(1UL << (hba->nutrs - 1)));
			schedule_work(&hba->fatal_mode_work);
		}
	} else {
		dev_err(hba->dev, "%s: failed with err %d\n", __func__, err);
		ufshcd_set_req_abort_skip(hba, hba->outstanding_reqs);
		err = FAILED;
	}

	/*
	 * This ufshcd_release() corresponds to the original scsi cmd that got
	 * aborted here (as we won't get any IRQ for it).
	 */
	ufshcd_release(hba);
	return err;
}

/**
 * ufshcd_host_reset_and_restore - reset and restore host controller
 * @hba: per-adapter instance
 *
 * Note that host controller reset may issue DME_RESET to
 * local and remote (device) Uni-Pro stack and the attributes
 * are reset to default state.
 *
 * Returns zero on success, non-zero on failure
 */
static int ufshcd_host_reset_and_restore(struct ufs_hba *hba)
{
	int err = 0;
	unsigned long flags;

	/*
	 * Stop the host controller and complete the requests
	 * cleared by h/w
	 */
	spin_lock_irqsave(hba->host->host_lock, flags);
	hba->ufshcd_state = UFSHCD_STATE_RESET;
	ufshcd_set_eh_in_progress(hba);
	ufshcd_hba_stop(hba, false);
	hba->silence_err_logs = true;
	ufshcd_complete_requests(hba);
	hba->silence_err_logs = false;
	spin_unlock_irqrestore(hba->host->host_lock, flags);

#if defined(CONFIG_PM_DEVFREQ)
	/* scale up clocks to max frequency before full reinitialization */
	ufshcd_scale_clks(hba, true);
#endif

	/* Establish the link again and restore the device */
#ifdef CONFIG_SCSI_UFS_ASYNC_RELINK
	if (hba->pm_op_in_progress)
		async_schedule(ufshcd_async_scan, hba);
	else
#endif
	{
		err = ufshcd_probe_hba(hba);

		if (!err && (hba->ufshcd_state != UFSHCD_STATE_OPERATIONAL)) {
			dev_err(hba->dev, "%s: failed\n", __func__);
			err = -EIO;
		}
	}

	spin_lock_irqsave(hba->host->host_lock, flags);
	ufshcd_clear_eh_in_progress(hba);
	spin_unlock_irqrestore(hba->host->host_lock, flags);

	return err;
}

/**
 * ufshcd_reset_and_restore - reset and re-initialize host/device
 * @hba: per-adapter instance
 *
 * Reset and recover device, host and re-establish link. This
 * is helpful to recover the communication in fatal error conditions.
 *
 * Returns zero on success, non-zero on failure
 */
static int ufshcd_reset_and_restore(struct ufs_hba *hba)
{
	int err = 0;
	int retries = MAX_HOST_RESET_RETRIES;

	int tag;

	for_each_set_bit(tag, &hba->outstanding_reqs, hba->nutrs)
		ufshcd_clear_cmd(hba, tag);

	spin_lock_irqsave(hba->host->host_lock, flags);
	ufshcd_transfer_req_compl(hba, DID_RESET);
	spin_unlock_irqrestore(hba->host->host_lock, flags);

	ssleep(2);
#if defined(SEC_UFS_ERROR_COUNT)
	SEC_ufs_operation_check(hba, SEC_UFS_HW_RESET);
#endif

	do {
		err = ufshcd_host_reset_and_restore(hba);
	} while (err && --retries);

<<<<<<< HEAD
	/*
	 * After reset the door-bell might be cleared, complete
	 * outstanding requests in s/w here.
	 */
	spin_lock_irqsave(hba->host->host_lock, flags);
	ufshcd_transfer_req_compl(hba, DID_RESET);
	ufshcd_tmc_handler(hba);
	spin_unlock_irqrestore(hba->host->host_lock, flags);

=======
>>>>>>> e9ff34ad
	return err;
}

/**
 * ufshcd_eh_host_reset_handler - host reset handler registered to scsi layer
 * @cmd - SCSI command pointer
 *
 * Returns SUCCESS/FAILED
 */
static int ufshcd_eh_host_reset_handler(struct scsi_cmnd *cmd)
{
	int err;
	unsigned long flags;
	struct ufs_hba *hba;

	hba = shost_priv(cmd->device->host);

	ufshcd_hold(hba, false);
	/*
	 * Check if there is any race with fatal error handling.
	 * If so, wait for it to complete. Even though fatal error
	 * handling does reset and restore in some cases, don't assume
	 * anything out of it. We are just avoiding race here.
	 */
	do {
		spin_lock_irqsave(hba->host->host_lock, flags);
		if (!(work_pending(&hba->eh_work) ||
			    hba->ufshcd_state == UFSHCD_STATE_RESET ||
			    hba->ufshcd_state == UFSHCD_STATE_EH_SCHEDULED))
			break;
		spin_unlock_irqrestore(hba->host->host_lock, flags);
		dev_dbg(hba->dev, "%s: reset in progress\n", __func__);
		flush_work(&hba->eh_work);
	} while (1);

	hba->ufshcd_state = UFSHCD_STATE_RESET;
	ufshcd_set_eh_in_progress(hba);
	spin_unlock_irqrestore(hba->host->host_lock, flags);

	err = ufshcd_reset_and_restore(hba);

	spin_lock_irqsave(hba->host->host_lock, flags);
	if (!err) {
		err = SUCCESS;
		hba->ufshcd_state = UFSHCD_STATE_OPERATIONAL;
	} else {
		err = FAILED;
		hba->ufshcd_state = UFSHCD_STATE_ERROR;
	}
	ufshcd_clear_eh_in_progress(hba);
	spin_unlock_irqrestore(hba->host->host_lock, flags);

	ufshcd_release(hba);
	return err;
}

/**
 * ufshcd_get_max_icc_level - calculate the ICC level
 * @sup_curr_uA: max. current supported by the regulator
 * @start_scan: row at the desc table to start scan from
 * @buff: power descriptor buffer
 *
 * Returns calculated max ICC level for specific regulator
 */
static u32 ufshcd_get_max_icc_level(int sup_curr_uA, u32 start_scan, char *buff)
{
	int i;
	int curr_uA;
	u16 data;
	u16 unit;

	for (i = start_scan; i >= 0; i--) {
		data = be16_to_cpup((__be16 *)&buff[2 * i]);
		unit = (data & ATTR_ICC_LVL_UNIT_MASK) >>
						ATTR_ICC_LVL_UNIT_OFFSET;
		curr_uA = data & ATTR_ICC_LVL_VALUE_MASK;
		switch (unit) {
		case UFSHCD_NANO_AMP:
			curr_uA = curr_uA / 1000;
			break;
		case UFSHCD_MILI_AMP:
			curr_uA = curr_uA * 1000;
			break;
		case UFSHCD_AMP:
			curr_uA = curr_uA * 1000 * 1000;
			break;
		case UFSHCD_MICRO_AMP:
		default:
			break;
		}
		if (sup_curr_uA >= curr_uA)
			break;
	}
	if (i < 0) {
		i = 0;
		pr_err("%s: Couldn't find valid icc_level = %d", __func__, i);
	}

	return (u32)i;
}

/**
 * ufshcd_calc_icc_level - calculate the max ICC level
 * In case regulators are not initialized we'll return 0
 * @hba: per-adapter instance
 * @desc_buf: power descriptor buffer to extract ICC levels from.
 * @len: length of desc_buff
 *
 * Returns calculated ICC level
 */
static u32 ufshcd_find_max_sup_active_icc_level(struct ufs_hba *hba,
							u8 *desc_buf, int len)
{
	u32 icc_level = 0;

	if (!hba->vreg_info.vcc || !hba->vreg_info.vccq ||
						!hba->vreg_info.vccq2) {
		dev_err(hba->dev,
			"%s: Regulator capability was not set, actvIccLevel=%d",
							__func__, icc_level);
		goto out;
	}

	if (hba->vreg_info.vcc && hba->vreg_info.vcc->max_uA)
		icc_level = ufshcd_get_max_icc_level(
				hba->vreg_info.vcc->max_uA,
				POWER_DESC_MAX_ACTV_ICC_LVLS - 1,
				&desc_buf[PWR_DESC_ACTIVE_LVLS_VCC_0]);

	if (hba->vreg_info.vccq && hba->vreg_info.vccq->max_uA)
		icc_level = ufshcd_get_max_icc_level(
				hba->vreg_info.vccq->max_uA,
				icc_level,
				&desc_buf[PWR_DESC_ACTIVE_LVLS_VCCQ_0]);

	if (hba->vreg_info.vccq2 && hba->vreg_info.vccq2->max_uA)
		icc_level = ufshcd_get_max_icc_level(
				hba->vreg_info.vccq2->max_uA,
				icc_level,
				&desc_buf[PWR_DESC_ACTIVE_LVLS_VCCQ2_0]);
out:
	return icc_level;
}

static void ufshcd_init_icc_levels(struct ufs_hba *hba)
{
	int ret;
	int buff_len = hba->desc_size.pwr_desc;
	u8 desc_buf[hba->desc_size.pwr_desc];

	ret = ufshcd_read_power_desc(hba, desc_buf, buff_len);
	if (ret) {
		dev_err(hba->dev,
			"%s: Failed reading power descriptor.len = %d ret = %d",
			__func__, buff_len, ret);
		return;
	}

	hba->init_prefetch_data.icc_level =
			ufshcd_find_max_sup_active_icc_level(hba,
			desc_buf, buff_len);
	dev_dbg(hba->dev, "%s: setting icc_level 0x%x",
			__func__, hba->init_prefetch_data.icc_level);

	ret = ufshcd_query_attr_retry(hba, UPIU_QUERY_OPCODE_WRITE_ATTR,
		QUERY_ATTR_IDN_ACTIVE_ICC_LVL, 0, 0,
		&hba->init_prefetch_data.icc_level);

	if (ret)
		dev_err(hba->dev,
			"%s: Failed configuring bActiveICCLevel = %d ret = %d",
			__func__, hba->init_prefetch_data.icc_level , ret);

}

/**
 * ufshcd_scsi_add_wlus - Adds required W-LUs
 * @hba: per-adapter instance
 *
 * UFS device specification requires the UFS devices to support 4 well known
 * logical units:
 *	"REPORT_LUNS" (address: 01h)
 *	"UFS Device" (address: 50h)
 *	"RPMB" (address: 44h)
 *	"BOOT" (address: 30h)
 * UFS device's power management needs to be controlled by "POWER CONDITION"
 * field of SSU (START STOP UNIT) command. But this "power condition" field
 * will take effect only when its sent to "UFS device" well known logical unit
 * hence we require the scsi_device instance to represent this logical unit in
 * order for the UFS host driver to send the SSU command for power management.

 * We also require the scsi_device instance for "RPMB" (Replay Protected Memory
 * Block) LU so user space process can control this LU. User space may also
 * want to have access to BOOT LU.

 * This function adds scsi device instances for each of all well known LUs
 * (except "REPORT LUNS" LU).
 *
 * Returns zero on success (all required W-LUs are added successfully),
 * non-zero error value on failure (if failed to add any of the required W-LU).
 */
static int ufshcd_scsi_add_wlus(struct ufs_hba *hba)
{
	int ret = 0;
	struct scsi_device *sdev_boot;

	hba->sdev_ufs_device = __scsi_add_device(hba->host, 0, 0,
		ufshcd_upiu_wlun_to_scsi_wlun(UFS_UPIU_UFS_DEVICE_WLUN), NULL);
	if (IS_ERR(hba->sdev_ufs_device)) {
		ret = PTR_ERR(hba->sdev_ufs_device);
		hba->sdev_ufs_device = NULL;
		goto out;
	}
	scsi_device_put(hba->sdev_ufs_device);

	sdev_boot = __scsi_add_device(hba->host, 0, 0,
		ufshcd_upiu_wlun_to_scsi_wlun(UFS_UPIU_BOOT_WLUN), NULL);
	if (IS_ERR(sdev_boot)) {
		ret = PTR_ERR(sdev_boot);
		goto remove_sdev_ufs_device;
	}
	scsi_device_put(sdev_boot);

	hba->sdev_rpmb = __scsi_add_device(hba->host, 0, 0,
		ufshcd_upiu_wlun_to_scsi_wlun(UFS_UPIU_RPMB_WLUN), NULL);
	if (IS_ERR(hba->sdev_rpmb)) {
		ret = PTR_ERR(hba->sdev_rpmb);
		goto remove_sdev_boot;
	}
	scsi_device_put(hba->sdev_rpmb);
	goto out;

remove_sdev_boot:
	scsi_remove_device(sdev_boot);
remove_sdev_ufs_device:
	scsi_remove_device(hba->sdev_ufs_device);
out:
	return ret;
}

static int ufs_get_device_desc(struct ufs_hba *hba,
			       struct ufs_dev_desc *dev_desc)
{
	int err;
	u8 model_index;
	u8 serial_num_index;
	u8 str_desc_buf[hba->desc_size.str_desc + 1];
	u8 desc_buf[hba->desc_size.dev_desc];
	u8 health_buf[hba->desc_size.hlth_desc];
	bool ascii_type;

	err = ufshcd_read_device_desc(hba, desc_buf, hba->desc_size.dev_desc);
	if (err) {
		dev_err(hba->dev, "%s: Failed reading Device Desc. err = %d\n",
			__func__, err);
		goto out;
	}

	/*
	 * getting vendor (manufacturerID) and Bank Index in big endian
	 * format
	 */
	dev_desc->wmanufacturerid = desc_buf[DEVICE_DESC_PARAM_MANF_ID] << 8 |
				     desc_buf[DEVICE_DESC_PARAM_MANF_ID + 1];

	hba->manufacturer_id = dev_desc->wmanufacturerid;
	model_index = desc_buf[DEVICE_DESC_PARAM_PRDCT_NAME];

	memset(str_desc_buf, 0, hba->desc_size.str_desc);
	err = ufshcd_read_string_desc(hba, model_index, str_desc_buf,
				hba->desc_size.str_desc, ASCII_STD);
	if (err) {
		dev_err(hba->dev, "%s: Failed reading Product Name. err = %d\n",
			__func__, err);
		goto out;
	}

	str_desc_buf[hba->desc_size.str_desc] = '\0';
	strlcpy(dev_desc->model, (str_desc_buf + QUERY_DESC_HDR_SIZE),
		min_t(u8, str_desc_buf[QUERY_DESC_LENGTH_OFFSET],
		      MAX_MODEL_LEN));

	/* Null terminate the model string */
	dev_desc->model[MAX_MODEL_LEN] = '\0';
	
	/*serial number*/
	serial_num_index = desc_buf[DEVICE_DESC_PARAM_SN];
	memset(str_desc_buf, 0, hba->desc_size.str_desc);

	/*spec is unicode but sec use hex data*/
	ascii_type = UTF16_STD;

	err = ufshcd_read_string_desc(hba, serial_num_index, str_desc_buf,
		 hba->desc_size.str_desc, ascii_type);

	if (err)
		goto out;
	str_desc_buf[hba->desc_size.str_desc] = '\0';

	ufs_set_sec_unique_number(hba, str_desc_buf, desc_buf);

	err = ufshcd_read_health_desc(hba, health_buf,
					hba->desc_size.hlth_desc);
	if (err)
		goto out;

	/* getting Life Time at Device Health DESC*/
	dev_desc->lifetime = health_buf[HEALTH_DEVICE_DESC_PARAM_LIFETIMEA];

	dev_info(hba->dev,"LT: 0x%02x \n", health_buf[3]<<4|health_buf[4]);

	hba->lifetime = dev_desc->lifetime;

out:
	return err;
}

static void ufs_fixup_device_setup(struct ufs_hba *hba,
				   struct ufs_dev_desc *dev_desc)
{
	struct ufs_dev_fix *f;

	for (f = ufs_fixups; f->quirk; f++) {
		if ((f->card.wmanufacturerid == dev_desc->wmanufacturerid ||
		     f->card.wmanufacturerid == UFS_ANY_VENDOR) &&
		    (STR_PRFX_EQUAL(f->card.model, dev_desc->model) ||
		     !strcmp(f->card.model, UFS_ANY_MODEL)))
			hba->dev_quirks |= f->quirk;
	}
}

/**
 * ufshcd_tune_pa_tactivate - Tunes PA_TActivate of local UniPro
 * @hba: per-adapter instance
 *
 * PA_TActivate parameter can be tuned manually if UniPro version is less than
 * 1.61. PA_TActivate needs to be greater than or equal to peerM-PHY's
 * RX_MIN_ACTIVATETIME_CAPABILITY attribute. This optimal value can help reduce
 * the hibern8 exit latency.
 *
 * Returns zero on success, non-zero error value on failure.
 */
static int ufshcd_tune_pa_tactivate(struct ufs_hba *hba)
{
	int ret = 0;
	u32 peer_rx_min_activatetime = 0, tuned_pa_tactivate;

	ret = ufshcd_dme_peer_get(hba,
				  UIC_ARG_MIB_SEL(
					RX_MIN_ACTIVATETIME_CAPABILITY,
					UIC_ARG_MPHY_RX_GEN_SEL_INDEX(0)),
				  &peer_rx_min_activatetime);
	if (ret)
		goto out;

	/* make sure proper unit conversion is applied */
	tuned_pa_tactivate =
		((peer_rx_min_activatetime * RX_MIN_ACTIVATETIME_UNIT_US)
		 / PA_TACTIVATE_TIME_UNIT_US);
	ret = ufshcd_dme_set(hba, UIC_ARG_MIB(PA_TACTIVATE),
			     tuned_pa_tactivate);

out:
	return ret;
}

/**
 * ufshcd_tune_pa_hibern8time - Tunes PA_Hibern8Time of local UniPro
 * @hba: per-adapter instance
 *
 * PA_Hibern8Time parameter can be tuned manually if UniPro version is less than
 * 1.61. PA_Hibern8Time needs to be maximum of local M-PHY's
 * TX_HIBERN8TIME_CAPABILITY & peer M-PHY's RX_HIBERN8TIME_CAPABILITY.
 * This optimal value can help reduce the hibern8 exit latency.
 *
 * Returns zero on success, non-zero error value on failure.
 */
static int ufshcd_tune_pa_hibern8time(struct ufs_hba *hba)
{
	int ret = 0;
	u32 local_tx_hibern8_time_cap = 0, peer_rx_hibern8_time_cap = 0;
	u32 max_hibern8_time, tuned_pa_hibern8time;

	ret = ufshcd_dme_get(hba,
			     UIC_ARG_MIB_SEL(TX_HIBERN8TIME_CAPABILITY,
					UIC_ARG_MPHY_TX_GEN_SEL_INDEX(0)),
				  &local_tx_hibern8_time_cap);
	if (ret)
		goto out;

	ret = ufshcd_dme_peer_get(hba,
				  UIC_ARG_MIB_SEL(RX_HIBERN8TIME_CAPABILITY,
					UIC_ARG_MPHY_RX_GEN_SEL_INDEX(0)),
				  &peer_rx_hibern8_time_cap);
	if (ret)
		goto out;

	max_hibern8_time = max(local_tx_hibern8_time_cap,
			       peer_rx_hibern8_time_cap);
	/* make sure proper unit conversion is applied */
	tuned_pa_hibern8time = ((max_hibern8_time * HIBERN8TIME_UNIT_US)
				/ PA_HIBERN8_TIME_UNIT_US);
	ret = ufshcd_dme_set(hba, UIC_ARG_MIB(PA_HIBERN8TIME),
			     tuned_pa_hibern8time);
out:
	return ret;
}

static void ufshcd_tune_unipro_params(struct ufs_hba *hba)
{
	if (ufshcd_is_unipro_pa_params_tuning_req(hba)) {
		ufshcd_tune_pa_tactivate(hba);
		ufshcd_tune_pa_hibern8time(hba);
	}

	if (hba->dev_quirks & UFS_DEVICE_QUIRK_PA_TACTIVATE)
		/* set 1ms timeout for PA_TACTIVATE */
		ufshcd_dme_set(hba, UIC_ARG_MIB(PA_TACTIVATE), 10);


}

static void ufshcd_clear_dbg_ufs_stats(struct ufs_hba *hba)
{
	int err_reg_hist_size = sizeof(struct ufs_uic_err_reg_hist);

	hba->ufs_stats.hibern8_exit_cnt = 0;
	hba->ufs_stats.last_hibern8_exit_tstamp = ktime_set(0, 0);

	memset(&hba->ufs_stats.pa_err, 0, err_reg_hist_size);
	memset(&hba->ufs_stats.dl_err, 0, err_reg_hist_size);
	memset(&hba->ufs_stats.nl_err, 0, err_reg_hist_size);
	memset(&hba->ufs_stats.tl_err, 0, err_reg_hist_size);
	memset(&hba->ufs_stats.dme_err, 0, err_reg_hist_size);

	hba->req_abort_count = 0;
}

static void ufshcd_init_desc_sizes(struct ufs_hba *hba)
{
	int err;

	err = ufshcd_read_desc_length(hba, QUERY_DESC_IDN_DEVICE, 0,
		&hba->desc_size.dev_desc);
	if (err)
		hba->desc_size.dev_desc = QUERY_DESC_DEVICE_DEF_SIZE;

	err = ufshcd_read_desc_length(hba, QUERY_DESC_IDN_POWER, 0,
		&hba->desc_size.pwr_desc);
	if (err)
		hba->desc_size.pwr_desc = QUERY_DESC_POWER_DEF_SIZE;

	err = ufshcd_read_desc_length(hba, QUERY_DESC_IDN_INTERCONNECT, 0,
		&hba->desc_size.interc_desc);
	if (err)
		hba->desc_size.interc_desc = QUERY_DESC_INTERCONNECT_DEF_SIZE;

	err = ufshcd_read_desc_length(hba, QUERY_DESC_IDN_CONFIGURATION, 0,
		&hba->desc_size.conf_desc);
	if (err)
		hba->desc_size.conf_desc = QUERY_DESC_CONFIGURATION_DEF_SIZE;

	err = ufshcd_read_desc_length(hba, QUERY_DESC_IDN_UNIT, 0,
		&hba->desc_size.unit_desc);
	if (err)
		hba->desc_size.unit_desc = QUERY_DESC_UNIT_DEF_SIZE;

	err = ufshcd_read_desc_length(hba, QUERY_DESC_IDN_GEOMETRY, 0,
		&hba->desc_size.geom_desc);
	if (err)
		hba->desc_size.geom_desc = QUERY_DESC_GEOMETRY_DEF_SIZE;

	err = ufshcd_read_desc_length(hba, QUERY_DESC_IDN_HEALTH, 0,
		&hba->desc_size.hlth_desc);
	if (err)
		hba->desc_size.hlth_desc = QUERY_DESC_HEALTH_DEF_SIZE;
}

static void ufshcd_def_desc_sizes(struct ufs_hba *hba)
{
	hba->desc_size.dev_desc = QUERY_DESC_DEVICE_DEF_SIZE;
	hba->desc_size.pwr_desc = QUERY_DESC_POWER_DEF_SIZE;
	hba->desc_size.interc_desc = QUERY_DESC_INTERCONNECT_DEF_SIZE;
	hba->desc_size.conf_desc = QUERY_DESC_CONFIGURATION_DEF_SIZE;
	hba->desc_size.unit_desc = QUERY_DESC_UNIT_DEF_SIZE;
	hba->desc_size.geom_desc = QUERY_DESC_GEOMETRY_DEF_SIZE;
	hba->desc_size.str_desc = QUERY_DESC_STRING_DEF_SIZE;
	hba->desc_size.hlth_desc = QUERY_DESC_HEALTH_DEF_SIZE;
}

/**
 * ufshcd_probe_hba - probe hba to detect device and initialize
 * @hba: per-adapter instance
 *
 * Execute link-startup and verify device initialization
 */
static int ufshcd_probe_hba(struct ufs_hba *hba)
{
	struct ufs_dev_desc card = {0};
	struct ufs_pa_layer_attr *pwr_info = &hba->max_pwr_info.info;
	int re_cnt = 0;
	int ret;
	ktime_t start = ktime_get();
	unsigned long flags;

retry:
	ret = ufshcd_hba_enable(hba);
	if (ret)
		goto out;

	ret = ufshcd_link_startup(hba);
	if (ret)
		goto out;

	dev_info(hba->dev, "UFS link established\n");

	/* set the default level for urgent bkops */
	hba->urgent_bkops_lvl = BKOPS_STATUS_PERF_IMPACT;
	hba->is_urgent_bkops_lvl_checked = false;

	/* Debug counters initialization */
	ufshcd_clear_dbg_ufs_stats(hba);

	/* UniPro link is active now */
	ufshcd_set_link_active(hba);

	ret = ufshcd_verify_dev_init(hba);
	if (ret)
		goto out;

	ret = ufshcd_complete_dev_init(hba);
	if (ret)
		goto out;

	dev_info(hba->dev, "UFS device initialized\n");

	if (!ufshcd_eh_in_progress(hba) && !hba->pm_op_in_progress
			&& !hba->async_resume) {
		/* Init check for device descriptor sizes */
		ufshcd_init_desc_sizes(hba);

		ret = ufs_get_device_desc(hba, &card);
		if (ret) {
			dev_err(hba->dev, "%s: Failed getting device info. err = %d\n",
				__func__, ret);
			goto out;
		}

		ufs_fixup_device_setup(hba, &card);
	}

	ufshcd_tune_unipro_params(hba);

	ret = ufshcd_set_vccq_rail_unused(hba,
		(hba->dev_quirks & UFS_DEVICE_NO_VCCQ) ? true : false);
	if (ret)
		goto out;

	/* UFS device is also active now */
	ufshcd_set_ufs_dev_active(hba);
	ufshcd_force_reset_auto_bkops(hba);
	hba->wlun_dev_clr_ua = true;

	if (ufshcd_get_max_pwr_mode(hba)) {
		dev_err(hba->dev,
			"%s: Failed getting max supported power mode\n",
			__func__);
	} else {
		if (pwr_info->lane_rx != min(pwr_info->peer_available_lane_rx,
					pwr_info->available_lane_rx)) {
			dev_err(hba->dev,
				"%s: connected lane rx= %d, peer_available lane rx= %d\n",
				__func__, pwr_info->lane_rx,
				pwr_info->peer_available_lane_rx);
			goto out;
		}

		if (pwr_info->lane_tx != min(pwr_info->peer_available_lane_tx,
					pwr_info->available_lane_tx)) {
			dev_err(hba->dev,
				"%s: connected lane tx= %d, peer_available lane tx= %d\n",
				__func__, pwr_info->lane_tx,
				pwr_info->peer_available_lane_tx);
			goto out;
		}

		ret = ufshcd_config_pwr_mode(hba, &hba->max_pwr_info.info);
		if (ret) {
			dev_err(hba->dev, "%s: Failed setting power mode, err = %d\n",
					__func__, ret);
			goto out;
		}

		if (hba->max_pwr_info.info.pwr_rx == FAST_MODE ||
			hba->max_pwr_info.info.pwr_tx == FAST_MODE ||
			hba->max_pwr_info.info.pwr_rx == FASTAUTO_MODE ||
			hba->max_pwr_info.info.pwr_tx == FASTAUTO_MODE)
			dev_info(hba->dev, "HS mode configured\n");
	}

	/* set the state as operational after switching to desired gear */
	spin_lock_irqsave(hba->host->host_lock, flags);
	hba->ufshcd_state = UFSHCD_STATE_OPERATIONAL;
	spin_unlock_irqrestore(hba->host->host_lock, flags);

	hba->saved_err = 0;
	hba->saved_uic_err = 0;

	/*
	 * If we are in error handling context or in power management callbacks
	 * context, no need to scan the host
	 */
	if (!ufshcd_eh_in_progress(hba) && !hba->pm_op_in_progress
			&& !hba->async_resume) {
		bool flag;

		/* clear any previous UFS device information */
		memset(&hba->dev_info, 0, sizeof(hba->dev_info));
		if (!ufshcd_query_flag_retry(hba, UPIU_QUERY_OPCODE_READ_FLAG,
				QUERY_FLAG_IDN_PWR_ON_WPE, &flag))
			hba->dev_info.f_power_on_wp_en = flag;

		if (!hba->is_init_prefetch)
			ufshcd_init_icc_levels(hba);

		scsi_scan_host(hba->host);

		/* Add required well known logical units to scsi mid layer */
		ret = ufshcd_scsi_add_wlus(hba);
<<<<<<< HEAD
		if (ret) {
			dev_warn(hba->dev, "%s failed to add w-lus %d\n",
				__func__, ret);
			ret = 0;
		}
=======
		if (ret)
			goto out;
>>>>>>> e9ff34ad

		/* Initialize devfreq after UFS device is detected */
		if (ufshcd_is_clkscaling_supported(hba)) {
			memcpy(&hba->clk_scaling.saved_pwr_info.info,
				&hba->pwr_info,
				sizeof(struct ufs_pa_layer_attr));
			hba->clk_scaling.saved_pwr_info.is_valid = true;
			if (!hba->devfreq) {
#if defined(CONFIG_PM_DEVFREQ)
				hba->devfreq = devm_devfreq_add_device(hba->dev,
							&ufs_devfreq_profile,
							"simple_ondemand",
							NULL);
#endif
				if (IS_ERR(hba->devfreq)) {
					ret = PTR_ERR(hba->devfreq);
					dev_err(hba->dev, "Unable to register with devfreq %d\n",
							ret);
					goto out;
				}
			}
			hba->clk_scaling.is_allowed = true;
		}

		pm_runtime_put_sync(hba->dev);
	}
	if (hba->sdev_rpmb)
		hba->host->wlun_clr_uac = true;
	if (!hba->is_init_prefetch)
		hba->is_init_prefetch = true;

out:
	if (ret && re_cnt++ < UFS_LINK_SETUP_RETRIES) {
		dev_err(hba->dev, "%s failed with err %d, retrying:%d\n",
			__func__, ret, re_cnt);
#if defined(CONFIG_SCSI_UFS_TEST_MODE)
		ufshcd_vops_dbg_register_dump(hba);
#endif
		goto retry;
	} else if (ret && re_cnt >= UFS_LINK_SETUP_RETRIES) {
		dev_err(hba->dev, "%s failed after retries with err %d\n",
			__func__, ret);
		exynos_ufs_dump_uic_info(hba);
		spin_lock_irqsave(hba->host->host_lock, flags);
		hba->ufshcd_state = UFSHCD_STATE_ERROR;
		spin_unlock_irqrestore(hba->host->host_lock, flags);
	}

	/*
	 * If we failed to initialize the device or the device is not
	 * present, turn off the power/clocks etc.
	 */
	if (ret && !ufshcd_eh_in_progress(hba) && !hba->pm_op_in_progress) {
		pm_runtime_put_sync(hba->dev);
		ufshcd_hba_exit(hba);
	}

	trace_ufshcd_init(dev_name(hba->dev), ret,
		ktime_to_us(ktime_sub(ktime_get(), start)),
		hba->curr_dev_pwr_mode, hba->uic_link_state);

	if (!ret) {
		/*
		 * Inform scsi mid-layer that we did reset and allow to handle
		 * Unit Attention properly.
		 */
		spin_lock_irqsave(hba->host->host_lock, flags);
		scsi_report_bus_reset(hba->host, 0);
		spin_unlock_irqrestore(hba->host->host_lock, flags);
	}

	hba->async_resume = false;

	return ret;
}

/**
 * ufshcd_async_scan - asynchronous execution for probing hba
 * @data: data pointer to pass to this function
 * @cookie: cookie data
 */
static void ufshcd_async_scan(void *data, async_cookie_t cookie)
{
	struct ufs_hba *hba = (struct ufs_hba *)data;
	int err = 0;

	if (hba->async_resume) {
		scsi_block_requests(hba->host);
		dev_info(hba->dev, "UFS async resume started\n");
		err = ufshcd_probe_hba(hba);
		dev_info(hba->dev, "UFS async resume finished\n");
		if (err)
			goto err;

		if (!ufshcd_is_ufs_dev_active(hba)) {
			scsi_unblock_requests(hba->host);
			ufshcd_set_dev_pwr_mode(hba, UFS_ACTIVE_PWR_MODE);
			scsi_block_requests(hba->host);
		}

		/*
		 * If BKOPs operations are urgently needed at this moment then
		 * keep auto-bkops enabled or else disable it.
		 */
		ufshcd_urgent_bkops(hba);
err:
		scsi_unblock_requests(hba->host);
	} else {
		ufshcd_probe_hba(hba);
	}
}

static enum blk_eh_timer_return ufshcd_eh_timed_out(struct scsi_cmnd *scmd)
{
	unsigned long flags;
	struct Scsi_Host *host;
	struct ufs_hba *hba;
	int index;
	bool found = false;

	if (!scmd || !scmd->device || !scmd->device->host)
		return BLK_EH_NOT_HANDLED;

	host = scmd->device->host;
	hba = shost_priv(host);
	if (!hba)
		return BLK_EH_NOT_HANDLED;

	spin_lock_irqsave(host->host_lock, flags);

	for_each_set_bit(index, &hba->outstanding_reqs, hba->nutrs) {
		if (hba->lrb[index].cmd == scmd) {
			found = true;
			break;
		}
	}

	spin_unlock_irqrestore(host->host_lock, flags);

	/*
	 * Bypass SCSI error handling and reset the block layer timer if this
	 * SCSI command was not actually dispatched to UFS driver, otherwise
	 * let SCSI layer handle the error as usual.
	 */
	return found ? BLK_EH_NOT_HANDLED : BLK_EH_RESET_TIMER;
}

/**
 * ufshcd_query_ioctl - perform user read queries
 * @hba: per-adapter instance
 * @lun: used for lun specific queries
 * @buffer: user space buffer for reading and submitting query data and params
 * @return: 0 for success negative error code otherwise
 *
 * Expected/Submitted buffer structure is struct ufs_ioctl_query_data.
 * It will read the opcode, idn and buf_length parameters, and, put the
 * response in the buffer field while updating the used size in buf_length.
 */
static int ufshcd_query_ioctl(struct ufs_hba *hba, u8 lun, void __user *buffer)
{
	struct ufs_ioctl_query_data *ioctl_data;
	int err = 0;
	int length = 0;
	void *data_ptr;
	bool flag;
	u32 att;
	u8 index;
	u8 *desc = NULL;

	ioctl_data = kzalloc(sizeof(struct ufs_ioctl_query_data), GFP_KERNEL);
	if (!ioctl_data) {
		dev_err(hba->dev, "%s: Failed allocating %zu bytes\n", __func__,
				sizeof(struct ufs_ioctl_query_data));
		err = -ENOMEM;
		goto out;
	}

	/* extract params from user buffer */
	err = copy_from_user(ioctl_data, buffer,
			sizeof(struct ufs_ioctl_query_data));
	if (err) {
		dev_err(hba->dev,
			"%s: Failed copying buffer from user, err %d\n",
			__func__, err);
		goto out_release_mem;
	}

	/* verify legal parameters & send query */
	switch (ioctl_data->opcode) {
	case UPIU_QUERY_OPCODE_READ_DESC:
		switch (ioctl_data->idn) {
		case QUERY_DESC_IDN_DEVICE:
		case QUERY_DESC_IDN_CONFIGURATION:
		case QUERY_DESC_IDN_INTERCONNECT:
		case QUERY_DESC_IDN_GEOMETRY:
		case QUERY_DESC_IDN_POWER:
		case QUERY_DESC_IDN_HEALTH:
			index = 0;
			break;
		case QUERY_DESC_IDN_STRING:
			index = 0;
			if (ioctl_data->buf_size > 0) {
				/* extract params from user buffer */
				err = copy_from_user(&index,
						buffer + sizeof(struct ufs_ioctl_query_data),
						sizeof(u8));
				if (err) {
					dev_err(hba->dev,
						"%s: Failed copying buffer from user, err %d\n",
						__func__, err);
					goto out_release_mem;
				}
			}
			break;
		case QUERY_DESC_IDN_UNIT:
			if (!ufs_is_valid_unit_desc_lun(lun)) {
				dev_err(hba->dev,
					"%s: No unit descriptor for lun 0x%x\n",
					__func__, lun);
				err = -EINVAL;
				goto out_release_mem;
			}
			index = lun;
			break;
		default:
			goto out_einval;
		}
		length = min_t(int, QUERY_DESC_MAX_SIZE,
				ioctl_data->buf_size);
		desc = kzalloc(length, GFP_KERNEL);
		if (!desc) {
			dev_err(hba->dev, "%s: Failed allocating %d bytes\n",
					__func__, length);
			err = -ENOMEM;
			goto out_release_mem;
		}
		err = ufshcd_query_descriptor_retry(hba, ioctl_data->opcode,
				ioctl_data->idn, index, 0, desc, &length);
		break;
	case UPIU_QUERY_OPCODE_READ_ATTR:
		switch (ioctl_data->idn) {
		case QUERY_ATTR_IDN_BOOT_LU_EN:
		case QUERY_ATTR_IDN_POWER_MODE:
		case QUERY_ATTR_IDN_ACTIVE_ICC_LVL:
		case QUERY_ATTR_IDN_OOO_DATA_EN:
		case QUERY_ATTR_IDN_BKOPS_STATUS:
		case QUERY_ATTR_IDN_PURGE_STATUS:
		case QUERY_ATTR_IDN_MAX_DATA_IN:
		case QUERY_ATTR_IDN_MAX_DATA_OUT:
		case QUERY_ATTR_IDN_REF_CLK_FREQ:
		case QUERY_ATTR_IDN_CONF_DESC_LOCK:
		case QUERY_ATTR_IDN_MAX_NUM_OF_RTT:
		case QUERY_ATTR_IDN_EE_CONTROL:
		case QUERY_ATTR_IDN_EE_STATUS:
		case QUERY_ATTR_IDN_SECONDS_PASSED:
			index = 0;
			break;
		case QUERY_ATTR_IDN_DYN_CAP_NEEDED:
		case QUERY_ATTR_IDN_CORR_PRG_BLK_NUM:
			index = lun;
			break;
		default:
			goto out_einval;
		}
		err = ufshcd_query_attr_retry(hba, ioctl_data->opcode,
					ioctl_data->idn, index, 0, &att);
		break;
	case UPIU_QUERY_OPCODE_READ_FLAG:
		switch (ioctl_data->idn) {
		case QUERY_FLAG_IDN_FDEVICEINIT:
		case QUERY_FLAG_IDN_PERMANENT_WPE:
		case QUERY_FLAG_IDN_PWR_ON_WPE:
		case QUERY_FLAG_IDN_BKOPS_EN:
		case QUERY_FLAG_IDN_PURGE_ENABLE:
		case QUERY_FLAG_IDN_FPHYRESOURCEREMOVAL:
		case QUERY_FLAG_IDN_BUSY_RTC:
			break;
		default:
			goto out_einval;
		}
		err = ufshcd_query_flag_retry(hba, ioctl_data->opcode,
					ioctl_data->idn, &flag);
		break;
	default:
		goto out_einval;
	}

	if (err) {
		dev_err(hba->dev, "%s: Query for idn %d failed\n", __func__,
					ioctl_data->idn);
		goto out_release_mem;
	}

	/*
	 * copy response data
	 * As we might end up reading less data then what is specified in
	 * "ioct_data->buf_size". So we are updating "ioct_data->
	 * buf_size" to what exactly we have read.
	 */
	switch (ioctl_data->opcode) {
	case UPIU_QUERY_OPCODE_READ_DESC:
		ioctl_data->buf_size = min_t(int, ioctl_data->buf_size, length);
		data_ptr = desc;
		break;
	case UPIU_QUERY_OPCODE_READ_ATTR:
		ioctl_data->buf_size = sizeof(u32);
		data_ptr = &att;
		break;
	case UPIU_QUERY_OPCODE_READ_FLAG:
		ioctl_data->buf_size = 1;
		data_ptr = &flag;
		break;
	default:
		BUG_ON(true);
	}

	/* copy to user */
	err = copy_to_user(buffer, ioctl_data,
			sizeof(struct ufs_ioctl_query_data));
	if (err)
		dev_err(hba->dev, "%s: Failed copying back to user.\n",
			__func__);
	err = copy_to_user(buffer + sizeof(struct ufs_ioctl_query_data),
			data_ptr, ioctl_data->buf_size);
	if (err)
		dev_err(hba->dev, "%s: err %d copying back to user.\n",
				__func__, err);
	goto out_release_mem;

out_einval:
	dev_err(hba->dev,
		"%s: illegal ufs query ioctl data, opcode 0x%x, idn 0x%x\n",
		__func__, ioctl_data->opcode, (unsigned int)ioctl_data->idn);
	err = -EINVAL;
out_release_mem:
	kfree(ioctl_data);
	kfree(desc);
out:
	return err;
}

/**
 * ufshcd_ioctl - ufs ioctl callback registered in scsi_host
 * @dev: scsi device required for per LUN queries
 * @cmd: command opcode
 * @buffer: user space buffer for transferring data
 *
 * Supported commands:
 * UFS_IOCTL_QUERY
 */
static int ufshcd_ioctl(struct scsi_device *dev, int cmd, void __user *buffer)
{
	struct ufs_hba *hba = shost_priv(dev->host);
	int err = 0;

	BUG_ON(!hba);
	if (!buffer) {
		if (cmd != SCSI_UFS_REQUEST_SENSE) {
			dev_err(hba->dev, "%s: User buffer is NULL!\n", __func__);
			return -EINVAL;
		}
	}
	switch (cmd) {
	case SCSI_UFS_REQUEST_SENSE:
		if (hba->sdev_rpmb) {
			err = ufshcd_send_request_sense(hba, hba->sdev_rpmb);
			if (err) {
				dev_warn(hba->dev, "%s failed to clear uac on rpmb(w-lu) %d\n",
						__func__, err);
			}
		} else {
			dev_err(hba->dev, "%s: sdev_rpmb is NULL!\n", __func__);
			err = -ENXIO;
			break;
		}
		hba->host->wlun_clr_uac = false;
		break;
	case UFS_IOCTL_QUERY:
		//pm_runtime_get_sync(hba->dev);
		err = ufshcd_query_ioctl(hba, ufshcd_scsi_to_upiu_lun(dev->lun),
				buffer);
		//pm_runtime_put_sync(hba->dev);
		break;
	case UFS_IOCTL_BLKROSET:
		err = -ENOIOCTLCMD;
		break;
	default:
		err = -EINVAL;
		dev_err(hba->dev, "%s: Illegal ufs-IOCTL cmd %d\n", __func__,
				cmd);
		break;
	}

	return err;
}
static struct scsi_host_template ufshcd_driver_template = {
	.module			= THIS_MODULE,
	.name			= UFSHCD,
	.proc_name		= UFSHCD,
	.queuecommand		= ufshcd_queuecommand,
	.slave_alloc		= ufshcd_slave_alloc,
	.slave_configure	= ufshcd_slave_configure,
	.slave_destroy		= ufshcd_slave_destroy,
	.change_queue_depth	= ufshcd_change_queue_depth,
	.eh_abort_handler	= ufshcd_abort,
	.eh_device_reset_handler = ufshcd_eh_device_reset_handler,
	.eh_host_reset_handler   = ufshcd_eh_host_reset_handler,
	.eh_timed_out		= ufshcd_eh_timed_out,
	.ioctl			= ufshcd_ioctl,
	.this_id		= -1,
	.sg_tablesize		= SG_ALL,
	.cmd_per_lun		= UFSHCD_CMD_PER_LUN,
	.can_queue		= UFSHCD_CAN_QUEUE,
	.max_host_blocked	= 1,
	.skip_settle_delay	= 1,
	.track_queue_depth	= 1,
};

static int ufshcd_config_vreg_load(struct device *dev, struct ufs_vreg *vreg,
				   int ua)
{
	int ret;

	if (!vreg)
		return 0;

	/*
	 * "set_load" operation shall be required on those regulators
	 * which specifically configured current limitation. Otherwise
	 * zero max_uA may cause unexpected behavior when regulator is
	 * enabled or set as high power mode.
	 */
	if (!vreg->max_uA)
		return 0;

	ret = regulator_set_load(vreg->reg, ua);
	if (ret < 0) {
		dev_err(dev, "%s: %s set load (ua=%d) failed, err=%d\n",
				__func__, vreg->name, ua, ret);
	}

	return ret;
}

static inline int ufshcd_config_vreg_lpm(struct ufs_hba *hba,
					 struct ufs_vreg *vreg)
{
	if (!vreg)
		return 0;
	else if (vreg->unused)
		return 0;
	else
		return ufshcd_config_vreg_load(hba->dev, vreg,
					       UFS_VREG_LPM_LOAD_UA);
}

static inline int ufshcd_config_vreg_hpm(struct ufs_hba *hba,
					 struct ufs_vreg *vreg)
{
	if (!vreg)
		return 0;
	else if (vreg->unused)
		return 0;
	else
		return ufshcd_config_vreg_load(hba->dev, vreg, vreg->max_uA);
}

static int ufshcd_config_vreg(struct device *dev,
		struct ufs_vreg *vreg, bool on)
{
	int ret = 0;
	struct regulator *reg;
	const char *name;
	int min_uV, uA_load;

	BUG_ON(!vreg);

	reg = vreg->reg;
	name = vreg->name;

	if (regulator_count_voltages(reg) > 0) {
		if (vreg->min_uV && vreg->max_uV) {
			min_uV = on ? vreg->min_uV : 0;
			ret = regulator_set_voltage(reg, min_uV, vreg->max_uV);
			if (ret) {
				dev_err(dev,
					"%s: %s set voltage failed, err=%d\n",
					__func__, name, ret);
				goto out;
			}
		}

		uA_load = on ? vreg->max_uA : 0;
		ret = ufshcd_config_vreg_load(dev, vreg, uA_load);
		if (ret)
			goto out;
	}
out:
	return ret;
}

static int ufshcd_enable_vreg(struct device *dev, struct ufs_vreg *vreg)
{
	int ret = 0;

	if (!vreg)
		goto out;
	else if (vreg->enabled || vreg->unused)
		goto out;

	ret = ufshcd_config_vreg(dev, vreg, true);
	if (!ret)
		ret = regulator_enable(vreg->reg);

	if (!ret)
		vreg->enabled = true;
	else
		dev_err(dev, "%s: %s enable failed, err=%d\n",
				__func__, vreg->name, ret);
out:
	return ret;
}

static int ufshcd_disable_vreg(struct device *dev, struct ufs_vreg *vreg)
{
	int ret = 0;

	if (!vreg)
		goto out;
	else if (!vreg->enabled || vreg->unused)
		goto out;

	ret = regulator_disable(vreg->reg);

	if (!ret) {
		/* ignore errors on applying disable config */
		ufshcd_config_vreg(dev, vreg, false);
		vreg->enabled = false;
	} else {
		dev_err(dev, "%s: %s disable failed, err=%d\n",
				__func__, vreg->name, ret);
	}
out:
	return ret;
}

static int ufshcd_setup_vreg(struct ufs_hba *hba, bool on)
{
	int ret = 0;
	struct device *dev = hba->dev;
	struct ufs_vreg_info *info = &hba->vreg_info;

	if (!info)
		goto out;

	ret = ufshcd_toggle_vreg(dev, info->vcc, on);
	if (ret)
		goto out;

	ret = ufshcd_toggle_vreg(dev, info->vccq, on);
	if (ret)
		goto out;

	ret = ufshcd_toggle_vreg(dev, info->vccq2, on);
	if (ret)
		goto out;

out:
	if (ret) {
		ufshcd_toggle_vreg(dev, info->vccq2, false);
		ufshcd_toggle_vreg(dev, info->vccq, false);
		ufshcd_toggle_vreg(dev, info->vcc, false);
	}
	return ret;
}

static int ufshcd_setup_hba_vreg(struct ufs_hba *hba, bool on)
{
	struct ufs_vreg_info *info = &hba->vreg_info;

	if (info)
		return ufshcd_toggle_vreg(hba->dev, info->vdd_hba, on);

	return 0;
}

static int ufshcd_get_vreg(struct device *dev, struct ufs_vreg *vreg)
{
	int ret = 0;

	if (!vreg)
		goto out;

	vreg->reg = devm_regulator_get(dev, vreg->name);
	if (IS_ERR(vreg->reg)) {
		ret = PTR_ERR(vreg->reg);
		dev_err(dev, "%s: %s get failed, err=%d\n",
				__func__, vreg->name, ret);
	}
out:
	return ret;
}

static int ufshcd_init_vreg(struct ufs_hba *hba)
{
	int ret = 0;
	struct device *dev = hba->dev;
	struct ufs_vreg_info *info = &hba->vreg_info;

	if (!info)
		goto out;

	ret = ufshcd_get_vreg(dev, info->vcc);
	if (ret)
		goto out;

	ret = ufshcd_get_vreg(dev, info->vccq);
	if (ret)
		goto out;

	ret = ufshcd_get_vreg(dev, info->vccq2);
out:
	return ret;
}

static int ufshcd_init_hba_vreg(struct ufs_hba *hba)
{
	struct ufs_vreg_info *info = &hba->vreg_info;

	if (info)
		return ufshcd_get_vreg(hba->dev, info->vdd_hba);

	return 0;
}

static int ufshcd_set_vccq_rail_unused(struct ufs_hba *hba, bool unused)
{
	int ret = 0;
	struct ufs_vreg_info *info = &hba->vreg_info;

	if (!info)
		goto out;
	else if (!info->vccq)
		goto out;

	if (unused) {
		/* shut off the rail here */
		ret = ufshcd_toggle_vreg(hba->dev, info->vccq, false);
		/*
		 * Mark this rail as no longer used, so it doesn't get enabled
		 * later by mistake
		 */
		if (!ret)
			info->vccq->unused = true;
	} else {
		/*
		 * rail should have been already enabled hence just make sure
		 * that unused flag is cleared.
		 */
		info->vccq->unused = false;
	}
out:
	return ret;
}

static int __ufshcd_setup_clocks(struct ufs_hba *hba, bool on,
					bool skip_ref_clk)
{
	int ret = 0;
	struct ufs_clk_info *clki;
	struct list_head *head = &hba->clk_list_head;
	const char *ref_clk = "ref_clk";
	unsigned long flags;
	ktime_t start = ktime_get();
	bool clk_state_changed = false;

	if (list_empty(head))
		goto out;

	ufshcd_vops_pre_setup_clocks(hba, on);

	list_for_each_entry(clki, head, list) {
		if (!IS_ERR_OR_NULL(clki->clk)) {
			if (skip_ref_clk &&
			    !strncmp(clki->name, ref_clk, strlen(ref_clk)))
				continue;

			clk_state_changed = on ^ clki->enabled;
			if (on && !clki->enabled) {
				ret = clk_prepare_enable(clki->clk);
				if (ret) {
					hba->clk_gating.state = CLKS_DISABLE;
					dev_err(hba->dev, "%s: %s prepare enable failed, %d\n",
						__func__, clki->name, ret);
					goto out;
				}
			} else if (!on && clki->enabled) {
				clk_disable_unprepare(clki->clk);
			}
			clki->enabled = on;
			dev_dbg(hba->dev, "%s: clk: %s %sabled\n", __func__,
					clki->name, on ? "en" : "dis");
		}
	}

	ret = ufshcd_vops_setup_clocks(hba, on);

out:
	if (ret) {
		list_for_each_entry(clki, head, list) {
			if (!IS_ERR_OR_NULL(clki->clk) && clki->enabled)
				clk_disable_unprepare(clki->clk);
		}
	} else if (!ret && on) {
		spin_lock_irqsave(hba->host->host_lock, flags);
		hba->clk_gating.state = CLKS_ON;
		trace_ufshcd_clk_gating(dev_name(hba->dev),
					hba->clk_gating.state);
		spin_unlock_irqrestore(hba->host->host_lock, flags);
	}

	if (clk_state_changed)
		trace_ufshcd_profile_clk_gating(dev_name(hba->dev),
			(on ? "on" : "off"),
			ktime_to_us(ktime_sub(ktime_get(), start)), ret);
	return ret;
}

static int ufshcd_setup_clocks(struct ufs_hba *hba, bool on)
{
	return  __ufshcd_setup_clocks(hba, on, false);
}

static int ufshcd_init_clocks(struct ufs_hba *hba)
{
	int ret = 0;
	struct ufs_clk_info *clki;
	struct device *dev = hba->dev;
	struct list_head *head = &hba->clk_list_head;

	if (list_empty(head))
		goto out;

	list_for_each_entry(clki, head, list) {
		if (!clki->name)
			continue;

		clki->clk = devm_clk_get(dev, clki->name);
		if (IS_ERR(clki->clk)) {
			ret = PTR_ERR(clki->clk);
			dev_err(dev, "%s: %s clk get failed, %d\n",
					__func__, clki->name, ret);
			goto out;
		}

		if (clki->max_freq) {
			ret = clk_set_rate(clki->clk, clki->max_freq);
			if (ret) {
				dev_err(hba->dev, "%s: %s clk set rate(%dHz) failed, %d\n",
					__func__, clki->name,
					clki->max_freq, ret);
				goto out;
			}
#if defined(CONFIG_PM_DEVFREQ)
			clki->curr_freq = clki->max_freq;
#endif
		}
		dev_dbg(dev, "%s: clk: %s, rate: %lu\n", __func__,
				clki->name, clk_get_rate(clki->clk));
	}
out:
	return ret;
}

static int ufshcd_variant_hba_init(struct ufs_hba *hba)
{
	int err = 0;

	if (!hba->vops)
		goto out;

	err = ufshcd_vops_init(hba);
	if (err)
		goto out;

	err = ufshcd_vops_setup_regulators(hba, true);
	if (err)
		goto out_exit;

	goto out;

out_exit:
	ufshcd_vops_exit(hba);
out:
	if (err)
		dev_err(hba->dev, "%s: variant %s init failed err %d\n",
			__func__, ufshcd_get_var_name(hba), err);
	return err;
}

static void ufshcd_variant_hba_exit(struct ufs_hba *hba)
{
	if (!hba->vops)
		return;

	ufshcd_vops_setup_regulators(hba, false);

	ufshcd_vops_exit(hba);
}

static int ufshcd_hba_init(struct ufs_hba *hba)
{
	int err;

	/*
	 * Handle host controller power separately from the UFS device power
	 * rails as it will help controlling the UFS host controller power
	 * collapse easily which is different than UFS device power collapse.
	 * Also, enable the host controller power before we go ahead with rest
	 * of the initialization here.
	 */
	err = ufshcd_init_hba_vreg(hba);
	if (err)
		goto out;

	err = ufshcd_setup_hba_vreg(hba, true);
	if (err)
		goto out;

	err = ufshcd_init_clocks(hba);
	if (err)
		goto out_disable_hba_vreg;

	err = ufshcd_setup_clocks(hba, true);
	if (err)
		goto out_disable_hba_vreg;

	err = ufshcd_init_vreg(hba);
	if (err)
		goto out_disable_clks;

	err = ufshcd_setup_vreg(hba, true);
	if (err)
		goto out_disable_clks;

	err = ufshcd_variant_hba_init(hba);
	if (err)
		goto out_disable_vreg;

	hba->is_powered = true;
	goto out;

out_disable_vreg:
	ufshcd_setup_vreg(hba, false);
out_disable_clks:
	ufshcd_setup_clocks(hba, false);
out_disable_hba_vreg:
	ufshcd_setup_hba_vreg(hba, false);
out:
	return err;
}

static void ufshcd_hba_exit(struct ufs_hba *hba)
{
	if (hba->is_powered) {
		ufshcd_variant_hba_exit(hba);
		ufshcd_setup_vreg(hba, false);
#if defined(CONFIG_PM_DEVFREQ)
		ufshcd_suspend_clkscaling(hba);
#endif
		if (ufshcd_is_clkscaling_supported(hba)) {
#if defined(CONFIG_PM_DEVFREQ)
			if (hba->devfreq)
				ufshcd_suspend_clkscaling(hba);
#endif
			destroy_workqueue(hba->clk_scaling.workq);
		}
		ufshcd_setup_clocks(hba, false);
		ufshcd_setup_hba_vreg(hba, false);
		hba->is_powered = false;
	}
}

static int
ufshcd_send_request_sense(struct ufs_hba *hba, struct scsi_device *sdp)
{
	unsigned char cmd[6] = {REQUEST_SENSE,
				0,
				0,
				0,
				UFSHCD_REQ_SENSE_SIZE,
				0};
	char *buffer;
	int ret;

	buffer = kzalloc(UFSHCD_REQ_SENSE_SIZE, GFP_KERNEL);
	if (!buffer) {
		ret = -ENOMEM;
		goto out;
	}

	ret = scsi_execute(sdp, cmd, DMA_FROM_DEVICE, buffer,
			UFSHCD_REQ_SENSE_SIZE, NULL, NULL,
			msecs_to_jiffies(1000), 3, 0, RQF_PM, NULL);
	if (ret)
		pr_err("%s: failed with err %d\n", __func__, ret);

	kfree(buffer);
out:
	return ret;
}

/**
 * ufshcd_set_dev_pwr_mode - sends START STOP UNIT command to set device
 *			     power mode
 * @hba: per adapter instance
 * @pwr_mode: device power mode to set
 *
 * Returns 0 if requested power mode is set successfully
 * Returns non-zero if failed to set the requested power mode
 */
static int ufshcd_set_dev_pwr_mode(struct ufs_hba *hba,
				     enum ufs_dev_pwr_mode pwr_mode)
{
	unsigned char cmd[6] = { START_STOP };
	struct scsi_sense_hdr sshdr;
	struct scsi_device *sdp;
	unsigned long flags;
	int ret;
	int retries = 0;

	spin_lock_irqsave(hba->host->host_lock, flags);
	sdp = hba->sdev_ufs_device;
	if (sdp) {
		ret = scsi_device_get(sdp);
		if (!ret && !scsi_device_online(sdp)) {
			ret = -ENODEV;
			scsi_device_put(sdp);
		}
	} else {
		ret = -ENODEV;
	}
	spin_unlock_irqrestore(hba->host->host_lock, flags);

	if (ret)
		return ret;

	/*
	 * If scsi commands fail, the scsi mid-layer schedules scsi error-
	 * handling, which would wait for host to be resumed. Since we know
	 * we are functional while we are here, skip host resume in error
	 * handling context.
	 */
	hba->host->eh_noresume = 1;
	if (hba->wlun_dev_clr_ua) {
		ret = ufshcd_send_request_sense(hba, sdp);
		if (ret)
			goto out;
		/* Unit attention condition is cleared now */
		hba->wlun_dev_clr_ua = false;
	}

	cmd[4] = pwr_mode << 4;

	for (retries = 0; retries < 3; retries++) {
		/*
		 * Current function would be generally called from the power management
		 * callbacks hence set the RQF_PM flag so that it doesn't resume the
		 * already suspended childs.
		 */
		ret = scsi_execute(sdp, cmd, DMA_NONE, NULL, 0, NULL, &sshdr,
				UFS_START_STOP_TIMEOUT, 2, 0, RQF_PM, NULL);
		if (ret) {
			sdev_printk(KERN_WARNING, sdp,
					"START_STOP failed for power mode: %d, result %x, retries : %d\n",
					pwr_mode, ret, retries);
			if (driver_byte(ret) & DRIVER_SENSE)
				scsi_print_sense_hdr(sdp, NULL, &sshdr);
		}
		else {
			break;
		}
	}

	if (!ret)
		hba->curr_dev_pwr_mode = pwr_mode;
out:
	scsi_device_put(sdp);
	hba->host->eh_noresume = 0;
	return ret;
}

static int ufshcd_link_state_transition(struct ufs_hba *hba,
					enum uic_link_state req_link_state,
					int check_for_bkops)
{
	int ret = 0;

	if (req_link_state == hba->uic_link_state)
		return 0;

	if (req_link_state == UIC_LINK_HIBERN8_STATE ||
			req_link_state == UIC_LINK_OFF_STATE) {
		ufshcd_set_link_trans_hibern8(hba);
		ret = ufshcd_link_hibern8_ctrl(hba, true);
		if (!ret)
			ufshcd_set_link_hibern8(hba);
		else {
			unsigned long flags;
			bool saved_is_suspended = hba->clk_gating.is_suspended;

			spin_lock_irqsave(hba->host->host_lock, flags);
			hba->clk_gating.state = __CLKS_ON;
			spin_unlock_irqrestore(hba->host->host_lock, flags);

			hba->clk_gating.is_suspended = true;
			ufshcd_host_reset_and_restore(hba);
			spin_lock_irqsave(hba->host->host_lock, flags);
			hba->clk_gating.state = CLKS_ON;
			spin_unlock_irqrestore(hba->host->host_lock, flags);
			hba->clk_gating.is_suspended = saved_is_suspended;

			goto out;
		}


		/*
		 * If autobkops is enabled, link can't be turned off because
		 * turning off the link would also turn off the device.
		 */
		if ((req_link_state == UIC_LINK_OFF_STATE) &&
				(!check_for_bkops || (check_for_bkops &&
						      !hba->auto_bkops_enabled))) {
			unsigned long flags;

			/*
			 * Change controller state to "reset state" which
			 * should also put the link in off/reset state
			 */

			spin_lock_irqsave(hba->host->host_lock, flags);
			hba->ufshcd_state = UFSHCD_STATE_RESET;
			ufshcd_hba_stop(hba, true);
			spin_unlock_irqrestore(hba->host->host_lock, flags);
			/*
			 * TODO: Check if we need any delay to make sure that
			 * controller is reset
			 */
			ufshcd_set_link_off(hba);
		}
	}

out:
	return ret;
}

static void ufshcd_vreg_set_lpm(struct ufs_hba *hba)
{
	/*
	 * It seems some UFS devices may keep drawing more than sleep current
	 * (atleast for 500us) from UFS rails (especially from VCCQ rail).
	 * To avoid this situation, add 2ms delay before putting these UFS
	 * rails in LPM mode.
	 */
	if (!ufshcd_is_link_active(hba) &&
	    hba->dev_quirks & UFS_DEVICE_QUIRK_DELAY_BEFORE_LPM)
		usleep_range(2000, 2100);

	/*
	 * If UFS device is either in UFS_Sleep turn off VCC rail to save some
	 * power.
	 *
	 * If UFS device and link is in OFF state, all power supplies (VCC,
	 * VCCQ, VCCQ2) can be turned off if power on write protect is not
	 * required. If UFS link is inactive (Hibern8 or OFF state) and device
	 * is in sleep state, put VCCQ & VCCQ2 rails in LPM mode.
	 *
	 * Ignore the error returned by ufshcd_toggle_vreg() as device is anyway
	 * in low power state which would save some power.
	 */
	if (ufshcd_is_ufs_dev_poweroff(hba) && ufshcd_is_link_off(hba) &&
	    !hba->dev_info.is_lu_power_on_wp) {
		ufshcd_setup_vreg(hba, false);
	} else if (!ufshcd_is_ufs_dev_active(hba)) {
		ufshcd_toggle_vreg(hba->dev, hba->vreg_info.vcc, false);
		if (!ufshcd_is_link_active(hba)) {
			ufshcd_config_vreg_lpm(hba, hba->vreg_info.vccq);
			ufshcd_config_vreg_lpm(hba, hba->vreg_info.vccq2);
		}
	}
}

static int ufshcd_vreg_set_hpm(struct ufs_hba *hba)
{
	int ret = 0;

	if (ufshcd_is_ufs_dev_poweroff(hba) && ufshcd_is_link_off(hba) &&
	    !hba->dev_info.is_lu_power_on_wp) {
		ret = ufshcd_setup_vreg(hba, true);
	} else if (!ufshcd_is_ufs_dev_active(hba)) {
		if (!ret && !ufshcd_is_link_active(hba)) {
			ret = ufshcd_config_vreg_hpm(hba, hba->vreg_info.vccq);
			if (ret)
				goto vcc_disable;
			ret = ufshcd_config_vreg_hpm(hba, hba->vreg_info.vccq2);
			if (ret)
				goto vccq_lpm;
		}
		ret = ufshcd_toggle_vreg(hba->dev, hba->vreg_info.vcc, true);
	}
	goto out;

vccq_lpm:
	ufshcd_config_vreg_lpm(hba, hba->vreg_info.vccq);
vcc_disable:
	ufshcd_toggle_vreg(hba->dev, hba->vreg_info.vcc, false);
out:
	return ret;
}

static void ufshcd_hba_vreg_set_lpm(struct ufs_hba *hba)
{
	if (ufshcd_is_link_off(hba))
		ufshcd_setup_hba_vreg(hba, false);
}

static void ufshcd_hba_vreg_set_hpm(struct ufs_hba *hba)
{
	if (ufshcd_is_link_off(hba))
		ufshcd_setup_hba_vreg(hba, true);
}

/**
 * ufshcd_suspend - helper function for suspend operations
 * @hba: per adapter instance
 * @pm_op: desired low power operation type
 *
 * This function will try to put the UFS device and link into low power
 * mode based on the "rpm_lvl" (Runtime PM level) or "spm_lvl"
 * (System PM level).
 *
 * If this function is called during shutdown, it will make sure that
 * both UFS device and UFS link is powered off.
 *
 * NOTE: UFS device & link must be active before we enter in this function.
 *
 * Returns 0 for success and non-zero for failure
 */
static int ufshcd_suspend(struct ufs_hba *hba, enum ufs_pm_op pm_op)
{
	int ret = 0;
	enum ufs_pm_level pm_lvl;
	enum ufs_dev_pwr_mode req_dev_pwr_mode;
	enum uic_link_state req_link_state;
	bool gating_allowed = !ufshcd_can_fake_clkgating(hba);

	hba->pm_op_in_progress = 1;
	if (!ufshcd_is_shutdown_pm(pm_op)) {
		pm_lvl = ufshcd_is_runtime_pm(pm_op) ?
			 hba->rpm_lvl : hba->spm_lvl;
		req_dev_pwr_mode = ufs_get_pm_lvl_to_dev_pwr_mode(pm_lvl);
		req_link_state = ufs_get_pm_lvl_to_link_pwr_state(pm_lvl);
	} else {
		req_dev_pwr_mode = UFS_POWERDOWN_PWR_MODE;
		req_link_state = UIC_LINK_OFF_STATE;
	}

	/*
	 * If we can't transition into any of the low power modes
	 * just gate the clocks.
	 */
	ufshcd_hold(hba, false);
	hba->clk_gating.is_suspended = true;

	if (hba->clk_scaling.is_allowed) {
		cancel_work_sync(&hba->clk_scaling.suspend_work);
		cancel_work_sync(&hba->clk_scaling.resume_work);
#if defined(CONFIG_PM_DEVFREQ)
		ufshcd_suspend_clkscaling(hba);
#endif
	}

	if (req_dev_pwr_mode == UFS_ACTIVE_PWR_MODE &&
			req_link_state == UIC_LINK_ACTIVE_STATE) {
		goto disable_clks;
	}

	if ((req_dev_pwr_mode == hba->curr_dev_pwr_mode) &&
	    (req_link_state == hba->uic_link_state))
		goto enable_gating;

	/* UFS device & link must be active before we enter in this function */
	if (!ufshcd_is_ufs_dev_active(hba) || !ufshcd_is_link_active(hba)) {
		ret = -EINVAL;
		goto enable_gating;
	}

	if (ufshcd_is_runtime_pm(pm_op)) {
		if (ufshcd_can_autobkops_during_suspend(hba)) {
			/*
			 * The device is idle with no requests in the queue,
			 * allow background operations if bkops status shows
			 * that performance might be impacted.
			 */
			ret = ufshcd_urgent_bkops(hba);
			if (ret)
				goto enable_gating;
		} else {
			/* make sure that auto bkops is disabled */
			ufshcd_disable_auto_bkops(hba);
		}
	}

	if (ufshcd_is_shutdown_pm(pm_op))
		ufs_shutdown_state = 1;

	if ((req_dev_pwr_mode != hba->curr_dev_pwr_mode) &&
	     ((ufshcd_is_runtime_pm(pm_op) && !hba->auto_bkops_enabled) ||
	       !ufshcd_is_runtime_pm(pm_op))) {
		/* ensure that bkops is disabled */
		ufshcd_disable_auto_bkops(hba);
		ret = ufshcd_set_dev_pwr_mode(hba, req_dev_pwr_mode);
		if (ret)
			goto enable_gating;
	}

	ret = ufshcd_link_state_transition(hba, req_link_state, 1);
	if (ret)
		goto set_dev_active;

disable_clks:


	/*
	 * Flush pending works before clock is disabled
	 */
	cancel_work_sync(&hba->eh_work);
	cancel_work_sync(&hba->eeh_work);

	/*
	 * Disable the host irq as host controller as there won't be any
	 * host controller trasanction expected till resume.
	 */
	ufshcd_disable_irq(hba);

	ufshcd_vreg_set_lpm(hba);
	udelay(50);

	if (gating_allowed) {
		if (!ufshcd_is_link_active(hba))
			ufshcd_setup_clocks(hba, false);
		else
			/* If link is active, device ref_clk can't be switched off */
			__ufshcd_setup_clocks(hba, false, true);
	}

	hba->clk_gating.state = CLKS_OFF;
	trace_ufshcd_clk_gating(dev_name(hba->dev), hba->clk_gating.state);
	mdelay(10);
	/*
	 * Call vendor specific suspend callback. As these callbacks may access
	 * vendor specific host controller register space call them before the
	 * host clocks are ON.
	 */
	ret = ufshcd_vops_suspend(hba, pm_op);
	if (ret)
		goto set_link_active;


	/* Put the host controller in low power mode if possible */
	ufshcd_hba_vreg_set_lpm(hba);
	goto out;

set_link_active:
#if defined(CONFIG_PM_DEVFREQ)
	if (hba->clk_scaling.is_allowed)
		ufshcd_resume_clkscaling(hba);
#endif

	if (ufshcd_is_shutdown_pm(pm_op))
		goto out;

	ret = ufshcd_enable_irq(hba);
	if (ret)
		goto out;

	if (ufshcd_is_link_hibern8(hba)) {
		ufshcd_set_link_trans_active(hba);
		if (!ufshcd_link_hibern8_ctrl(hba, false))
			ufshcd_set_link_active(hba);
		else
			ufshcd_set_link_off(hba);
	} else if (ufshcd_is_link_off(hba))
		ufshcd_host_reset_and_restore(hba);
set_dev_active:
	if (ufshcd_is_shutdown_pm(pm_op))
		goto out;

	if (!ufshcd_set_dev_pwr_mode(hba, UFS_ACTIVE_PWR_MODE))
		ufshcd_disable_auto_bkops(hba);
enable_gating:
#if defined(CONFIG_PM_DEVFREQ)
	if (hba->clk_scaling.is_allowed)
		ufshcd_resume_clkscaling(hba);
	hba->clk_gating.is_suspended = false;
#endif
	ufshcd_release(hba);
out:
	hba->pm_op_in_progress = 0;

	if (hba->monitor.flag & UFSHCD_MONITOR_LEVEL1)
		dev_info(hba->dev, "UFS suspend done\n");

	return ret;
}

/**
 * ufshcd_resume - helper function for resume operations
 * @hba: per adapter instance
 * @pm_op: runtime PM or system PM
 *
 * This function basically brings the UFS device, UniPro link and controller
 * to active state.
 *
 * Returns 0 for success and non-zero for failure
 */
static int ufshcd_resume(struct ufs_hba *hba, enum ufs_pm_op pm_op)
{
	int ret;
	enum uic_link_state old_link_state;
	enum ufs_pm_level pm_lvl;
	bool gating_allowed = !ufshcd_can_fake_clkgating(hba);
	unsigned long flags;

	spin_lock_irqsave(hba->host->host_lock, flags);
	if ((!hba->lrb_in_use) && (hba->clk_gating.active_reqs != 1)) {
		dev_err(hba->dev, "%s: hba->clk_gating.active_reqs = %d\n",
				__func__, hba->clk_gating.active_reqs);
#if defined(CONFIG_SCSI_UFS_TEST_MODE)
		BUG();
#endif
	}
	spin_unlock_irqrestore(hba->host->host_lock, flags);

	hba->pm_op_in_progress = 1;
	if (ufshcd_is_system_pm(pm_op))
		pm_lvl = hba->spm_lvl;
	else
		pm_lvl = hba->rpm_lvl;

	if (ufs_get_pm_lvl_to_link_pwr_state(pm_lvl) == UIC_LINK_OFF_STATE)
		hba->uic_link_state = UIC_LINK_OFF_STATE;
	old_link_state = hba->uic_link_state;

	ufshcd_hba_vreg_set_hpm(hba);

	ret = ufshcd_vreg_set_hpm(hba);
	if (ret)
		goto disable_irq_and_vops_clks;

	/*
	 * Call vendor specific resume callback. As these callbacks may access
	 * vendor specific host controller register space call them when the
	 * host clocks are ON.
	 */
	ret = ufshcd_vops_resume(hba, pm_op);
	if (ret)
		goto disable_vreg;

	if (gating_allowed) {
		/* Make sure clocks are enabled before accessing controller */
		ret = ufshcd_setup_clocks(hba, true);
		if (ret)
			goto disable_vreg;
	}

	/* enable the host irq as host controller would be active soon */
	ret = ufshcd_enable_irq(hba);
	if (ret)
		goto disable_irq_and_vops_clks;

	if (ufshcd_is_link_hibern8(hba)) {
		ufshcd_set_link_trans_active(hba);
		ret = ufshcd_link_hibern8_ctrl(hba, false);
		if (!ret)
			ufshcd_set_link_active(hba);
		else {
			ufshcd_set_link_off(hba);
			goto vendor_suspend;
		}
	} else if (ufshcd_is_link_off(hba)) {
#ifdef CONFIG_SCSI_UFS_ASYNC_RELINK
		hba->async_resume = true;
		ret = ufshcd_host_reset_and_restore(hba);
		goto async_resume;
#else
		ret = ufshcd_host_reset_and_restore(hba);
#endif

		/*
		 * ufshcd_host_reset_and_restore() should have already
		 * set the link state as active
		 */
		if (ret || !ufshcd_is_link_active(hba))
			goto vendor_suspend;
	}

	if (!ufshcd_is_ufs_dev_active(hba)) {
		ret = ufshcd_set_dev_pwr_mode(hba, UFS_ACTIVE_PWR_MODE);
		if (ret)
			goto set_old_link_state;
	}

	if (ufshcd_keep_autobkops_enabled_except_suspend(hba))
		ufshcd_enable_auto_bkops(hba);
	else
		/*
		 * If BKOPs operations are urgently needed at this moment then
		 * keep auto-bkops enabled or else disable it.
		 */
		ufshcd_urgent_bkops(hba);
#ifdef CONFIG_SCSI_UFS_ASYNC_RELINK
async_resume:
#endif
	hba->clk_gating.is_suspended = false;

#if defined(CONFIG_PM_DEVFREQ)
	if (hba->clk_scaling.is_allowed)
		ufshcd_resume_clkscaling(hba);
#endif

	/* Schedule clock gating in case of no access to UFS device yet */
	ufshcd_release(hba);
	goto out;

set_old_link_state:
	ufshcd_link_state_transition(hba, old_link_state, 0);
vendor_suspend:
	ufshcd_vops_suspend(hba, pm_op);
disable_irq_and_vops_clks:
	ufshcd_disable_irq(hba);
#if defined(CONFIG_PM_DEVFREQ)
	if (hba->clk_scaling.is_allowed)
		ufshcd_suspend_clkscaling(hba);
#endif

	if (gating_allowed)
		ufshcd_setup_clocks(hba, false);
disable_vreg:
	ufshcd_vreg_set_lpm(hba);
out:
	hba->pm_op_in_progress = 0;

	if (hba->monitor.flag & UFSHCD_MONITOR_LEVEL1)
		dev_info(hba->dev, "UFS resume done\n");

	return ret;
}

/**
 * ufshcd_system_suspend - system suspend routine
 * @hba: per adapter instance
 * @pm_op: runtime PM or system PM
 *
 * Check the description of ufshcd_suspend() function for more details.
 *
 * Returns 0 for success and non-zero for failure
 */
int ufshcd_system_suspend(struct ufs_hba *hba)
{
	int ret = 0;
	ktime_t start = ktime_get();

	if (!hba || !hba->is_powered)
		return 0;

	if ((ufs_get_pm_lvl_to_dev_pwr_mode(hba->spm_lvl) ==
	     hba->curr_dev_pwr_mode) &&
	    (ufs_get_pm_lvl_to_link_pwr_state(hba->spm_lvl) ==
	     hba->uic_link_state))
		goto out;

	if (pm_runtime_suspended(hba->dev)) {
		/*
		 * UFS device and/or UFS link low power states during runtime
		 * suspend seems to be different than what is expected during
		 * system suspend. Hence runtime resume the devic & link and
		 * let the system suspend low power states to take effect.
		 * TODO: If resume takes longer time, we might have optimize
		 * it in future by not resuming everything if possible.
		 */
		ret = ufshcd_runtime_resume(hba);
		if (ret)
			goto out;
	}

	ret = ufshcd_suspend(hba, UFS_SYSTEM_PM);
out:
	trace_ufshcd_system_suspend(dev_name(hba->dev), ret,
		ktime_to_us(ktime_sub(ktime_get(), start)),
		hba->curr_dev_pwr_mode, hba->uic_link_state);
	if (!ret)
		hba->is_sys_suspended = true;
	return ret;
}
EXPORT_SYMBOL(ufshcd_system_suspend);

/**
 * ufshcd_system_resume - system resume routine
 * @hba: per adapter instance
 *
 * Returns 0 for success and non-zero for failure
 */

int ufshcd_system_resume(struct ufs_hba *hba)
{
	int ret = 0;
	ktime_t start = ktime_get();

	if (!hba)
		return -EINVAL;

	if (!hba->is_powered || pm_runtime_suspended(hba->dev))
		/*
		 * Let the runtime resume take care of resuming
		 * if runtime suspended.
		 */
		goto out;
	else
		ret = ufshcd_resume(hba, UFS_SYSTEM_PM);
out:
	trace_ufshcd_system_resume(dev_name(hba->dev), ret,
		ktime_to_us(ktime_sub(ktime_get(), start)),
		hba->curr_dev_pwr_mode, hba->uic_link_state);
	if (!ret)
		hba->is_sys_suspended = false;
	return ret;
}
EXPORT_SYMBOL(ufshcd_system_resume);

/**
 * ufshcd_runtime_suspend - runtime suspend routine
 * @hba: per adapter instance
 *
 * Check the description of ufshcd_suspend() function for more details.
 *
 * Returns 0 for success and non-zero for failure
 */
int ufshcd_runtime_suspend(struct ufs_hba *hba)
{
	int ret = 0;
	ktime_t start = ktime_get();

	if (!hba)
		return -EINVAL;

	if (!hba->is_powered)
		goto out;
	else
		ret = ufshcd_suspend(hba, UFS_RUNTIME_PM);
out:
	trace_ufshcd_runtime_suspend(dev_name(hba->dev), ret,
		ktime_to_us(ktime_sub(ktime_get(), start)),
		hba->curr_dev_pwr_mode, hba->uic_link_state);
	return ret;
}
EXPORT_SYMBOL(ufshcd_runtime_suspend);

/**
 * ufshcd_runtime_resume - runtime resume routine
 * @hba: per adapter instance
 *
 * This function basically brings the UFS device, UniPro link and controller
 * to active state. Following operations are done in this function:
 *
 * 1. Turn on all the controller related clocks
 * 2. Bring the UniPro link out of Hibernate state
 * 3. If UFS device is in sleep state, turn ON VCC rail and bring the UFS device
 *    to active state.
 * 4. If auto-bkops is enabled on the device, disable it.
 *
 * So following would be the possible power state after this function return
 * successfully:
 *	S1: UFS device in Active state with VCC rail ON
 *	    UniPro link in Active state
 *	    All the UFS/UniPro controller clocks are ON
 *
 * Returns 0 for success and non-zero for failure
 */
int ufshcd_runtime_resume(struct ufs_hba *hba)
{
	int ret = 0;
	ktime_t start = ktime_get();

	if (!hba)
		return -EINVAL;

	if (!hba->is_powered)
		goto out;
	else
		ret = ufshcd_resume(hba, UFS_RUNTIME_PM);
out:
	trace_ufshcd_runtime_resume(dev_name(hba->dev), ret,
		ktime_to_us(ktime_sub(ktime_get(), start)),
		hba->curr_dev_pwr_mode, hba->uic_link_state);
	return ret;
}
EXPORT_SYMBOL(ufshcd_runtime_resume);

int ufshcd_runtime_idle(struct ufs_hba *hba)
{
	return 0;
}
EXPORT_SYMBOL(ufshcd_runtime_idle);

static inline ssize_t ufshcd_pm_lvl_store(struct device *dev,
					   struct device_attribute *attr,
					   const char *buf, size_t count,
					   bool rpm)
{
	struct ufs_hba *hba = dev_get_drvdata(dev);
	unsigned long flags, value;

	if (kstrtoul(buf, 0, &value))
		return -EINVAL;

	if (value >= UFS_PM_LVL_MAX)
		return -EINVAL;

	spin_lock_irqsave(hba->host->host_lock, flags);
	if (rpm)
		hba->rpm_lvl = value;
	else
		hba->spm_lvl = value;
	spin_unlock_irqrestore(hba->host->host_lock, flags);
	return count;
}

static ssize_t ufshcd_rpm_lvl_show(struct device *dev,
		struct device_attribute *attr, char *buf)
{
	struct ufs_hba *hba = dev_get_drvdata(dev);
	int curr_len;
	u8 lvl;

	curr_len = snprintf(buf, PAGE_SIZE,
			    "\nCurrent Runtime PM level [%d] => dev_state [%s] link_state [%s]\n",
			    hba->rpm_lvl,
			    ufschd_ufs_dev_pwr_mode_to_string(
				ufs_pm_lvl_states[hba->rpm_lvl].dev_state),
			    ufschd_uic_link_state_to_string(
				ufs_pm_lvl_states[hba->rpm_lvl].link_state));

	curr_len += snprintf((buf + curr_len), (PAGE_SIZE - curr_len),
			     "\nAll available Runtime PM levels info:\n");
	for (lvl = UFS_PM_LVL_0; lvl < UFS_PM_LVL_MAX; lvl++)
		curr_len += snprintf((buf + curr_len), (PAGE_SIZE - curr_len),
				     "\tRuntime PM level [%d] => dev_state [%s] link_state [%s]\n",
				    lvl,
				    ufschd_ufs_dev_pwr_mode_to_string(
					ufs_pm_lvl_states[lvl].dev_state),
				    ufschd_uic_link_state_to_string(
					ufs_pm_lvl_states[lvl].link_state));

	return curr_len;
}

static ssize_t ufshcd_rpm_lvl_store(struct device *dev,
		struct device_attribute *attr, const char *buf, size_t count)
{
	return ufshcd_pm_lvl_store(dev, attr, buf, count, true);
}

static void ufshcd_add_rpm_lvl_sysfs_nodes(struct ufs_hba *hba)
{
	hba->rpm_lvl_attr.show = ufshcd_rpm_lvl_show;
	hba->rpm_lvl_attr.store = ufshcd_rpm_lvl_store;
	sysfs_attr_init(&hba->rpm_lvl_attr.attr);
	hba->rpm_lvl_attr.attr.name = "rpm_lvl";
	hba->rpm_lvl_attr.attr.mode = 0644;
	if (device_create_file(hba->dev, &hba->rpm_lvl_attr))
		dev_err(hba->dev, "Failed to create sysfs for rpm_lvl\n");
}

static ssize_t ufshcd_spm_lvl_show(struct device *dev,
		struct device_attribute *attr, char *buf)
{
	struct ufs_hba *hba = dev_get_drvdata(dev);
	int curr_len;
	u8 lvl;

	curr_len = snprintf(buf, PAGE_SIZE,
			    "\nCurrent System PM level [%d] => dev_state [%s] link_state [%s]\n",
			    hba->spm_lvl,
			    ufschd_ufs_dev_pwr_mode_to_string(
				ufs_pm_lvl_states[hba->spm_lvl].dev_state),
			    ufschd_uic_link_state_to_string(
				ufs_pm_lvl_states[hba->spm_lvl].link_state));

	curr_len += snprintf((buf + curr_len), (PAGE_SIZE - curr_len),
			     "\nAll available System PM levels info:\n");
	for (lvl = UFS_PM_LVL_0; lvl < UFS_PM_LVL_MAX; lvl++)
		curr_len += snprintf((buf + curr_len), (PAGE_SIZE - curr_len),
				     "\tSystem PM level [%d] => dev_state [%s] link_state [%s]\n",
				    lvl,
				    ufschd_ufs_dev_pwr_mode_to_string(
					ufs_pm_lvl_states[lvl].dev_state),
				    ufschd_uic_link_state_to_string(
					ufs_pm_lvl_states[lvl].link_state));

	return curr_len;
}

static ssize_t ufshcd_spm_lvl_store(struct device *dev,
		struct device_attribute *attr, const char *buf, size_t count)
{
	return ufshcd_pm_lvl_store(dev, attr, buf, count, false);
}

static void ufshcd_add_spm_lvl_sysfs_nodes(struct ufs_hba *hba)
{
	hba->spm_lvl_attr.show = ufshcd_spm_lvl_show;
	hba->spm_lvl_attr.store = ufshcd_spm_lvl_store;
	sysfs_attr_init(&hba->spm_lvl_attr.attr);
	hba->spm_lvl_attr.attr.name = "spm_lvl";
	hba->spm_lvl_attr.attr.mode = 0644;
	if (device_create_file(hba->dev, &hba->spm_lvl_attr))
		dev_err(hba->dev, "Failed to create sysfs for spm_lvl\n");
}

static ssize_t ufshcd_unique_number_show(struct device *dev,
		struct device_attribute *attr, char *buf)
{
	struct Scsi_Host *host = container_of(dev, struct Scsi_Host, shost_dev);
	struct ufs_hba *hba = shost_priv(host);
	int curr_len;

	curr_len = snprintf(buf, PAGE_SIZE, "%s\n", hba->unique_number);

	return curr_len;
}

static void ufshcd_add_unique_number_sysfs_nodes(struct ufs_hba *hba)
{
	struct device *dev = &(hba->host->shost_dev);

	hba->unique_number_attr.show = ufshcd_unique_number_show;
	hba->unique_number_attr.store = NULL;
	sysfs_attr_init(&hba->unique_number_attr.attr);
	hba->unique_number_attr.attr.name = "unique_number";
	hba->unique_number_attr.attr.mode = S_IRUSR|S_IRGRP;
	if (device_create_file(dev, &hba->unique_number_attr))
		dev_err(hba->dev, "Failed to create sysfs for unique_number\n");
}

static ssize_t ufshcd_manufacturer_id_show(struct device *dev,
		struct device_attribute *attr, char *buf)
{
	struct Scsi_Host *host = container_of(dev, struct Scsi_Host, shost_dev);
	struct ufs_hba *hba = shost_priv(host);
	int curr_len;

	curr_len = snprintf(buf, PAGE_SIZE, "%04x\n", hba->manufacturer_id);

	return curr_len;
}

static void ufshcd_add_manufacturer_id_sysfs_nodes(struct ufs_hba *hba)
{
	struct device *dev = &(hba->host->shost_dev);

	hba->manufacturer_id_attr.show = ufshcd_manufacturer_id_show;
	hba->manufacturer_id_attr.store = NULL;
	sysfs_attr_init(&hba->manufacturer_id_attr.attr);
	hba->manufacturer_id_attr.attr.name = "man_id";
	hba->manufacturer_id_attr.attr.mode = S_IRUGO;
	if (device_create_file(dev, &hba->manufacturer_id_attr))
		dev_err(hba->dev, "Failed to create sysfs for manufacturer_id\n");
}

#if defined(SEC_UFS_ERROR_COUNT)
#define SEC_UFS_DATA_ATTR(name, fmt, args...)								\
static ssize_t SEC_UFS_##name##_show(struct device *dev, struct device_attribute *attr, char *buf)	\
{													\
	struct Scsi_Host *Shost = container_of(dev, struct Scsi_Host, shost_dev);			\
	struct ufs_hba *hba = shost_priv(Shost);							\
	struct SEC_UFS_counting *err_info = &(hba->SEC_err_info);					\
	return sprintf(buf, fmt, args);									\
}													\
static DEVICE_ATTR(name, (S_IRUGO|S_IWUSR|S_IWGRP), SEC_UFS_##name##_show, NULL)

SEC_UFS_DATA_ATTR(SEC_UFS_op_cnt, "\"HWRESET\":\"%u\",\"LINKFAIL\":\"%u\",\"H8ENTERFAIL\":\"%u\",\"H8EXITFAIL\":\"%u\"\n",
		err_info->op_count.HW_RESET_count, err_info->op_count.link_startup_count,
		err_info->op_count.Hibern8_enter_count, err_info->op_count.Hibern8_exit_count);

SEC_UFS_DATA_ATTR(SEC_UFS_uic_cmd_cnt, "\"TESTMODE\":\"%d\",\"DME_GET\":\"%d\",\"DME_SET\":\"%d\""
		",\"DME_PGET\":\"%d\",\"DME_PSET\":\"%d\",\"PWRON\":\"%d\",\"PWROFF\":\"%d\""
		",\"DME_EN\":\"%d\",\"DME_RST\":\"%d\",\"EPRST\":\"%d\",\"LINKSTARTUP\":\"%d\""
		",\"H8ENTER\":\"%d\",\"H8EXIT\":\"%d\"\n",
		err_info->UIC_cmd_count.DME_TEST_MODE_err,	// TEST_MODE
		err_info->UIC_cmd_count.DME_GET_err,		// DME_GET
		err_info->UIC_cmd_count.DME_SET_err,		// DME_SET
		err_info->UIC_cmd_count.DME_PEER_GET_err,	// DME_PEER_GET
		err_info->UIC_cmd_count.DME_PEER_SET_err,	// DME_PEER_SET
		err_info->UIC_cmd_count.DME_POWERON_err,	// DME_POWERON
		err_info->UIC_cmd_count.DME_POWEROFF_err,	// DME_POWEROFF
		err_info->UIC_cmd_count.DME_ENABLE_err,		// DME_ENABLE
		err_info->UIC_cmd_count.DME_RESET_err,		// DME_RESET
		err_info->UIC_cmd_count.DME_END_PT_RST_err,	// DME_END_PT_RST
		err_info->UIC_cmd_count.DME_LINK_STARTUP_err,	// DME_LINK_STARTUP
		err_info->UIC_cmd_count.DME_HIBER_ENTER_err,	// DME_HIBERN8_ENTER
		err_info->UIC_cmd_count.DME_HIBER_EXIT_err);	// DME_HIBERN8_EXIT

SEC_UFS_DATA_ATTR(SEC_UFS_uic_err_cnt, "\"PAERR\":\"%d\",\"DLPAINITERROR\":\"%d\",\"DLNAC\":\"%d\""
		",\"DLTCREPLAY\":\"%d\",\"NLERR\":\"%d\",\"TLERR\":\"%d\",\"DMEERR\":\"%d\"\n",
		err_info->UIC_err_count.PA_ERR_cnt,			// PA_ERR
		err_info->UIC_err_count.DL_PA_INIT_ERROR_cnt,		// DL_PA_INIT_ERROR
		err_info->UIC_err_count.DL_NAC_RECEIVED_ERROR_cnt,	// DL_NAC_RECEIVED
		err_info->UIC_err_count.DL_TC_REPLAY_ERROR_cnt,		// DL_TCx_REPLAY_ERROR
		err_info->UIC_err_count.NL_ERROR_cnt,			// NL_ERROR
		err_info->UIC_err_count.TL_ERROR_cnt,			// TL_ERROR
		err_info->UIC_err_count.DME_ERROR_cnt);			// DME_ERROR

SEC_UFS_DATA_ATTR(SEC_UFS_fatal_cnt, "\"DFE\":\"%d\",\"CFE\":\"%d\",\"SBFE\":\"%d\""
		",\"CEFE\":\"%d\",\"LLE\":\"%d\"\n",
		err_info->Fatal_err_count.DFE,		// Device_Fatal
		err_info->Fatal_err_count.CFE,		// Controller_Fatal
		err_info->Fatal_err_count.SBFE,		// System_Bus_Fatal
		err_info->Fatal_err_count.CEFE,		// Crypto_Engine_Fatal
		err_info->Fatal_err_count.LLE);		// Link_Lost

SEC_UFS_DATA_ATTR(SEC_UFS_utp_cnt, "\"UTMRQTASK\":\"%d\",\"UTMRATASK\":\"%d\",\"UTRR\":\"%d\""
		",\"UTRW\":\"%d\",\"UTRSYNCCACHE\":\"%d\",\"UTRUNMAP\":\"%d\",\"UTRETC\":\"%d\"\n",
		err_info->UTP_count.UTMR_query_task_count,	// QUERY_TASK
		err_info->UTP_count.UTMR_abort_task_count,	// ABORT_TASK
		err_info->UTP_count.UTR_read_err,		// READ_10
		err_info->UTP_count.UTR_write_err,		// WRITE_10
		err_info->UTP_count.UTR_sync_cache_err,		// SYNC_CACHE
		err_info->UTP_count.UTR_unmap_err,		// UNMAP
		err_info->UTP_count.UTR_etc_err);		// etc

SEC_UFS_DATA_ATTR(SEC_UFS_query_cnt, "\"NOPERR\":\"%d\",\"R_DESC\":\"%d\",\"W_DESC\":\"%d\""
		",\"R_ATTR\":\"%d\",\"W_ATTR\":\"%d\",\"R_FLAG\":\"%d\",\"S_FLAG\":\"%d\""
		",\"C_FLAG\":\"%d\",\"T_FLAG\":\"%d\"\n",
		err_info->query_count.NOP_err,
		err_info->query_count.R_Desc_err,		// R_Desc
		err_info->query_count.W_Desc_err,	// W_Desc
		err_info->query_count.R_Attr_err,	// R_Attr
		err_info->query_count.W_Attr_err,	// W_Attr
		err_info->query_count.R_Flag_err,	// R_Flag
		err_info->query_count.Set_Flag_err,	// Set_Flag
		err_info->query_count.Clear_Flag_err,	// Clear_Flag
		err_info->query_count.Toggle_Flag_err);	// Toggle_Flag

SEC_UFS_DATA_ATTR(SEC_UFS_err_sum, "\"OPERR\":\"%d\",\"UICCMD\":\"%d\",\"UICERR\":\"%d\""
		",\"FATALERR\":\"%d\",\"UTPERR\":\"%d\",\"QUERYERR\":\"%d\"\n",
		err_info->op_count.op_err,
		err_info->UIC_cmd_count.UIC_cmd_err,
		err_info->UIC_err_count.UIC_err,
		err_info->Fatal_err_count.Fatal_err,
		err_info->UTP_count.UTP_err,
		err_info->query_count.Query_err);
#endif

UFS_DEV_ATTR(sense_err_count, "\"MEDIUM\":\"%d\",\"HWERR\":\"%d\"\n",
						hba->host->medium_err_cnt, hba->host->hw_err_cnt); 
UFS_DEV_ATTR(sense_err_logging, "\"LBA0\":\"%lx\",\"LBA1\":\"%lx\",\"LBA2\":\"%lx\""
		",\"LBA3\":\"%lx\",\"LBA4\":\"%lx\",\"LBA5\":\"%lx\""
		",\"LBA6\":\"%lx\",\"LBA7\":\"%lx\",\"LBA8\":\"%lx\",\"LBA9\":\"%lx\""
		",\"REGIONMAP\":\"%016llx\"\n",
		hba->host->issue_LBA_list[0], hba->host->issue_LBA_list[1]
		, hba->host->issue_LBA_list[2], hba->host->issue_LBA_list[3]
		, hba->host->issue_LBA_list[4], hba->host->issue_LBA_list[5]
		, hba->host->issue_LBA_list[6], hba->host->issue_LBA_list[7]
		, hba->host->issue_LBA_list[8], hba->host->issue_LBA_list[9]
		, hba->host->issue_region_map);

static ssize_t ufs_lt_info_show(struct device *dev, struct device_attribute *attr, char *buf)
{
	struct Scsi_Host *host = container_of(dev, struct Scsi_Host, shost_dev);
	struct ufs_hba *hba = shost_priv(host);
	u8 health_buf[QUERY_DESC_MAX_SIZE];
	int err = 0;

	if (!hba) {
		printk("skipping ufs lt read\n");
		hba->lifetime = 0;
	} else if (hba->ufshcd_state == UFSHCD_STATE_OPERATIONAL) {
		pm_runtime_get_sync(hba->dev);
		err = ufshcd_read_health_desc(hba, health_buf,
						hba->desc_size.hlth_desc);
		pm_runtime_put(hba->dev);
		if (err)
			goto skip;
		dev_info(hba->dev,"LT: 0x%02x \n", health_buf[3]<<4|health_buf[4]);

		hba->lifetime = health_buf[HEALTH_DEVICE_DESC_PARAM_LIFETIMEA];
	} else {
		/* return previous LT value if not operational */
		dev_info(hba->dev, "ufshcd_state : %d, old LT: %01x\n",
					hba->ufshcd_state, hba->lifetime);
	}

skip:
	return sprintf(buf, "%01x\n", hba->lifetime);
}
static DEVICE_ATTR(lt, 0444, ufs_lt_info_show, NULL);

static ssize_t ufs_lc_info_show(struct device *dev, struct device_attribute *attr, char *buf)
{
	struct Scsi_Host *host = container_of(dev, struct Scsi_Host, shost_dev);
	struct ufs_hba *hba = shost_priv(host);
	return sprintf(buf, "%u\n", hba->lc_info);
}

static ssize_t ufs_lc_info_store(struct device *dev,
		struct device_attribute *attr, const char *buf, size_t count)
{
	struct Scsi_Host *host = container_of(dev, struct Scsi_Host, shost_dev);
	struct ufs_hba *hba = shost_priv(host);
	unsigned int value;

	if (kstrtou32(buf, 0, &value))
		return -EINVAL;

	hba->lc_info = value;

	return count;
}

static DEVICE_ATTR(lc, 0664, ufs_lc_info_show, ufs_lc_info_store);

static struct attribute *ufs_attributes[] = {
	&dev_attr_lt.attr,
	&dev_attr_sense_err_count.attr,
	&dev_attr_lc.attr,
	&dev_attr_sense_err_logging.attr,
#if defined(SEC_UFS_ERROR_COUNT)
	&dev_attr_SEC_UFS_op_cnt.attr,
	&dev_attr_SEC_UFS_uic_cmd_cnt.attr,
	&dev_attr_SEC_UFS_uic_err_cnt.attr,
	&dev_attr_SEC_UFS_fatal_cnt.attr,
	&dev_attr_SEC_UFS_utp_cnt.attr,
	&dev_attr_SEC_UFS_query_cnt.attr,
	&dev_attr_SEC_UFS_err_sum.attr,
#endif
	NULL
};

static struct attribute_group ufs_attribute_group = {
	.attrs	= ufs_attributes,
};

static void ufshcd_add_lt_sysfs_node(struct ufs_hba *hba)
{
	int err  = -ENOMEM;

	struct device *dev = &(hba->host->shost_dev);
	err = sysfs_create_group(&dev->kobj, &ufs_attribute_group);

	if (err)
		printk("cannot create sysfs group err: %d\n", err);
}


static inline void ufshcd_add_sysfs_nodes(struct ufs_hba *hba)
{
	ufshcd_add_rpm_lvl_sysfs_nodes(hba);
	ufshcd_add_spm_lvl_sysfs_nodes(hba);
	ufshcd_add_unique_number_sysfs_nodes(hba);
	ufshcd_add_lt_sysfs_node(hba);
	ufshcd_add_manufacturer_id_sysfs_nodes(hba);
}

static inline void ufshcd_remove_sysfs_nodes(struct ufs_hba *hba)
{
	struct device *dev = &(hba->host->shost_dev);

	device_remove_file(hba->dev, &hba->rpm_lvl_attr);
	device_remove_file(hba->dev, &hba->spm_lvl_attr);
	device_remove_file(hba->dev, &hba->unique_number_attr);
	device_remove_file(hba->dev, &hba->manufacturer_id_attr);
	sysfs_remove_group(&dev->kobj, &ufs_attribute_group);
}

/**
 * ufshcd_shutdown - shutdown routine
 * @hba: per adapter instance
 *
 * This function would power off both UFS device and UFS link.
 *
 * Returns 0 always to allow force shutdown even in case of errors.
 */
int ufshcd_shutdown(struct ufs_hba *hba)
{
	struct SEC_UFS_counting *err_info = &(hba->SEC_err_info);
	struct SEC_UFS_op_count *op_cnt = &(err_info->op_count);
	struct SEC_UFS_UIC_err_count *uic_err_cnt = &(err_info->UIC_err_count);
	struct SEC_UFS_UTP_count *utp_err = &(err_info->UTP_count);
	struct SEC_UFS_QUERY_count *query_cnt = &(err_info->query_count);
	int ret = 0;

	if (!hba->is_powered)
		goto out;

	if (ufshcd_is_ufs_dev_poweroff(hba) && ufshcd_is_link_off(hba))
		goto out;

	if (pm_runtime_suspended(hba->dev)) {
		ret = ufshcd_runtime_resume(hba);
		if (ret)
			goto out;
	}

	ret = ufshcd_suspend(hba, UFS_SHUTDOWN_PM);
out:
	if (ret)
		dev_err(hba->dev, "%s failed, err %d\n", __func__, ret);
	/* allow force shutdown even in case of errors */
	
	dev_err(hba->dev, "Count: %d UIC: %d  UTP:%d QUERY: %d\n",
		op_cnt->HW_RESET_count,
		uic_err_cnt->UIC_err,
		utp_err->UTP_err,
		query_cnt->Query_err);

	dev_err(hba->dev, "Sense Key: medium: %d, hw: %d\n",
	hba->host->medium_err_cnt, hba->host->hw_err_cnt);
		
	return 0;
}
EXPORT_SYMBOL(ufshcd_shutdown);

/**
 * ufshcd_remove - de-allocate SCSI host and host memory space
 *		data structure memory
 * @hba - per adapter instance
 */
void ufshcd_remove(struct ufs_hba *hba)
{
	ufshcd_remove_sysfs_nodes(hba);
	scsi_remove_host(hba->host);
	/* disable interrupts */
	ufshcd_disable_intr(hba, hba->intr_mask);
	ufshcd_hba_stop(hba, true);

	ufshcd_exit_clk_gating(hba);
#if defined(CONFIG_PM_DEVFREQ)
	if (ufshcd_is_clkscaling_supported(hba))
		device_remove_file(hba->dev, &hba->clk_scaling.enable_attr);
#endif
	ufshcd_hba_exit(hba);
}
EXPORT_SYMBOL_GPL(ufshcd_remove);

/**
 * ufshcd_dealloc_host - deallocate Host Bus Adapter (HBA)
 * @hba: pointer to Host Bus Adapter (HBA)
 */
void ufshcd_dealloc_host(struct ufs_hba *hba)
{
	scsi_host_put(hba->host);
}
EXPORT_SYMBOL_GPL(ufshcd_dealloc_host);

/**
 * ufshcd_set_dma_mask - Set dma mask based on the controller
 *			 addressing capability
 * @hba: per adapter instance
 *
 * Returns 0 for success, non-zero for failure
 */
static int ufshcd_set_dma_mask(struct ufs_hba *hba)
{
	if (hba->capabilities & MASK_64_ADDRESSING_SUPPORT) {
		if (!dma_set_mask_and_coherent(hba->dev, DMA_BIT_MASK(64)))
			return 0;
	}
	return dma_set_mask_and_coherent(hba->dev, DMA_BIT_MASK(32));
}

/**
 * ufshcd_alloc_host - allocate Host Bus Adapter (HBA)
 * @dev: pointer to device handle
 * @hba_handle: driver private handle
 * Returns 0 on success, non-zero value on failure
 */
int ufshcd_alloc_host(struct device *dev, struct ufs_hba **hba_handle)
{
	struct Scsi_Host *host;
	struct ufs_hba *hba;
	int err = 0;

	if (!dev) {
		dev_err(dev,
		"Invalid memory reference for dev is NULL\n");
		err = -ENODEV;
		goto out_error;
	}

	host = scsi_host_alloc(&ufshcd_driver_template,
				sizeof(struct ufs_hba));
	if (!host) {
		dev_err(dev, "scsi_host_alloc failed\n");
		err = -ENOMEM;
		goto out_error;
	}
	hba = shost_priv(host);
	hba->host = host;
	hba->dev = dev;
	*hba_handle = hba;

	INIT_LIST_HEAD(&hba->clk_list_head);

out_error:
	return err;
}
EXPORT_SYMBOL(ufshcd_alloc_host);

/**
 * ufs_sec_send_errinfo - Send UFS Error Information to AP
 * Format : U0H0L0X0Q0R0W0F0
 * U : UTP cmd ERRor count
 * H : HWRESET count
 * L : Link startup failure count
 * X : Link Lost Error count
 * Q : UTMR QUERY_TASK error count
 * R : READ error count
 * W : WRITE error count
 * F : Device Fatal Error count
 **/
static void ufs_sec_send_errinfo(void *data)
{
	static struct ufs_hba *hba;
	struct SEC_UFS_counting *err_info;
	char buf[23];

	if (data) {
		hba = (struct ufs_hba *)data;
		return;
	}
	if (!hba) {
		pr_err("%s: hba is not initialized\n", __func__);
		return;
	}
	if (&(hba->SEC_err_info)) {
		err_info = &(hba->SEC_err_info);
		sprintf(buf, "U%dH%dL%dX%dQ%dR%dW%dF%dSM%dSH%d",
				(err_info->UTP_count.UTP_err > 9)	/* UTP Error */
				? 9 : err_info->UTP_count.UTP_err,
				(err_info->op_count.HW_RESET_count > 9)	/* HW Reset */
				? 9 : err_info->op_count.HW_RESET_count,
				(err_info->op_count.link_startup_count > 9)	/* Link Startup Fail */
				? 9 : err_info->op_count.link_startup_count,
				(err_info->Fatal_err_count.LLE > 9)			/* Link Lost */
				? 9 : err_info->Fatal_err_count.LLE,
				(err_info->UTP_count.UTMR_query_task_count > 9)	/* Query task */
				? 9 : err_info->UTP_count.UTMR_query_task_count,
				(err_info->UTP_count.UTR_read_err > 9)			/* UTRR */
				? 9 : err_info->UTP_count.UTR_read_err,
				(err_info->UTP_count.UTR_write_err > 9)		/* UTRW */
				? 9 : err_info->UTP_count.UTR_write_err,
				(err_info->Fatal_err_count.DFE > 9)				/* Device Fatal Error */
				? 9 : err_info->Fatal_err_count.DFE,
				(hba->host->medium_err_cnt > 9)			/* Device Medium error */
				? 9 : hba->host->medium_err_cnt,
				(hba->host->hw_err_cnt > 9)			/* Device HW error */
				? 9 : hba->host->hw_err_cnt);
		pr_err("%s: Send UFS information to AP : %s\n", __func__, buf);
#ifdef CONFIG_SEC_DEBUG_EXTRA_INFO
		sec_debug_set_extra_info_ufs_error(buf);
#endif
	}
	return;
}

/**
 * ufshcd_init - Driver initialization routine
 * @hba: per-adapter instance
 * @mmio_base: base register address
 * @irq: Interrupt line of device
 * Returns 0 on success, non-zero value on failure
 */
int ufshcd_init(struct ufs_hba *hba, void __iomem *mmio_base, unsigned int irq)
{
	int err;
	struct Scsi_Host *host = hba->host;
	struct device *dev = hba->dev;

	if (!mmio_base) {
		dev_err(hba->dev,
		"Invalid memory reference for mmio_base is NULL\n");
		err = -ENODEV;
		goto out_error;
	}

	hba->mmio_base = mmio_base;
	hba->irq = irq;

	/* Set descriptor lengths to specification defaults */
	ufshcd_def_desc_sizes(hba);

	err = ufshcd_hba_init(hba);
	if (err)
		goto out_error;

	/* Read capabilities registers */
	ufshcd_hba_capabilities(hba);

	/* Get UFS version supported by the controller */
	hba->ufs_version = ufshcd_get_ufs_version(hba);

	if ((hba->ufs_version != UFSHCI_VERSION_10) &&
	    (hba->ufs_version != UFSHCI_VERSION_11) &&
	    (hba->ufs_version != UFSHCI_VERSION_20) &&
	    (hba->ufs_version != UFSHCI_VERSION_21))
		dev_err(hba->dev, "invalid UFS version 0x%x\n",
			hba->ufs_version);

	/* Get Interrupt bit mask per version */
	hba->intr_mask = ufshcd_get_intr_mask(hba);

	err = ufshcd_set_dma_mask(hba);
	if (err) {
		dev_err(hba->dev, "set dma mask failed\n");
		goto out_disable;
	}

	/* Allocate memory for host memory space */
	err = ufshcd_memory_alloc(hba);
	if (err) {
		dev_err(hba->dev, "Memory allocation failed\n");
		goto out_disable;
	}

	/* Configure LRB */
	ufshcd_host_memory_configure(hba);

	host->can_queue = hba->nutrs;
	host->cmd_per_lun = hba->nutrs;
	host->max_id = UFSHCD_MAX_ID;
	host->max_lun = UFS_MAX_LUNS;
	host->max_channel = UFSHCD_MAX_CHANNEL;
	host->unique_id = host->host_no;
	host->max_cmd_len = MAX_CDB_SIZE;
	host->by_ufs = 1;

	hba->max_pwr_info.is_valid = false;

	/* Initailize wait queue for task management */
	init_waitqueue_head(&hba->tm_wq);
	init_waitqueue_head(&hba->tm_tag_wq);

	/* Initialize work queues */
	INIT_WORK(&hba->eh_work, ufshcd_err_handler);
	INIT_WORK(&hba->eeh_work, ufshcd_exception_event_handler);
	INIT_WORK(&hba->fatal_mode_work, ufshcd_fatal_mode_handler);

	/* Initialize UIC command mutex */
	mutex_init(&hba->uic_cmd_mutex);

	/* Initialize mutex for device management commands */
	mutex_init(&hba->dev_cmd.lock);

	init_rwsem(&hba->clk_scaling_lock);

	/* Initialize device management tag acquire wait queue */
	init_waitqueue_head(&hba->dev_cmd.tag_wq);

	/* Initialize monitor */
	ufshcd_init_monitor(hba);
	
	err = ufshcd_init_clk_gating(hba);
	if (err) {
		dev_err(hba->dev, "init clk_gating failed\n");
		goto out_disable;
	}

	/*
	 * In order to avoid any spurious interrupt immediately after
	 * registering UFS controller interrupt handler, clear any pending UFS
	 * interrupt status and disable all the UFS interrupts.
	 */
	ufshcd_writel(hba, ufshcd_readl(hba, REG_INTERRUPT_STATUS),
		      REG_INTERRUPT_STATUS);
	ufshcd_writel(hba, 0, REG_INTERRUPT_ENABLE);
	/*
	 * Make sure that UFS interrupts are disabled and any pending interrupt
	 * status is cleared before registering UFS interrupt handler.
	 */
	mb();

	/* IRQ registration */
	err = devm_request_irq(dev, irq, ufshcd_intr, IRQF_SHARED, UFSHCD, hba);
	if (err) {
		dev_err(hba->dev, "request irq failed\n");
		goto exit_gating;
	} else {
		hba->is_irq_enabled = true;
	}

	err = scsi_add_host(host, hba->dev);
	if (err) {
		dev_err(hba->dev, "scsi_add_host failed\n");
		goto exit_gating;
	}

#if defined(CONFIG_PM_DEVFREQ)
	if (ufshcd_is_clkscaling_supported(hba)) {
		char wq_name[sizeof("ufs_clkscaling_00")];

		INIT_WORK(&hba->clk_scaling.suspend_work,
			  ufshcd_clk_scaling_suspend_work);
		INIT_WORK(&hba->clk_scaling.resume_work,
			  ufshcd_clk_scaling_resume_work);

		snprintf(wq_name, sizeof(wq_name), "ufs_clkscaling_%d",
			 host->host_no);
		hba->clk_scaling.workq = create_singlethread_workqueue(wq_name);

		ufshcd_clkscaling_init_sysfs(hba);
	}
#endif

#if defined(CONFIG_SCSI_UFS_TEST_MODE)
	dev_info(hba->dev, "UFS test mode enabled\n");
#endif

	/* init ufs_sec_debug function */
	ufs_sec_send_errinfo(hba);

	/* Hold auto suspend until async scan completes */
	pm_runtime_get_sync(dev);

	/*
	 * The device-initialize-sequence hasn't been invoked yet.
	 * Set the device to power-off state
	 */
	ufshcd_set_ufs_dev_poweroff(hba);

	async_schedule(ufshcd_async_scan, hba);
	ufshcd_add_sysfs_nodes(hba);

	return 0;

exit_gating:
	ufshcd_exit_clk_gating(hba);
out_disable:
	hba->is_irq_enabled = false;
	ufshcd_hba_exit(hba);
out_error:
	return err;
}
EXPORT_SYMBOL_GPL(ufshcd_init);

MODULE_AUTHOR("Santosh Yaragnavi <santosh.sy@samsung.com>");
MODULE_AUTHOR("Vinayak Holikatti <h.vinayak@samsung.com>");
MODULE_DESCRIPTION("Generic UFS host controller driver Core");
MODULE_LICENSE("GPL");
MODULE_VERSION(UFSHCD_DRIVER_VERSION);<|MERGE_RESOLUTION|>--- conflicted
+++ resolved
@@ -5543,14 +5543,9 @@
 		break;
 	} /* end of switch */
 
-<<<<<<< HEAD
 	if (hba->quirks & UFSHCD_QUIRK_DUMP_DEBUG_INFO)
 		if (host_byte(result) != DID_OK)
 			ufshcd_print_trs(hba, 1 << lrbp->task_tag, true);
-=======
-	if ((host_byte(result) != DID_OK) && !hba->silence_err_logs)
-		ufshcd_print_trs(hba, 1 << lrbp->task_tag, true);
->>>>>>> e9ff34ad
 	return result;
 }
 
@@ -6973,15 +6968,11 @@
 {
 	int err = 0;
 	int retries = MAX_HOST_RESET_RETRIES;
-
+	unsigned long flags;
 	int tag;
 
 	for_each_set_bit(tag, &hba->outstanding_reqs, hba->nutrs)
 		ufshcd_clear_cmd(hba, tag);
-
-	spin_lock_irqsave(hba->host->host_lock, flags);
-	ufshcd_transfer_req_compl(hba, DID_RESET);
-	spin_unlock_irqrestore(hba->host->host_lock, flags);
 
 	ssleep(2);
 #if defined(SEC_UFS_ERROR_COUNT)
@@ -6992,7 +6983,6 @@
 		err = ufshcd_host_reset_and_restore(hba);
 	} while (err && --retries);
 
-<<<<<<< HEAD
 	/*
 	 * After reset the door-bell might be cleared, complete
 	 * outstanding requests in s/w here.
@@ -7002,8 +6992,6 @@
 	ufshcd_tmc_handler(hba);
 	spin_unlock_irqrestore(hba->host->host_lock, flags);
 
-=======
->>>>>>> e9ff34ad
 	return err;
 }
 
@@ -7633,16 +7621,11 @@
 
 		/* Add required well known logical units to scsi mid layer */
 		ret = ufshcd_scsi_add_wlus(hba);
-<<<<<<< HEAD
 		if (ret) {
 			dev_warn(hba->dev, "%s failed to add w-lus %d\n",
 				__func__, ret);
 			ret = 0;
 		}
-=======
-		if (ret)
-			goto out;
->>>>>>> e9ff34ad
 
 		/* Initialize devfreq after UFS device is detected */
 		if (ufshcd_is_clkscaling_supported(hba)) {
