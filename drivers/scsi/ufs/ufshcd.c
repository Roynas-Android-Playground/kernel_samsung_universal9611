/*
 * Universal Flash Storage Host controller driver Core
 *
 * This code is based on drivers/scsi/ufs/ufshcd.c
 * Copyright (C) 2011-2013 Samsung India Software Operations
 * Copyright (c) 2013-2016, The Linux Foundation. All rights reserved.
 *
 * Authors:
 *	Santosh Yaraganavi <santosh.sy@samsung.com>
 *	Vinayak Holikatti <h.vinayak@samsung.com>
 *
 * This program is free software; you can redistribute it and/or
 * modify it under the terms of the GNU General Public License
 * as published by the Free Software Foundation; either version 2
 * of the License, or (at your option) any later version.
 * See the COPYING file in the top-level directory or visit
 * <http://www.gnu.org/licenses/gpl-2.0.html>
 *
 * This program is distributed in the hope that it will be useful,
 * but WITHOUT ANY WARRANTY; without even the implied warranty of
 * MERCHANTABILITY or FITNESS FOR A PARTICULAR PURPOSE.  See the
 * GNU General Public License for more details.
 *
 * This program is provided "AS IS" and "WITH ALL FAULTS" and
 * without warranty of any kind. You are solely responsible for
 * determining the appropriateness of using and distributing
 * the program and assume all risks associated with your exercise
 * of rights with respect to the program, including but not limited
 * to infringement of third party rights, the risks and costs of
 * program errors, damage to or loss of data, programs or equipment,
 * and unavailability or interruption of operations. Under no
 * circumstances will the contributor of this Program be liable for
 * any damages of any kind arising from your use or distribution of
 * this program.
 *
 * The Linux Foundation chooses to take subject only to the GPLv2
 * license terms, and distributes only under these terms.
 */
#include <linux/sec_debug.h>
#include <linux/async.h>
#if defined(CONFIG_PM_DEVFREQ)
#include <linux/devfreq.h>
#endif
#include <linux/nls.h>
#include <linux/smc.h>
#include <scsi/ufs/ioctl.h>
#include <linux/of.h>
#include <linux/blkdev.h>
#include "ufshcd.h"
#include "ufs_quirks.h"
#include "unipro.h"
#include "ufs-exynos.h"
#include "ufs_quirks.h"
#if defined(CONFIG_SEC_ABC)  
#include <linux/sti/abc_common.h>  
#endif

#define CREATE_TRACE_POINTS
#include <trace/events/ufs.h>

#define UFSHCD_REQ_SENSE_SIZE	18

#define UFSHCD_ENABLE_INTRS	(UTP_TRANSFER_REQ_COMPL |\
				 UTP_TASK_REQ_COMPL |\
				 UFSHCD_ERROR_MASK)
/* UIC command timeout, unit: ms */
#define UIC_CMD_TIMEOUT	500

/* NOP OUT retries waiting for NOP IN response */
#define NOP_OUT_RETRIES    10
/* Timeout after 30 msecs if NOP OUT hangs without response */
#define NOP_OUT_TIMEOUT    30 /* msecs */
/* Device initialization completion timeout, unit: ms */
#define DEV_INIT_COMPL_TIMEOUT  1500

/* Query request retries */
#define QUERY_REQ_RETRIES 2
/* Query request timeout */
#define QUERY_REQ_TIMEOUT 1500 /* 1.5 seconds */
/*
 * Query request timeout for fDeviceInit flag
 * fDeviceInit query response time for some devices is too large that default
 * QUERY_REQ_TIMEOUT may not be enough for such devices.
 */
#define QUERY_FDEVICEINIT_REQ_TIMEOUT 600 /* msec */

/* Task management command timeout */
#define TM_CMD_TIMEOUT	300 /* msecs */

/* maximum number of retries for a general UIC command  */
#define UFS_UIC_COMMAND_RETRIES 3

/* maximum number of link-startup retries */
#define DME_LINKSTARTUP_RETRIES 3

/* Maximum retries for Hibern8 enter */
#define UIC_HIBERN8_ENTER_RETRIES 3

/* maximum number of reset retries before giving up */
#define MAX_HOST_RESET_RETRIES 5

/* Expose the flag value from utp_upiu_query.value */
#define MASK_QUERY_UPIU_FLAG_LOC 0xFF

/* Interrupt aggregation default timeout, unit: 40us */
#define INT_AGGR_DEF_TO	0x01

/* Link Hibernation delay, msecs */
#define LINK_H8_DELAY  20

/* UFS link setup retries */
#define UFS_LINK_SETUP_RETRIES 5

/* IOCTL opcode for command - ufs set device read only */
#define UFS_IOCTL_BLKROSET      BLKROSET

#define ufshcd_toggle_vreg(_dev, _vreg, _on)				\
	({                                                              \
		int _ret;                                               \
		if (_on)                                                \
			_ret = ufshcd_enable_vreg(_dev, _vreg);         \
		else                                                    \
			_ret = ufshcd_disable_vreg(_dev, _vreg);        \
		_ret;                                                   \
	})

static int ufs_shutdown_state = 0;

#define ufshcd_hex_dump(prefix_str, buf, len) \
print_hex_dump(KERN_ERR, prefix_str, DUMP_PREFIX_OFFSET, 16, 4, buf, len, false)

enum {
	UFSHCD_MAX_CHANNEL	= 0,
	UFSHCD_MAX_ID		= 1,
	UFSHCD_CMD_PER_LUN	= 32,
	UFSHCD_CAN_QUEUE	= 32,
};

/* UFSHCD states */
enum {
	UFSHCD_STATE_RESET,
	UFSHCD_STATE_ERROR,
	UFSHCD_STATE_OPERATIONAL,
	UFSHCD_STATE_EH_SCHEDULED,
	UFSHCD_STATE_FATAL_MODE,
};

/* UFSHCD error handling flags */
enum {
	UFSHCD_EH_IN_PROGRESS = (1 << 0),
};

/* UFSHCD UIC layer error flags */
enum {
	UFSHCD_UIC_DL_PA_INIT_ERROR = (1 << 0), /* Data link layer error */
	UFSHCD_UIC_DL_NAC_RECEIVED_ERROR = (1 << 1), /* Data link layer error */
	UFSHCD_UIC_DL_TCx_REPLAY_ERROR = (1 << 2), /* Data link layer error */
	UFSHCD_UIC_NL_ERROR = (1 << 3), /* Network layer error */
	UFSHCD_UIC_TL_ERROR = (1 << 4), /* Transport Layer error */
	UFSHCD_UIC_DME_ERROR = (1 << 5), /* DME error */
	UFSHCD_UIC_DL_ERROR = (1 << 6), /* Data link layer error */
};

#define ufshcd_set_eh_in_progress(h) \
	((h)->eh_flags |= UFSHCD_EH_IN_PROGRESS)
#define ufshcd_eh_in_progress(h) \
	((h)->eh_flags & UFSHCD_EH_IN_PROGRESS)
#define ufshcd_clear_eh_in_progress(h) \
	((h)->eh_flags &= ~UFSHCD_EH_IN_PROGRESS)

#define ufshcd_set_ufs_dev_active(h) \
	((h)->curr_dev_pwr_mode = UFS_ACTIVE_PWR_MODE)
#define ufshcd_set_ufs_dev_sleep(h) \
	((h)->curr_dev_pwr_mode = UFS_SLEEP_PWR_MODE)
#define ufshcd_set_ufs_dev_poweroff(h) \
	((h)->curr_dev_pwr_mode = UFS_POWERDOWN_PWR_MODE)
#define ufshcd_is_ufs_dev_active(h) \
	((h)->curr_dev_pwr_mode == UFS_ACTIVE_PWR_MODE)
#define ufshcd_is_ufs_dev_sleep(h) \
	((h)->curr_dev_pwr_mode == UFS_SLEEP_PWR_MODE)
#define ufshcd_is_ufs_dev_poweroff(h) \
	((h)->curr_dev_pwr_mode == UFS_POWERDOWN_PWR_MODE)

static struct ufs_pm_lvl_states ufs_pm_lvl_states[] = {
	{UFS_ACTIVE_PWR_MODE, UIC_LINK_ACTIVE_STATE},
	{UFS_ACTIVE_PWR_MODE, UIC_LINK_HIBERN8_STATE},
	{UFS_SLEEP_PWR_MODE, UIC_LINK_ACTIVE_STATE},
	{UFS_SLEEP_PWR_MODE, UIC_LINK_HIBERN8_STATE},
	{UFS_POWERDOWN_PWR_MODE, UIC_LINK_HIBERN8_STATE},
	{UFS_POWERDOWN_PWR_MODE, UIC_LINK_OFF_STATE},
};

#if defined(CONFIG_UFS_DATA_LOG)
#if defined(CONFIG_UFS_DATA_LOG_MAGIC_CODE)
#define	UFS_DATA_BUF_SIZE	8
#endif
#define UFS_CMDQ_DEPTH_MAX  32
#define	UFS_DATA_LOG_MAX	1024

static int queuing_req[UFS_CMDQ_DEPTH_MAX];

struct ufs_data_log_summary {
	u64 start_time;
	u64	end_time;
	sector_t	sector;
	int	segments_cnt;
	int done;
#if defined(CONFIG_UFS_DATA_LOG_MAGIC_CODE)
	u64 *virt_addr;
	char	datbuf[UFS_DATA_BUF_SIZE];
#endif

};

static struct ufs_data_log_summary ufs_data_log[UFS_DATA_LOG_MAX] __cacheline_aligned;
#endif

static inline enum ufs_dev_pwr_mode
ufs_get_pm_lvl_to_dev_pwr_mode(enum ufs_pm_level lvl)
{
	return ufs_pm_lvl_states[lvl].dev_state;
}

static inline enum uic_link_state
ufs_get_pm_lvl_to_link_pwr_state(enum ufs_pm_level lvl)
{
	return ufs_pm_lvl_states[lvl].link_state;
}

static struct ufs_dev_fix ufs_fixups[] = {
	/* UFS cards deviations table */
	UFS_FIX(UFS_VENDOR_SAMSUNG, UFS_ANY_MODEL,
		UFS_DEVICE_QUIRK_DELAY_BEFORE_LPM),
	UFS_FIX(UFS_VENDOR_SAMSUNG, UFS_ANY_MODEL, UFS_DEVICE_NO_VCCQ),
	UFS_FIX(UFS_VENDOR_SAMSUNG, UFS_ANY_MODEL,
		UFS_DEVICE_NO_FASTAUTO),
	UFS_FIX(UFS_VENDOR_SAMSUNG, UFS_ANY_MODEL,
		UFS_DEVICE_QUIRK_HOST_PA_TACTIVATE),
	UFS_FIX(UFS_VENDOR_TOSHIBA, UFS_ANY_MODEL,
		UFS_DEVICE_QUIRK_DELAY_BEFORE_LPM),
	UFS_FIX(UFS_VENDOR_TOSHIBA, "THGLF2G9C8KBADG",
		UFS_DEVICE_QUIRK_PA_TACTIVATE),
	UFS_FIX(UFS_VENDOR_TOSHIBA, "THGLF2G9D8KBADG",
		UFS_DEVICE_QUIRK_PA_TACTIVATE),
	UFS_FIX(UFS_VENDOR_TOSHIBA, "THGAF8G9T43BAIR",
		UFS_DEVICE_QUIRK_SUPPORT_QUERY_FATAL_MODE),
	UFS_FIX(UFS_VENDOR_SKHYNIX, UFS_ANY_MODEL, UFS_DEVICE_NO_VCCQ),
	UFS_FIX(UFS_VENDOR_SKHYNIX, UFS_ANY_MODEL,
		UFS_DEVICE_QUIRK_HOST_PA_SAVECONFIGTIME),
	UFS_FIX(UFS_VENDOR_TOSHIBA, UFS_ANY_MODEL,
		UFS_DEVICE_QUIRK_IGNORE_AVAILABLE_LANE),
	END_FIX
};

static void ufshcd_tmc_handler(struct ufs_hba *hba);
static void ufshcd_async_scan(void *data, async_cookie_t cookie);
static int ufshcd_reset_and_restore(struct ufs_hba *hba);
static int ufshcd_eh_host_reset_handler(struct scsi_cmnd *cmd);
static int ufshcd_clear_tm_cmd(struct ufs_hba *hba, int tag);
static void ufshcd_hba_exit(struct ufs_hba *hba);
static int ufshcd_probe_hba(struct ufs_hba *hba);
static int __ufshcd_setup_clocks(struct ufs_hba *hba, bool on,
				 bool skip_ref_clk);
static int ufshcd_setup_clocks(struct ufs_hba *hba, bool on);
static int ufshcd_set_vccq_rail_unused(struct ufs_hba *hba, bool unused);
static int ufshcd_uic_hibern8_exit(struct ufs_hba *hba);
static int ufshcd_uic_hibern8_enter(struct ufs_hba *hba);
static int ufshcd_link_hibern8_ctrl(struct ufs_hba *hba, bool en);
static inline void ufshcd_add_delay_before_dme_cmd(struct ufs_hba *hba);
static int ufshcd_host_reset_and_restore(struct ufs_hba *hba);
#if defined(CONFIG_PM_DEVFREQ)
static void ufshcd_resume_clkscaling(struct ufs_hba *hba);
static void ufshcd_suspend_clkscaling(struct ufs_hba *hba);
static void __ufshcd_suspend_clkscaling(struct ufs_hba *hba);
static int ufshcd_scale_clks(struct ufs_hba *hba, bool scale_up);
#endif
static irqreturn_t ufshcd_intr(int irq, void *__hba);
static int ufshcd_change_power_mode(struct ufs_hba *hba,
			     struct ufs_pa_layer_attr *pwr_mode);
static int ufshcd_set_dev_pwr_mode(struct ufs_hba *hba,
				     enum ufs_dev_pwr_mode pwr_mode);
static int ufshcd_send_request_sense(struct ufs_hba *hba,
                               struct scsi_device *sdp);

#if defined(SEC_UFS_ERROR_COUNT)
#include <scsi/scsi_proto.h>
#define MAX_U8_VALUE	0xff

static void SEC_ufs_operation_check(struct ufs_hba *hba, u32 command)
{
	struct SEC_UFS_counting *err_info = &(hba->SEC_err_info);
	struct SEC_UFS_op_count *op_cnt = &(err_info->op_count);

	switch (command) {
	case SEC_UFS_HW_RESET:
		op_cnt->HW_RESET_count++;
#if defined(CONFIG_SEC_ABC) 
		if ((op_cnt->HW_RESET_count % 10) == 0)
			sec_abc_send_event("MODULE=storage@ERROR=ufs_hwreset_err");
#endif
		break;
	case UIC_CMD_DME_LINK_STARTUP:
		op_cnt->link_startup_count++;
		break;
	case UIC_CMD_DME_HIBER_ENTER:
		op_cnt->Hibern8_enter_count++;
		break;
	case UIC_CMD_DME_HIBER_EXIT:
		op_cnt->Hibern8_exit_count++;
		break;
	default:
		break;
	}
	op_cnt->op_err++;
}

static void SEC_ufs_uic_error_check(struct ufs_hba *hba, bool cmd_count, bool fatal_error)
{
	struct SEC_UFS_counting *err_info = &(hba->SEC_err_info);

	if (cmd_count) {
		struct uic_command *uic_cmd = hba->active_uic_cmd;	// uic CMD error count logging
		struct SEC_UFS_UIC_cmd_count *uic_cmd_cnt = &(err_info->UIC_cmd_count);
		struct SEC_UFS_UIC_err_count *uic_err_cnt = &(err_info->UIC_err_count);
		u32 uic_error = hba->uic_error;

		if (!uic_cmd)	/* No UIC CMD error */
			goto passed_uic_cmd_err;

		switch (uic_cmd->command & COMMAND_OPCODE_MASK) {
		case UIC_CMD_DME_GET:
			if (uic_cmd_cnt->DME_GET_err < MAX_U8_VALUE) 
				uic_cmd_cnt->DME_GET_err++; 
			uic_cmd_cnt->UIC_cmd_err++;
			break;
		case UIC_CMD_DME_SET:
			if (uic_cmd_cnt->DME_SET_err < MAX_U8_VALUE) 
				uic_cmd_cnt->DME_SET_err++;
			uic_cmd_cnt->UIC_cmd_err++;
			break;
		case UIC_CMD_DME_PEER_GET:
			if (uic_cmd_cnt->DME_PEER_GET_err < MAX_U8_VALUE) 
				uic_cmd_cnt->DME_PEER_GET_err++;
			uic_cmd_cnt->UIC_cmd_err++;
			break;
		case UIC_CMD_DME_PEER_SET:
			if (uic_cmd_cnt->DME_PEER_SET_err < MAX_U8_VALUE)
				uic_cmd_cnt->DME_PEER_SET_err++;
			uic_cmd_cnt->UIC_cmd_err++;
			break;
		case UIC_CMD_DME_POWERON:
			if (uic_cmd_cnt->DME_POWERON_err < MAX_U8_VALUE)
				uic_cmd_cnt->DME_POWERON_err++;
			uic_cmd_cnt->UIC_cmd_err++;
			break;
		case UIC_CMD_DME_POWEROFF:
			if (uic_cmd_cnt->DME_POWEROFF_err < MAX_U8_VALUE)
				uic_cmd_cnt->DME_POWEROFF_err++;
			uic_cmd_cnt->UIC_cmd_err++;
			break;
		case UIC_CMD_DME_ENABLE:
			if (uic_cmd_cnt->DME_ENABLE_err < MAX_U8_VALUE)
				uic_cmd_cnt->DME_ENABLE_err++;
			uic_cmd_cnt->UIC_cmd_err++;
			break;
		case UIC_CMD_DME_RESET:
			if (uic_cmd_cnt->DME_RESET_err < MAX_U8_VALUE)
				uic_cmd_cnt->DME_RESET_err++;
			uic_cmd_cnt->UIC_cmd_err++;
			break;
		case UIC_CMD_DME_END_PT_RST:
			if (uic_cmd_cnt->DME_END_PT_RST_err < MAX_U8_VALUE)
				uic_cmd_cnt->DME_END_PT_RST_err++;
			uic_cmd_cnt->UIC_cmd_err++;
			break;
		case UIC_CMD_DME_LINK_STARTUP:
			if (uic_cmd_cnt->DME_LINK_STARTUP_err < MAX_U8_VALUE)
				uic_cmd_cnt->DME_LINK_STARTUP_err++;
			uic_cmd_cnt->UIC_cmd_err++;
			break;
		case UIC_CMD_DME_HIBER_ENTER:
			if (uic_cmd_cnt->DME_HIBER_ENTER_err < MAX_U8_VALUE)
				uic_cmd_cnt->DME_HIBER_ENTER_err++;
			uic_cmd_cnt->UIC_cmd_err++;
			break;
		case UIC_CMD_DME_HIBER_EXIT:
			if (uic_cmd_cnt->DME_HIBER_EXIT_err < MAX_U8_VALUE)
				uic_cmd_cnt->DME_HIBER_EXIT_err++;
			uic_cmd_cnt->UIC_cmd_err++;
			break;
		case UIC_CMD_DME_TEST_MODE:
			if (uic_cmd_cnt->DME_TEST_MODE_err < MAX_U8_VALUE)
				uic_cmd_cnt->DME_TEST_MODE_err++;
			uic_cmd_cnt->UIC_cmd_err++;
			break;
		default:
			break;
		}
 passed_uic_cmd_err:
		// hba->uic_error; // uic error info

		if (uic_error & UFSHCD_UIC_DL_PA_INIT_ERROR) {
			if (uic_err_cnt->DL_PA_INIT_ERROR_cnt < MAX_U8_VALUE)
				uic_err_cnt->DL_PA_INIT_ERROR_cnt++;
			uic_err_cnt->UIC_err++;
		}
		if (uic_error & UFSHCD_UIC_DL_NAC_RECEIVED_ERROR) {
			if (uic_err_cnt->DL_NAC_RECEIVED_ERROR_cnt < MAX_U8_VALUE) 
				uic_err_cnt->DL_NAC_RECEIVED_ERROR_cnt++; 
			uic_err_cnt->UIC_err++; 
		} 
		if (uic_error & UFSHCD_UIC_DL_ERROR) {
			if (uic_err_cnt->DL_TC_REPLAY_ERROR_cnt < MAX_U8_VALUE) 
				uic_err_cnt->DL_TC_REPLAY_ERROR_cnt++;
			uic_err_cnt->UIC_err++;
		}
		if (uic_error & UFSHCD_UIC_NL_ERROR) {
			if (uic_err_cnt->NL_ERROR_cnt < MAX_U8_VALUE) 
				uic_err_cnt->NL_ERROR_cnt++;
			uic_err_cnt->UIC_err++;
		}
		if (uic_error & UFSHCD_UIC_TL_ERROR) {
			if (uic_err_cnt->TL_ERROR_cnt < MAX_U8_VALUE) 
				uic_err_cnt->TL_ERROR_cnt++;
			uic_err_cnt->UIC_err++;
		}
		if (uic_error & UFSHCD_UIC_DME_ERROR) {
			if (uic_err_cnt->DME_ERROR_cnt < MAX_U8_VALUE) 
				uic_err_cnt->DME_ERROR_cnt++;
			uic_err_cnt->UIC_err++;
		}
	} else if (fatal_error) {
		struct SEC_UFS_Fatal_err_count *fatal_err_cnt = &(err_info->Fatal_err_count);
		// hba->error;  // each bit check and count
		if (hba->errors & DEVICE_FATAL_ERROR) {
			if (fatal_err_cnt->DFE < MAX_U8_VALUE) 
				fatal_err_cnt->DFE++;
		}
		if (hba->errors & CONTROLLER_FATAL_ERROR) {
			if (fatal_err_cnt->CFE < MAX_U8_VALUE) 
				fatal_err_cnt->CFE++;
		}
		if (hba->errors & SYSTEM_BUS_FATAL_ERROR) {
			if (fatal_err_cnt->SBFE < MAX_U8_VALUE) 
				fatal_err_cnt->SBFE++;
		}
		if (hba->errors & UIC_LINK_LOST) {
			if (fatal_err_cnt->LLE < MAX_U8_VALUE) 
				fatal_err_cnt->LLE++;
		}
		if (hba->errors & INT_FATAL_ERRORS)
			fatal_err_cnt->Fatal_err++;
	}
}

static void SEC_ufs_utp_error_check(struct ufs_hba *hba, struct scsi_cmnd *cmd, bool utmr_request, u8 tm_cmd)
{
	struct SEC_UFS_counting *err_info = &(hba->SEC_err_info);
	struct SEC_UFS_UTP_count *utp_err = &(err_info->UTP_count);

	if (utmr_request) {
		if (tm_cmd == UFS_QUERY_TASK) {
			if (utp_err->UTMR_query_task_count < MAX_U8_VALUE) 
				utp_err->UTMR_query_task_count++;
			utp_err->UTP_err++;
		} else if (tm_cmd == UFS_ABORT_TASK) {
			if (utp_err->UTMR_abort_task_count < MAX_U8_VALUE) 
				utp_err->UTMR_abort_task_count++;
			utp_err->UTP_err++;
		}
	} else {
		// cmd logging
		int opcode = cmd->cmnd[0];

		if (opcode == WRITE_10) {
			if (utp_err->UTR_write_err < MAX_U8_VALUE) 
				utp_err->UTR_write_err++;
			utp_err->UTP_err++;
		} else if (opcode == READ_10) {
			if (utp_err->UTR_read_err < MAX_U8_VALUE) 
				utp_err->UTR_read_err++;
			utp_err->UTP_err++;
		} else if (opcode == SYNCHRONIZE_CACHE) {
			if (utp_err->UTR_sync_cache_err < MAX_U8_VALUE) 
				utp_err->UTR_sync_cache_err++;
			utp_err->UTP_err++;
		} else if (opcode == UNMAP) {
			if (utp_err->UTR_unmap_err < MAX_U8_VALUE) 
				utp_err->UTR_unmap_err++;
			utp_err->UTP_err++;
		} else {
			if (utp_err->UTR_etc_err < MAX_U8_VALUE) 
				utp_err->UTR_etc_err++;
			utp_err->UTP_err++;
		}
	}
}

static void SEC_ufs_query_error_check(struct ufs_hba *hba, enum dev_cmd_type cmd_type)
{
	struct SEC_UFS_counting *err_info = &(hba->SEC_err_info);
	struct SEC_UFS_QUERY_count *query_cnt = &(err_info->query_count);
	struct ufs_query_req *request = &hba->dev_cmd.query.request;
	enum query_opcode opcode = request->upiu_req.opcode;

	if (cmd_type == DEV_CMD_TYPE_NOP) {
		if (query_cnt->NOP_err < MAX_U8_VALUE) 
			query_cnt->NOP_err++;
		query_cnt->Query_err++;
	} else {
		switch (opcode) {
		case UPIU_QUERY_OPCODE_READ_DESC:
			if (query_cnt->R_Desc_err < MAX_U8_VALUE) 
				query_cnt->R_Desc_err++;
			break;
		case UPIU_QUERY_OPCODE_WRITE_DESC:
			if (query_cnt->W_Desc_err < MAX_U8_VALUE) 
				query_cnt->W_Desc_err++;
			break;
		case UPIU_QUERY_OPCODE_READ_ATTR:
			if (query_cnt->R_Attr_err < MAX_U8_VALUE) 
				query_cnt->R_Attr_err++;
			break;
		case UPIU_QUERY_OPCODE_WRITE_ATTR:
			if (query_cnt->W_Attr_err < MAX_U8_VALUE) 
				query_cnt->W_Attr_err++;
			break;
		case UPIU_QUERY_OPCODE_READ_FLAG:
			if (query_cnt->R_Flag_err < MAX_U8_VALUE) 
				query_cnt->R_Flag_err++;
			break;
		case UPIU_QUERY_OPCODE_SET_FLAG:
			if (query_cnt->Set_Flag_err < MAX_U8_VALUE) 
				query_cnt->Set_Flag_err++;
			break;
		case UPIU_QUERY_OPCODE_CLEAR_FLAG:
			if (query_cnt->Clear_Flag_err < MAX_U8_VALUE) 
				query_cnt->Clear_Flag_err++;
			break;
		case UPIU_QUERY_OPCODE_TOGGLE_FLAG:
			if (query_cnt->Toggle_Flag_err < MAX_U8_VALUE) 
				query_cnt->Toggle_Flag_err++;
			break;
		default:
			break;
		}
		if (opcode && opcode < UPIU_QUERY_OPCODE_MAX)
			query_cnt->Query_err++;
	}
}
#endif	// SEC_UFS_ERROR_COUNT

static inline bool ufshcd_valid_tag(struct ufs_hba *hba, int tag)
{
	return tag >= 0 && tag < hba->nutrs;
}

static ssize_t ufshcd_monitor_show(struct device *dev,
		struct device_attribute *attr, char *buf)
{
	struct ufs_hba *hba = dev_get_drvdata(dev);

	return snprintf(buf, PAGE_SIZE, "%lu\n", hba->monitor.flag);
}

static ssize_t ufshcd_monitor_store(struct device *dev,
		struct device_attribute *attr, const char *buf, size_t count)
{
	struct ufs_hba *hba = dev_get_drvdata(dev);
	unsigned long value;

	if (kstrtoul(buf, 0, &value))
		return -EINVAL;

	hba->monitor.flag = value;
	return count;
}

static void ufshcd_init_monitor(struct ufs_hba *hba)
{
	hba->monitor.attrs.show = ufshcd_monitor_show;
	hba->monitor.attrs.store = ufshcd_monitor_store;
	sysfs_attr_init(&hba->monitor.attrs.attr);
	hba->monitor.attrs.attr.name = "monitor";
	hba->monitor.attrs.attr.mode = S_IRUGO | S_IWUSR;
	if (device_create_file(hba->dev, &hba->monitor.attrs))
		dev_err(hba->dev, "Failed to create sysfs for monitor\n");
}

static inline int ufshcd_enable_irq(struct ufs_hba *hba)
{
	int ret = 0;

	if (!hba->is_irq_enabled) {
		ret = request_irq(hba->irq, ufshcd_intr, IRQF_SHARED, UFSHCD,
				hba);
		if (ret)
			dev_err(hba->dev, "%s: request_irq failed, ret=%d\n",
				__func__, ret);
		hba->is_irq_enabled = true;
	}

	return ret;
}

static inline void ufshcd_disable_irq(struct ufs_hba *hba)
{
	if (hba->is_irq_enabled) {
		free_irq(hba->irq, hba);
		hba->is_irq_enabled = false;
	}
}

/* replace non-printable or non-ASCII characters with spaces */
static inline void ufshcd_remove_non_printable(char *val)
{
	if (!val)
		return;

	if (*val < 0x20 || *val > 0x7e)
		*val = ' ';
}

static void ufshcd_add_command_trace(struct ufs_hba *hba,
		unsigned int tag, const char *str)
{
	sector_t lba = -1;
	u8 opcode = 0;
	u32 intr, doorbell;
	struct ufshcd_lrb *lrbp;
	int transfer_len = -1;

	if (!trace_ufshcd_command_enabled())
		return;

	lrbp = &hba->lrb[tag];

	if (lrbp->cmd) { /* data phase exists */
		opcode = (u8)(*lrbp->cmd->cmnd);
		if ((opcode == READ_10) || (opcode == WRITE_10)) {
			/*
			 * Currently we only fully trace read(10) and write(10)
			 * commands
			 */
			if (lrbp->cmd->request && lrbp->cmd->request->bio)
				lba =
				  lrbp->cmd->request->bio->bi_iter.bi_sector;
			transfer_len = be32_to_cpu(
				lrbp->ucd_req_ptr->sc.exp_data_transfer_len);
		}
	}

	intr = ufshcd_readl(hba, REG_INTERRUPT_STATUS);
	doorbell = ufshcd_readl(hba, REG_UTP_TRANSFER_REQ_DOOR_BELL);
	trace_ufshcd_command(dev_name(hba->dev), str, tag,
				doorbell, transfer_len, intr, lba, opcode);
}

static void ufshcd_print_clk_freqs(struct ufs_hba *hba)
{
	struct ufs_clk_info *clki;
	struct list_head *head = &hba->clk_list_head;

	if (list_empty(head))
		return;

	list_for_each_entry(clki, head, list) {
		if (!IS_ERR_OR_NULL(clki->clk) && clki->min_freq &&
				clki->max_freq)
			dev_err(hba->dev, "clk: %s, rate: %u\n",
					clki->name, clki->curr_freq);
	}
}

static void ufshcd_print_uic_err_hist(struct ufs_hba *hba,
		struct ufs_uic_err_reg_hist *err_hist, char *err_name)
{
	int i;

	for (i = 0; i < UIC_ERR_REG_HIST_LENGTH; i++) {
		int p = (i + err_hist->pos - 1) % UIC_ERR_REG_HIST_LENGTH;

		if (err_hist->reg[p] == 0)
			continue;
		dev_err(hba->dev, "%s[%d] = 0x%x at %lld us\n", err_name, i,
			err_hist->reg[p], ktime_to_us(err_hist->tstamp[p]));
	}
}

static void ufshcd_print_host_regs(struct ufs_hba *hba)
{
	/*
	 * hex_dump reads its data without the readl macro. This might
	 * cause inconsistency issues on some platform, as the printed
	 * values may be from cache and not the most recent value.
	 * To know whether you are looking at an un-cached version verify
	 * that IORESOURCE_MEM flag is on when xxx_get_resource() is invoked
	 * during platform/pci probe function.
	 */
	ufshcd_hex_dump("host regs: ", hba->mmio_base, UFSHCI_REG_SPACE_SIZE);
	dev_err(hba->dev, "hba->ufs_version = 0x%x, hba->capabilities = 0x%x\n",
		hba->ufs_version, hba->capabilities);
	dev_err(hba->dev,
		"hba->outstanding_reqs = 0x%x, hba->outstanding_tasks = 0x%x\n",
		(u32)hba->outstanding_reqs, (u32)hba->outstanding_tasks);
	dev_err(hba->dev,
		"last_hibern8_exit_tstamp at %lld us, hibern8_exit_cnt = %d\n",
		ktime_to_us(hba->ufs_stats.last_hibern8_exit_tstamp),
		hba->ufs_stats.hibern8_exit_cnt);

	ufshcd_print_uic_err_hist(hba, &hba->ufs_stats.pa_err, "pa_err");
	ufshcd_print_uic_err_hist(hba, &hba->ufs_stats.dl_err, "dl_err");
	ufshcd_print_uic_err_hist(hba, &hba->ufs_stats.nl_err, "nl_err");
	ufshcd_print_uic_err_hist(hba, &hba->ufs_stats.tl_err, "tl_err");
	ufshcd_print_uic_err_hist(hba, &hba->ufs_stats.dme_err, "dme_err");

	ufshcd_print_clk_freqs(hba);

	if (hba->vops && hba->vops->dbg_register_dump)
		hba->vops->dbg_register_dump(hba);
}

static
void ufshcd_print_trs(struct ufs_hba *hba, unsigned long bitmap, bool pr_prdt)
{
	struct ufshcd_lrb *lrbp;
	int prdt_length;
	int tag;

	for_each_set_bit(tag, &bitmap, hba->nutrs) {
		lrbp = &hba->lrb[tag];

		dev_err(hba->dev, "UPIU[%d] - issue time %lld us\n",
				tag, ktime_to_us(lrbp->issue_time_stamp));
		dev_err(hba->dev,
			"UPIU[%d] - Transfer Request Descriptor phys@0x%llx\n",
			tag, (u64)lrbp->utrd_dma_addr);

		ufshcd_hex_dump("UPIU TRD: ", lrbp->utr_descriptor_ptr,
				sizeof(struct utp_transfer_req_desc));
		dev_err(hba->dev, "UPIU[%d] - Request UPIU phys@0x%llx\n", tag,
			(u64)lrbp->ucd_req_dma_addr);
		ufshcd_hex_dump("UPIU REQ: ", lrbp->ucd_req_ptr,
				sizeof(struct utp_upiu_req));
		dev_err(hba->dev, "UPIU[%d] - Response UPIU phys@0x%llx\n", tag,
			(u64)lrbp->ucd_rsp_dma_addr);
		ufshcd_hex_dump("UPIU RSP: ", lrbp->ucd_rsp_ptr,
				sizeof(struct utp_upiu_rsp));

		if (hba->quirks & UFSHCD_QUIRK_PRDT_BYTE_GRAN)
			prdt_length = le16_to_cpu(
					lrbp->utr_descriptor_ptr->prd_table_length)
				/ sizeof(struct ufshcd_sg_entry);
		else
			prdt_length = le16_to_cpu(
					lrbp->utr_descriptor_ptr->prd_table_length);
		dev_err(hba->dev,
			"UPIU[%d] - PRDT - %d entries  phys@0x%llx\n",
			tag, prdt_length,
			(u64)lrbp->ucd_prdt_dma_addr);

		if (pr_prdt)
			ufshcd_hex_dump("UPIU PRDT: ", lrbp->ucd_prdt_ptr,
				sizeof(struct ufshcd_sg_entry) * prdt_length);
	}
}

static void ufshcd_print_tmrs(struct ufs_hba *hba, unsigned long bitmap)
{
	struct utp_task_req_desc *tmrdp;
	int tag;

	for_each_set_bit(tag, &bitmap, hba->nutmrs) {
		tmrdp = &hba->utmrdl_base_addr[tag];
		dev_err(hba->dev, "TM[%d] - Task Management Header\n", tag);
		ufshcd_hex_dump("TM TRD: ", &tmrdp->header,
				sizeof(struct request_desc_header));
		dev_err(hba->dev, "TM[%d] - Task Management Request UPIU\n",
				tag);
		ufshcd_hex_dump("TM REQ: ", tmrdp->task_req_upiu,
				sizeof(struct utp_upiu_req));
		dev_err(hba->dev, "TM[%d] - Task Management Response UPIU\n",
				tag);
		ufshcd_hex_dump("TM RSP: ", tmrdp->task_rsp_upiu,
				sizeof(struct utp_task_req_desc));
	}
}

static void ufshcd_print_host_state(struct ufs_hba *hba)
{
	dev_err(hba->dev, "UFS Host state=%d\n", hba->ufshcd_state);
	dev_err(hba->dev, "lrb in use=0x%lx, outstanding reqs=0x%lx tasks=0x%lx\n",
		hba->lrb_in_use, hba->outstanding_reqs, hba->outstanding_tasks);
	dev_err(hba->dev, "saved_err=0x%x, saved_uic_err=0x%x\n",
		hba->saved_err, hba->saved_uic_err);
	dev_err(hba->dev, "Device power mode=%d, UIC link state=%d\n",
		hba->curr_dev_pwr_mode, hba->uic_link_state);
	dev_err(hba->dev, "PM in progress=%d, sys. suspended=%d\n",
		hba->pm_op_in_progress, hba->is_sys_suspended);
	dev_err(hba->dev, "Auto BKOPS=%d, Host self-block=%d\n",
		hba->auto_bkops_enabled, hba->host->host_self_blocked);
	dev_err(hba->dev, "Clk gate=%d\n", hba->clk_gating.state);
	dev_err(hba->dev, "error handling flags=0x%x, req. abort count=%d\n",
		hba->eh_flags, hba->req_abort_count);
	dev_err(hba->dev, "Host capabilities=0x%x, caps=0x%x\n",
		hba->capabilities, hba->caps);
	dev_err(hba->dev, "quirks=0x%x, dev. quirks=0x%x\n", hba->quirks,
		hba->dev_quirks);
}

/**
 * ufshcd_print_pwr_info - print power params as saved in hba
 * power info
 * @hba: per-adapter instance
 */
static void ufshcd_print_pwr_info(struct ufs_hba *hba)
{
	static const char * const names[] = {
		"INVALID MODE",
		"FAST MODE",
		"SLOW_MODE",
		"INVALID MODE",
		"FASTAUTO_MODE",
		"SLOWAUTO_MODE",
		"INVALID MODE",
	};

	dev_err(hba->dev, "%s:[RX, TX]: gear=[%d, %d], lane[%d, %d], pwr[%s, %s], rate = %d\n",
		 __func__,
		 hba->pwr_info.gear_rx, hba->pwr_info.gear_tx,
		 hba->pwr_info.lane_rx, hba->pwr_info.lane_tx,
		 names[hba->pwr_info.pwr_rx],
		 names[hba->pwr_info.pwr_tx],
		 hba->pwr_info.hs_rate);
}

/*
 * ufshcd_wait_for_register - wait for register value to change
 * @hba - per-adapter interface
 * @reg - mmio register offset
 * @mask - mask to apply to read register value
 * @val - wait condition
 * @interval_us - polling interval in microsecs
 * @timeout_ms - timeout in millisecs
 * @can_sleep - perform sleep or just spin
 *
 * Returns -ETIMEDOUT on error, zero on success
 */
int ufshcd_wait_for_register(struct ufs_hba *hba, u32 reg, u32 mask,
				u32 val, unsigned long interval_us,
				unsigned long timeout_ms, bool can_sleep)
{
	int err = 0;
	unsigned long timeout = jiffies + msecs_to_jiffies(timeout_ms);

	/* ignore bits that we don't intend to wait on */
	val = val & mask;

	while ((ufshcd_readl(hba, reg) & mask) != val) {
		if (can_sleep)
			usleep_range(interval_us, interval_us + 50);
		else
			udelay(interval_us);
		if (time_after(jiffies, timeout)) {
			if ((ufshcd_readl(hba, reg) & mask) != val)
				err = -ETIMEDOUT;
			break;
		}
	}

	return err;
}

/**
 * ufshcd_get_intr_mask - Get the interrupt bit mask
 * @hba - Pointer to adapter instance
 *
 * Returns interrupt bit mask per version
 */
static inline u32 ufshcd_get_intr_mask(struct ufs_hba *hba)
{
	u32 intr_mask = 0;

	switch (hba->ufs_version) {
	case UFSHCI_VERSION_10:
		intr_mask = INTERRUPT_MASK_ALL_VER_10;
		break;
	case UFSHCI_VERSION_11:
	case UFSHCI_VERSION_20:
		intr_mask = INTERRUPT_MASK_ALL_VER_11;
		break;
	case UFSHCI_VERSION_21:
	default:
		intr_mask = INTERRUPT_MASK_ALL_VER_21;
		break;
	}

	return intr_mask;
}

/**
 * ufshcd_get_ufs_version - Get the UFS version supported by the HBA
 * @hba - Pointer to adapter instance
 *
 * Returns UFSHCI version supported by the controller
 */
static inline u32 ufshcd_get_ufs_version(struct ufs_hba *hba)
{
	if (hba->quirks & UFSHCD_QUIRK_BROKEN_UFS_HCI_VERSION)
		return ufshcd_vops_get_ufs_hci_version(hba);

	return ufshcd_readl(hba, REG_UFS_VERSION);
}

/**
 * ufshcd_is_device_present - Check if any device connected to
 *			      the host controller
 * @hba: pointer to adapter instance
 *
 * Returns true if device present, false if no device detected
 */
static inline bool ufshcd_is_device_present(struct ufs_hba *hba)
{
	return (ufshcd_readl(hba, REG_CONTROLLER_STATUS) &
						DEVICE_PRESENT) ? true : false;
}

/**
 * ufshcd_get_tr_ocs - Get the UTRD Overall Command Status
 * @lrb: pointer to local command reference block
 *
 * This function is used to get the OCS field from UTRD
 * Returns the OCS field in the UTRD
 */
static inline int ufshcd_get_tr_ocs(struct ufshcd_lrb *lrbp)
{
	return le32_to_cpu(lrbp->utr_descriptor_ptr->header.dword_2) & MASK_OCS;
}

/**
 * ufshcd_get_tmr_ocs - Get the UTMRD Overall Command Status
 * @task_req_descp: pointer to utp_task_req_desc structure
 *
 * This function is used to get the OCS field from UTMRD
 * Returns the OCS field in the UTMRD
 */
static inline int
ufshcd_get_tmr_ocs(struct utp_task_req_desc *task_req_descp)
{
	return le32_to_cpu(task_req_descp->header.dword_2) & MASK_OCS;
}

/**
 * ufshcd_get_tm_free_slot - get a free slot for task management request
 * @hba: per adapter instance
 * @free_slot: pointer to variable with available slot value
 *
 * Get a free tag and lock it until ufshcd_put_tm_slot() is called.
 * Returns 0 if free slot is not available, else return 1 with tag value
 * in @free_slot.
 */
static bool ufshcd_get_tm_free_slot(struct ufs_hba *hba, int *free_slot)
{
	int tag;
	bool ret = false;

	if (!free_slot)
		goto out;

	do {
		tag = find_first_zero_bit(&hba->tm_slots_in_use, hba->nutmrs);
		if (tag >= hba->nutmrs)
			goto out;
	} while (test_and_set_bit_lock(tag, &hba->tm_slots_in_use));

	*free_slot = tag;
	ret = true;
out:
	return ret;
}

static inline void ufshcd_put_tm_slot(struct ufs_hba *hba, int slot)
{
	clear_bit_unlock(slot, &hba->tm_slots_in_use);
}

/**
 * ufshcd_utrl_clear - Clear a bit in UTRLCLR register
 * @hba: per adapter instance
 * @pos: position of the bit to be cleared
 */
static inline void ufshcd_utrl_clear(struct ufs_hba *hba, u32 pos)
{
	u32 clear;

	if (hba->quirks & UFSHCD_QUIRK_BROKEN_REQ_LIST_CLR)
		clear = (1 << pos);
	else
		clear = ~(1 << pos);

	ufshcd_writel(hba, clear, REG_UTP_TRANSFER_REQ_LIST_CLEAR);
}

/**
 * ufshcd_utmrl_clear - Clear a bit in UTRMLCLR register
 * @hba: per adapter instance
 * @pos: position of the bit to be cleared
 */
static inline void ufshcd_utmrl_clear(struct ufs_hba *hba, u32 pos)
{
	u32 clear;

	if (hba->quirks & UFSHCD_QUIRK_BROKEN_REQ_LIST_CLR)
		clear = (1 << pos);
	else
		clear = ~(1 << pos);

	ufshcd_writel(hba, clear, REG_UTP_TASK_REQ_LIST_CLEAR);
}

/**
 * ufshcd_outstanding_req_clear - Clear a bit in outstanding request field
 * @hba: per adapter instance
 * @tag: position of the bit to be cleared
 */
static inline void ufshcd_outstanding_req_clear(struct ufs_hba *hba, int tag)
{
	__clear_bit(tag, &hba->outstanding_reqs);
}

/**
 * ufshcd_get_lists_status - Check UCRDY, UTRLRDY and UTMRLRDY
 * @reg: Register value of host controller status
 *
 * Returns integer, 0 on Success and positive value if failed
 */
static inline int ufshcd_get_lists_status(u32 reg)
{
	/*
	 * The mask 0xFF is for the following HCS register bits
	 * Bit		Description
	 *  0		Device Present
	 *  1		UTRLRDY
	 *  2		UTMRLRDY
	 *  3		UCRDY
	 * 4-7		reserved
	 */
	return ((reg & 0xFF) >> 1) ^ 0x07;
}

/**
 * ufshcd_get_uic_cmd_result - Get the UIC command result
 * @hba: Pointer to adapter instance
 *
 * This function gets the result of UIC command completion
 * Returns 0 on success, non zero value on error
 */
static inline int ufshcd_get_uic_cmd_result(struct ufs_hba *hba)
{
	return ufshcd_readl(hba, REG_UIC_COMMAND_ARG_2) &
	       MASK_UIC_COMMAND_RESULT;
}

/**
 * ufshcd_get_dme_attr_val - Get the value of attribute returned by UIC command
 * @hba: Pointer to adapter instance
 *
 * This function gets UIC command argument3
 * Returns 0 on success, non zero value on error
 */
static inline u32 ufshcd_get_dme_attr_val(struct ufs_hba *hba)
{
	return ufshcd_readl(hba, REG_UIC_COMMAND_ARG_3);
}

/**
 * ufshcd_get_req_rsp - returns the TR response transaction type
 * @ucd_rsp_ptr: pointer to response UPIU
 */
static inline int
ufshcd_get_req_rsp(struct utp_upiu_rsp *ucd_rsp_ptr)
{
	return be32_to_cpu(ucd_rsp_ptr->header.dword_0) >> 24;
}

/**
 * ufshcd_get_rsp_upiu_result - Get the result from response UPIU
 * @ucd_rsp_ptr: pointer to response UPIU
 *
 * This function gets the response status and scsi_status from response UPIU
 * Returns the response result code.
 */
static inline int
ufshcd_get_rsp_upiu_result(struct utp_upiu_rsp *ucd_rsp_ptr)
{
	return be32_to_cpu(ucd_rsp_ptr->header.dword_1) & MASK_RSP_UPIU_RESULT;
}

/*
 * ufshcd_get_rsp_upiu_data_seg_len - Get the data segment length
 *				from response UPIU
 * @ucd_rsp_ptr: pointer to response UPIU
 *
 * Return the data segment length.
 */
static inline unsigned int
ufshcd_get_rsp_upiu_data_seg_len(struct utp_upiu_rsp *ucd_rsp_ptr)
{
	return be32_to_cpu(ucd_rsp_ptr->header.dword_2) &
		MASK_RSP_UPIU_DATA_SEG_LEN;
}

/**
 * ufshcd_is_exception_event - Check if the device raised an exception event
 * @ucd_rsp_ptr: pointer to response UPIU
 *
 * The function checks if the device raised an exception event indicated in
 * the Device Information field of response UPIU.
 *
 * Returns true if exception is raised, false otherwise.
 */
static inline bool ufshcd_is_exception_event(struct utp_upiu_rsp *ucd_rsp_ptr)
{
	return be32_to_cpu(ucd_rsp_ptr->header.dword_2) &
			MASK_RSP_EXCEPTION_EVENT ? true : false;
}

/**
 * ufshcd_reset_intr_aggr - Reset interrupt aggregation values.
 * @hba: per adapter instance
 */
static inline void
ufshcd_reset_intr_aggr(struct ufs_hba *hba)
{
	ufshcd_writel(hba, INT_AGGR_ENABLE |
		      INT_AGGR_COUNTER_AND_TIMER_RESET,
		      REG_UTP_TRANSFER_REQ_INT_AGG_CONTROL);
}

/**
 * ufshcd_config_intr_aggr - Configure interrupt aggregation values.
 * @hba: per adapter instance
 * @cnt: Interrupt aggregation counter threshold
 * @tmout: Interrupt aggregation timeout value
 */
static inline void
ufshcd_config_intr_aggr(struct ufs_hba *hba, u8 cnt, u8 tmout)
{
	ufshcd_writel(hba, INT_AGGR_ENABLE | INT_AGGR_PARAM_WRITE |
		      INT_AGGR_COUNTER_THLD_VAL(cnt) |
		      INT_AGGR_TIMEOUT_VAL(tmout),
		      REG_UTP_TRANSFER_REQ_INT_AGG_CONTROL);
}

/**
 * ufshcd_disable_intr_aggr - Disables interrupt aggregation.
 * @hba: per adapter instance
 */
static inline void ufshcd_disable_intr_aggr(struct ufs_hba *hba)
{
	ufshcd_writel(hba, 0, REG_UTP_TRANSFER_REQ_INT_AGG_CONTROL);
}

/**
 * ufshcd_enable_run_stop_reg - Enable run-stop registers,
 *			When run-stop registers are set to 1, it indicates the
 *			host controller that it can process the requests
 * @hba: per adapter instance
 */
static void ufshcd_enable_run_stop_reg(struct ufs_hba *hba)
{
	ufshcd_writel(hba, UTP_TASK_REQ_LIST_RUN_STOP_BIT,
		      REG_UTP_TASK_REQ_LIST_RUN_STOP);
	ufshcd_writel(hba, UTP_TRANSFER_REQ_LIST_RUN_STOP_BIT,
		      REG_UTP_TRANSFER_REQ_LIST_RUN_STOP);
}

/**
 * ufshcd_hba_start - Start controller initialization sequence
 * @hba: per adapter instance
 */
static inline void ufshcd_hba_start(struct ufs_hba *hba)
{
	ufshcd_writel(hba, CONTROLLER_ENABLE, REG_CONTROLLER_ENABLE);
}

/**
 * ufshcd_is_hba_active - Get controller state
 * @hba: per adapter instance
 *
 * Returns false if controller is active, true otherwise
 */
static inline bool ufshcd_is_hba_active(struct ufs_hba *hba)
{
	return (ufshcd_readl(hba, REG_CONTROLLER_ENABLE) & CONTROLLER_ENABLE)
		? false : true;
}

static const char *ufschd_uic_link_state_to_string(
			enum uic_link_state state)
{
	switch (state) {
	case UIC_LINK_OFF_STATE:	return "OFF";
	case UIC_LINK_ACTIVE_STATE:	return "ACTIVE";
	case UIC_LINK_HIBERN8_STATE:	return "HIBERN8";
	default:			return "UNKNOWN";
	}
}

static const char *ufschd_ufs_dev_pwr_mode_to_string(
			enum ufs_dev_pwr_mode state)
{
	switch (state) {
	case UFS_ACTIVE_PWR_MODE:	return "ACTIVE";
	case UFS_SLEEP_PWR_MODE:	return "SLEEP";
	case UFS_POWERDOWN_PWR_MODE:	return "POWERDOWN";
	default:			return "UNKNOWN";
	}
}

u32 ufshcd_get_local_unipro_ver(struct ufs_hba *hba)
{
	/* HCI version 1.0 and 1.1 supports UniPro 1.41 */
	if ((hba->ufs_version == UFSHCI_VERSION_10) ||
	    (hba->ufs_version == UFSHCI_VERSION_11))
		return UFS_UNIPRO_VER_1_41;
	else
		return UFS_UNIPRO_VER_1_6;
}
EXPORT_SYMBOL(ufshcd_get_local_unipro_ver);

static bool ufshcd_is_unipro_pa_params_tuning_req(struct ufs_hba *hba)
{
	/*
	 * If both host and device support UniPro ver1.6 or later, PA layer
	 * parameters tuning happens during link startup itself.
	 *
	 * We can manually tune PA layer parameters if either host or device
	 * doesn't support UniPro ver 1.6 or later. But to keep manual tuning
	 * logic simple, we will only do manual tuning if local unipro version
	 * doesn't support ver1.6 or later.
	 */
	if (ufshcd_get_local_unipro_ver(hba) < UFS_UNIPRO_VER_1_6)
		return true;
	else
		return false;
}

#if defined(CONFIG_PM_DEVFREQ)
static int ufshcd_scale_clks(struct ufs_hba *hba, bool scale_up)
{
	int ret = 0;
	struct ufs_clk_info *clki;
	struct list_head *head = &hba->clk_list_head;
	ktime_t start = ktime_get();
	bool clk_state_changed = false;

	if (list_empty(head))
		goto out;

	ret = ufshcd_vops_clk_scale_notify(hba, scale_up, PRE_CHANGE);
	if (ret)
		return ret;

	list_for_each_entry(clki, head, list) {
		if (!IS_ERR_OR_NULL(clki->clk)) {
			if (scale_up && clki->max_freq) {
				if (clki->curr_freq == clki->max_freq)
					continue;

				clk_state_changed = true;
				ret = clk_set_rate(clki->clk, clki->max_freq);
				if (ret) {
					dev_err(hba->dev, "%s: %s clk set rate(%dHz) failed, %d\n",
						__func__, clki->name,
						clki->max_freq, ret);
					break;
				}
				trace_ufshcd_clk_scaling(dev_name(hba->dev),
						"scaled up", clki->name,
						clki->curr_freq,
						clki->max_freq);

				clki->curr_freq = clki->max_freq;

			} else if (!scale_up && clki->min_freq) {
				if (clki->curr_freq == clki->min_freq)
					continue;

				clk_state_changed = true;
				ret = clk_set_rate(clki->clk, clki->min_freq);
				if (ret) {
					dev_err(hba->dev, "%s: %s clk set rate(%dHz) failed, %d\n",
						__func__, clki->name,
						clki->min_freq, ret);
					break;
				}
				trace_ufshcd_clk_scaling(dev_name(hba->dev),
						"scaled down", clki->name,
						clki->curr_freq,
						clki->min_freq);
				clki->curr_freq = clki->min_freq;
			}
		}
		dev_dbg(hba->dev, "%s: clk: %s, rate: %lu\n", __func__,
				clki->name, clk_get_rate(clki->clk));
	}

	ret = ufshcd_vops_clk_scale_notify(hba, scale_up, POST_CHANGE);

out:
	if (clk_state_changed)
		trace_ufshcd_profile_clk_scaling(dev_name(hba->dev),
			(scale_up ? "up" : "down"),
			ktime_to_us(ktime_sub(ktime_get(), start)), ret);
	return ret;
}

/**
 * ufshcd_is_devfreq_scaling_required - check if scaling is required or not
 * @hba: per adapter instance
 * @scale_up: True if scaling up and false if scaling down
 *
 * Returns true if scaling is required, false otherwise.
 */
static bool ufshcd_is_devfreq_scaling_required(struct ufs_hba *hba,
					       bool scale_up)
{
	struct ufs_clk_info *clki;
	struct list_head *head = &hba->clk_list_head;

	if (list_empty(head))
		return false;

	list_for_each_entry(clki, head, list) {
		if (!IS_ERR_OR_NULL(clki->clk)) {
			if (scale_up && clki->max_freq) {
				if (clki->curr_freq == clki->max_freq)
					continue;
				return true;
			} else if (!scale_up && clki->min_freq) {
				if (clki->curr_freq == clki->min_freq)
					continue;
				return true;
			}
		}
	}

	return false;
}

static int ufshcd_wait_for_doorbell_clr(struct ufs_hba *hba,
					u64 wait_timeout_us)
{
	unsigned long flags;
	int ret = 0;
	u32 tm_doorbell;
	u32 tr_doorbell;
	bool timeout = false, do_last_check = false;
	ktime_t start;

	ufshcd_hold(hba, false);
	spin_lock_irqsave(hba->host->host_lock, flags);
	/*
	 * Wait for all the outstanding tasks/transfer requests.
	 * Verify by checking the doorbell registers are clear.
	 */
	start = ktime_get();
	do {
		if (hba->ufshcd_state != UFSHCD_STATE_OPERATIONAL) {
			ret = -EBUSY;
			goto out;
		}

		tm_doorbell = ufshcd_readl(hba, REG_UTP_TASK_REQ_DOOR_BELL);
		tr_doorbell = ufshcd_readl(hba, REG_UTP_TRANSFER_REQ_DOOR_BELL);
		if (!tm_doorbell && !tr_doorbell) {
			timeout = false;
			break;
		} else if (do_last_check) {
			break;
		}

		spin_unlock_irqrestore(hba->host->host_lock, flags);
		schedule();
		if (ktime_to_us(ktime_sub(ktime_get(), start)) >
		    wait_timeout_us) {
			timeout = true;
			/*
			 * We might have scheduled out for long time so make
			 * sure to check if doorbells are cleared by this time
			 * or not.
			 */
			do_last_check = true;
		}
		spin_lock_irqsave(hba->host->host_lock, flags);
	} while (tm_doorbell || tr_doorbell);

	if (timeout) {
		dev_err(hba->dev,
			"%s: timedout waiting for doorbell to clear (tm=0x%x, tr=0x%x)\n",
			__func__, tm_doorbell, tr_doorbell);
		ret = -EBUSY;
	}
out:
	spin_unlock_irqrestore(hba->host->host_lock, flags);
	ufshcd_release(hba);
	return ret;
}

/**
 * ufshcd_scale_gear - scale up/down UFS gear
 * @hba: per adapter instance
 * @scale_up: True for scaling up gear and false for scaling down
 *
 * Returns 0 for success,
 * Returns -EBUSY if scaling can't happen at this time
 * Returns non-zero for any other errors
 */
static int ufshcd_scale_gear(struct ufs_hba *hba, bool scale_up)
{
	#define UFS_MIN_GEAR_TO_SCALE_DOWN	UFS_HS_G1
	int ret = 0;
	struct ufs_pa_layer_attr new_pwr_info;

	if (scale_up) {
		memcpy(&new_pwr_info, &hba->clk_scaling.saved_pwr_info.info,
		       sizeof(struct ufs_pa_layer_attr));
	} else {
		memcpy(&new_pwr_info, &hba->pwr_info,
		       sizeof(struct ufs_pa_layer_attr));

		if (hba->pwr_info.gear_tx > UFS_MIN_GEAR_TO_SCALE_DOWN
		    || hba->pwr_info.gear_rx > UFS_MIN_GEAR_TO_SCALE_DOWN) {
			/* save the current power mode */
			memcpy(&hba->clk_scaling.saved_pwr_info.info,
				&hba->pwr_info,
				sizeof(struct ufs_pa_layer_attr));

			/* scale down gear */
			new_pwr_info.gear_tx = UFS_MIN_GEAR_TO_SCALE_DOWN;
			new_pwr_info.gear_rx = UFS_MIN_GEAR_TO_SCALE_DOWN;
		}
	}

	/* check if the power mode needs to be changed or not? */
	ret = ufshcd_change_power_mode(hba, &new_pwr_info);

	if (ret)
		dev_err(hba->dev, "%s: failed err %d, old gear: (tx %d rx %d), new gear: (tx %d rx %d)",
			__func__, ret,
			hba->pwr_info.gear_tx, hba->pwr_info.gear_rx,
			new_pwr_info.gear_tx, new_pwr_info.gear_rx);

	return ret;
}

static int ufshcd_clock_scaling_prepare(struct ufs_hba *hba)
{
	#define DOORBELL_CLR_TOUT_US		(1000 * 1000) /* 1 sec */
	int ret = 0;
	/*
	 * make sure that there are no outstanding requests when
	 * clock scaling is in progress
	 */
	scsi_block_requests(hba->host);
	down_write(&hba->clk_scaling_lock);
	if (ufshcd_wait_for_doorbell_clr(hba, DOORBELL_CLR_TOUT_US)) {
		ret = -EBUSY;
		up_write(&hba->clk_scaling_lock);
		scsi_unblock_requests(hba->host);
	}

	return ret;
}

static void ufshcd_clock_scaling_unprepare(struct ufs_hba *hba)
{
	up_write(&hba->clk_scaling_lock);
	scsi_unblock_requests(hba->host);
}

/**
 * ufshcd_devfreq_scale - scale up/down UFS clocks and gear
 * @hba: per adapter instance
 * @scale_up: True for scaling up and false for scalin down
 *
 * Returns 0 for success,
 * Returns -EBUSY if scaling can't happen at this time
 * Returns non-zero for any other errors
 */
static int ufshcd_devfreq_scale(struct ufs_hba *hba, bool scale_up)
{
	int ret = 0;

	/* let's not get into low power until clock scaling is completed */
	ufshcd_hold(hba, false);

	ret = ufshcd_clock_scaling_prepare(hba);
	if (ret)
		return ret;

	/* scale down the gear before scaling down clocks */
	if (!scale_up) {
		ret = ufshcd_scale_gear(hba, false);
		if (ret)
			goto out;
	}

	ret = ufshcd_scale_clks(hba, scale_up);
	if (ret) {
		if (!scale_up)
			ufshcd_scale_gear(hba, true);
		goto out;
	}

	/* scale up the gear after scaling up clocks */
	if (scale_up) {
		ret = ufshcd_scale_gear(hba, true);
		if (ret) {
			ufshcd_scale_clks(hba, false);
			goto out;
		}
	}

	ret = ufshcd_vops_clk_scale_notify(hba, scale_up, POST_CHANGE);

out:
	ufshcd_clock_scaling_unprepare(hba);
	ufshcd_release(hba);
	return ret;
}

static void ufshcd_clk_scaling_suspend_work(struct work_struct *work)
{
	struct ufs_hba *hba = container_of(work, struct ufs_hba,
					   clk_scaling.suspend_work);
	unsigned long irq_flags;

	spin_lock_irqsave(hba->host->host_lock, irq_flags);
	if (hba->clk_scaling.active_reqs || hba->clk_scaling.is_suspended) {
		spin_unlock_irqrestore(hba->host->host_lock, irq_flags);
		return;
	}
	hba->clk_scaling.is_suspended = true;
	spin_unlock_irqrestore(hba->host->host_lock, irq_flags);

	__ufshcd_suspend_clkscaling(hba);
}

static void ufshcd_clk_scaling_resume_work(struct work_struct *work)
{
	struct ufs_hba *hba = container_of(work, struct ufs_hba,
					   clk_scaling.resume_work);
	unsigned long irq_flags;

	spin_lock_irqsave(hba->host->host_lock, irq_flags);
	if (!hba->clk_scaling.is_suspended) {
		spin_unlock_irqrestore(hba->host->host_lock, irq_flags);
		return;
	}
	hba->clk_scaling.is_suspended = false;
	spin_unlock_irqrestore(hba->host->host_lock, irq_flags);

	devfreq_resume_device(hba->devfreq);
}

static int ufshcd_devfreq_target(struct device *dev,
				unsigned long *freq, u32 flags)
{
	int ret = 0;
	struct ufs_hba *hba = dev_get_drvdata(dev);
	ktime_t start;
	bool scale_up, sched_clk_scaling_suspend_work = false;
	unsigned long irq_flags;

	if (!ufshcd_is_clkscaling_supported(hba))
		return -EINVAL;

	if ((*freq > 0) && (*freq < UINT_MAX)) {
		dev_err(hba->dev, "%s: invalid freq = %lu\n", __func__, *freq);
		return -EINVAL;
	}

	spin_lock_irqsave(hba->host->host_lock, irq_flags);
	if (ufshcd_eh_in_progress(hba)) {
		spin_unlock_irqrestore(hba->host->host_lock, irq_flags);
		return 0;
	}

	if (!hba->clk_scaling.active_reqs)
		sched_clk_scaling_suspend_work = true;

	scale_up = (*freq == UINT_MAX) ? true : false;
	if (!ufshcd_is_devfreq_scaling_required(hba, scale_up)) {
		spin_unlock_irqrestore(hba->host->host_lock, irq_flags);
		ret = 0;
		goto out; /* no state change required */
	}
	spin_unlock_irqrestore(hba->host->host_lock, irq_flags);

	start = ktime_get();
	ret = ufshcd_devfreq_scale(hba, scale_up);

	trace_ufshcd_profile_clk_scaling(dev_name(hba->dev),
		(scale_up ? "up" : "down"),
		ktime_to_us(ktime_sub(ktime_get(), start)), ret);

out:
	if (sched_clk_scaling_suspend_work)
		queue_work(hba->clk_scaling.workq,
			   &hba->clk_scaling.suspend_work);

	return ret;
}


static int ufshcd_devfreq_get_dev_status(struct device *dev,
		struct devfreq_dev_status *stat)
{
	struct ufs_hba *hba = dev_get_drvdata(dev);
	struct ufs_clk_scaling *scaling = &hba->clk_scaling;
	unsigned long flags;

	if (!ufshcd_is_clkscaling_supported(hba))
		return -EINVAL;

	memset(stat, 0, sizeof(*stat));

	spin_lock_irqsave(hba->host->host_lock, flags);
	if (!scaling->window_start_t)
		goto start_window;

	if (scaling->is_busy_started)
		scaling->tot_busy_t += ktime_to_us(ktime_sub(ktime_get(),
					scaling->busy_start_t));

	stat->total_time = jiffies_to_usecs((long)jiffies -
				(long)scaling->window_start_t);
	stat->busy_time = scaling->tot_busy_t;
start_window:
	scaling->window_start_t = jiffies;
	scaling->tot_busy_t = 0;

	if (hba->outstanding_reqs) {
		scaling->busy_start_t = ktime_get();
		scaling->is_busy_started = true;
	} else {
		scaling->busy_start_t = 0;
		scaling->is_busy_started = false;
	}
	spin_unlock_irqrestore(hba->host->host_lock, flags);
	return 0;
}

static struct devfreq_dev_profile ufs_devfreq_profile = {
	.polling_ms	= 100,
	.target		= ufshcd_devfreq_target,
	.get_dev_status	= ufshcd_devfreq_get_dev_status,
};

static void __ufshcd_suspend_clkscaling(struct ufs_hba *hba)
{
	unsigned long flags;

	devfreq_suspend_device(hba->devfreq);
	spin_lock_irqsave(hba->host->host_lock, flags);
	hba->clk_scaling.window_start_t = 0;
	spin_unlock_irqrestore(hba->host->host_lock, flags);
}

static void ufshcd_suspend_clkscaling(struct ufs_hba *hba)
{
	unsigned long flags;
	bool suspend = false;

	if (!ufshcd_is_clkscaling_supported(hba))
		return;

	spin_lock_irqsave(hba->host->host_lock, flags);
	if (!hba->clk_scaling.is_suspended) {
		suspend = true;
		hba->clk_scaling.is_suspended = true;
	}
	spin_unlock_irqrestore(hba->host->host_lock, flags);

	if (suspend)
		__ufshcd_suspend_clkscaling(hba);
}

static void ufshcd_resume_clkscaling(struct ufs_hba *hba)
{
	unsigned long flags;
	bool resume = false;

	if (!ufshcd_is_clkscaling_supported(hba))
		return;

	spin_lock_irqsave(hba->host->host_lock, flags);
	if (hba->clk_scaling.is_suspended) {
		resume = true;
		hba->clk_scaling.is_suspended = false;
	}
	spin_unlock_irqrestore(hba->host->host_lock, flags);

	if (resume)
		devfreq_resume_device(hba->devfreq);
}

static ssize_t ufshcd_clkscale_enable_show(struct device *dev,
		struct device_attribute *attr, char *buf)
{
	struct ufs_hba *hba = dev_get_drvdata(dev);

	return snprintf(buf, PAGE_SIZE, "%d\n", hba->clk_scaling.is_allowed);
}

static ssize_t ufshcd_clkscale_enable_store(struct device *dev,
		struct device_attribute *attr, const char *buf, size_t count)
{
	struct ufs_hba *hba = dev_get_drvdata(dev);
	u32 value;
	int err;

	if (kstrtou32(buf, 0, &value))
		return -EINVAL;

	value = !!value;
	if (value == hba->clk_scaling.is_allowed)
		goto out;

	pm_runtime_get_sync(hba->dev);
	ufshcd_hold(hba, false);

	cancel_work_sync(&hba->clk_scaling.suspend_work);
	cancel_work_sync(&hba->clk_scaling.resume_work);

	hba->clk_scaling.is_allowed = value;

	if (value) {
		ufshcd_resume_clkscaling(hba);
	} else {
		ufshcd_suspend_clkscaling(hba);
		err = ufshcd_devfreq_scale(hba, true);
		if (err)
			dev_err(hba->dev, "%s: failed to scale clocks up %d\n",
					__func__, err);
	}

	ufshcd_release(hba);
	pm_runtime_put_sync(hba->dev);
out:
	return count;
}

static void ufshcd_clkscaling_init_sysfs(struct ufs_hba *hba)
{
	hba->clk_scaling.enable_attr.show = ufshcd_clkscale_enable_show;
	hba->clk_scaling.enable_attr.store = ufshcd_clkscale_enable_store;
	sysfs_attr_init(&hba->clk_scaling.enable_attr.attr);
	hba->clk_scaling.enable_attr.attr.name = "clkscale_enable";
	hba->clk_scaling.enable_attr.attr.mode = 0644;
	if (device_create_file(hba->dev, &hba->clk_scaling.enable_attr))
		dev_err(hba->dev, "Failed to create sysfs for clkscale_enable\n");
}
#endif

static void ufshcd_ungate_work(struct work_struct *work)
{
	int ret;
	unsigned long flags;
	struct ufs_hba *hba = container_of(work, struct ufs_hba,
			clk_gating.ungate_work);
	bool gating_allowed = !ufshcd_can_fake_clkgating(hba);

	cancel_delayed_work_sync(&hba->clk_gating.gate_work);

	spin_lock_irqsave(hba->host->host_lock, flags);
	if (hba->clk_gating.state == CLKS_ON && gating_allowed) {
		spin_unlock_irqrestore(hba->host->host_lock, flags);
		goto unblock_reqs;
	}

	spin_unlock_irqrestore(hba->host->host_lock, flags);
	if (gating_allowed) {
		ufshcd_setup_clocks(hba, true);
	} else {
		spin_lock_irqsave(hba->host->host_lock, flags);
		hba->clk_gating.state = CLKS_ON;
		spin_unlock_irqrestore(hba->host->host_lock, flags);
	}

	/* Exit from hibern8 */
	if (ufshcd_can_hibern8_during_gating(hba)) {
		/* Prevent gating in this path */
		hba->clk_gating.is_suspended = true;
		if (ufshcd_is_link_hibern8(hba)) {
			ufshcd_set_link_trans_active(hba);
			ret = ufshcd_link_hibern8_ctrl(hba, false);
			if (ret) {
				ufshcd_set_link_off(hba);
				dev_err(hba->dev, "%s: hibern8 exit failed %d\n",
					__func__, ret);
			} else {
				ufshcd_set_link_active(hba);
			}
		}
		hba->clk_gating.is_suspended = false;
	}
unblock_reqs:
	scsi_unblock_requests(hba->host);
}

/**
 * ufshcd_hold - Enable clocks that were gated earlier due to ufshcd_release.
 * Also, exit from hibern8 mode and set the link as active.
 * @hba: per adapter instance
 * @async: This indicates whether caller should ungate clocks asynchronously.
 */
int ufshcd_hold(struct ufs_hba *hba, bool async)
{
	int rc = 0;
	unsigned long flags;

	if (!ufshcd_is_clkgating_allowed(hba))
		goto out;
	spin_lock_irqsave(hba->host->host_lock, flags);
	hba->clk_gating.active_reqs++;

	if (ufshcd_eh_in_progress(hba)) {
		spin_unlock_irqrestore(hba->host->host_lock, flags);
		return 0;
	}

start:
	switch (hba->clk_gating.state) {
	case __CLKS_ON:
		rc = -EAGAIN;
		if (async)
			hba->clk_gating.active_reqs--;
	case CLKS_ON:
		/*
		 * Wait for the ungate work to complete if in progress.
		 * Though the clocks may be in ON state, the link could
		 * still be in hibner8 state if hibern8 is allowed
		 * during clock gating.
		 * Make sure we exit hibern8 state also in addition to
		 * clocks being ON.
		 */
<<<<<<< HEAD
		if (!async && ufshcd_can_hibern8_during_gating(hba) &&
			ufshcd_is_link_hibern8(hba)) {
=======
		if (ufshcd_can_hibern8_during_gating(hba) &&
		    ufshcd_is_link_hibern8(hba)) {
			if (async) {
				rc = -EAGAIN;
				hba->clk_gating.active_reqs--;
				break;
			}
>>>>>>> 79556c23
			spin_unlock_irqrestore(hba->host->host_lock, flags);
			flush_work(&hba->clk_gating.ungate_work);
			spin_lock_irqsave(hba->host->host_lock, flags);
			goto start;
		}
		break;
	case REQ_CLKS_OFF:
		if (cancel_delayed_work(&hba->clk_gating.gate_work)) {
			hba->clk_gating.state = CLKS_ON;
			trace_ufshcd_clk_gating(dev_name(hba->dev),
						hba->clk_gating.state);
			break;
		}
		/*
		 * If we are here, it means gating work is either done or
		 * currently running. Hence, fall through to cancel gating
		 * work and to enable clocks.
		 */
	case CLKS_OFF:
		scsi_block_requests(hba->host);
		hba->clk_gating.state = REQ_CLKS_ON;
		trace_ufshcd_clk_gating(dev_name(hba->dev),
					hba->clk_gating.state);
		queue_work(hba->ufshcd_workq, &hba->clk_gating.ungate_work);
		/*
		 * fall through to check if we should wait for this
		 * work to be done or not.
		 */
	case REQ_CLKS_ON:
		if (async) {
			rc = -EAGAIN;
			hba->clk_gating.active_reqs--;
			break;
		}

		spin_unlock_irqrestore(hba->host->host_lock, flags);
		flush_work(&hba->clk_gating.ungate_work);
		/* Make sure state is CLKS_ON before returning */
		spin_lock_irqsave(hba->host->host_lock, flags);
		goto start;
	default:
		dev_err(hba->dev, "%s: clk gating is in invalid state %d\n",
				__func__, hba->clk_gating.state);
		break;
	}
	spin_unlock_irqrestore(hba->host->host_lock, flags);
out:
	return rc;
}
EXPORT_SYMBOL_GPL(ufshcd_hold);

static void ufshcd_gate_work(struct work_struct *work)
{
	struct ufs_hba *hba = container_of(work, struct ufs_hba,
			clk_gating.gate_work.work);
	bool gating_allowed = !ufshcd_can_fake_clkgating(hba);
	unsigned long flags;

	spin_lock_irqsave(hba->host->host_lock, flags);
	/*
	 * In case you are here to cancel this work the gating state
	 * would be marked as REQ_CLKS_ON. In this case save time by
	 * skipping the gating work and exit after changing the clock
	 * state to CLKS_ON.
	 */
	if (hba->clk_gating.is_suspended ||
		(hba->clk_gating.state == REQ_CLKS_ON)) {
		hba->clk_gating.state = CLKS_ON;
		trace_ufshcd_clk_gating(dev_name(hba->dev),
					hba->clk_gating.state);
		goto rel_lock;
	}

	if (hba->clk_gating.active_reqs
		|| hba->ufshcd_state != UFSHCD_STATE_OPERATIONAL
		|| hba->lrb_in_use || hba->outstanding_tasks
		|| hba->active_uic_cmd || hba->uic_async_done
		|| scsi_host_in_recovery(hba->host))
		goto rel_lock;

	spin_unlock_irqrestore(hba->host->host_lock, flags);

	/* put the link into hibern8 mode before turning off clocks */
	if (ufshcd_can_hibern8_during_gating(hba)) {
		ufshcd_set_link_trans_hibern8(hba);
		if (ufshcd_link_hibern8_ctrl(hba, true)) {
			spin_lock_irqsave(hba->host->host_lock, flags);
			hba->clk_gating.state = __CLKS_ON;
			spin_unlock_irqrestore(hba->host->host_lock, flags);
			hba->clk_gating.is_suspended = true;
			ufshcd_reset_and_restore(hba);
			spin_lock_irqsave(hba->host->host_lock, flags);
			hba->clk_gating.state = CLKS_ON;
			spin_unlock_irqrestore(hba->host->host_lock, flags);
			hba->clk_gating.is_suspended = false;
			scsi_unblock_requests(hba->host);
			trace_ufshcd_clk_gating(dev_name(hba->dev),
						hba->clk_gating.state);
			goto out;
		}
		ufshcd_set_link_hibern8(hba);
	}

	if (gating_allowed) {
		if (!ufshcd_is_link_active(hba))
			ufshcd_setup_clocks(hba, false);
		else
			/* If link is active, device ref_clk can't be switched off */
			__ufshcd_setup_clocks(hba, false, true);
	}

	/*
	 * In case you are here to cancel this work the gating state
	 * would be marked as REQ_CLKS_ON. In this case keep the state
	 * as REQ_CLKS_ON which would anyway imply that clocks are off
	 * and a request to turn them on is pending. By doing this way,
	 * we keep the state machine in tact and this would ultimately
	 * prevent from doing cancel work multiple times when there are
	 * new requests arriving before the current cancel work is done.
	 */
	spin_lock_irqsave(hba->host->host_lock, flags);
	if (hba->clk_gating.state == REQ_CLKS_OFF) {
		hba->clk_gating.state = CLKS_OFF;
		trace_ufshcd_clk_gating(dev_name(hba->dev),
					hba->clk_gating.state);
	}
rel_lock:
	spin_unlock_irqrestore(hba->host->host_lock, flags);
out:
	return;
}

/* host lock must be held before calling this variant */
static void __ufshcd_release(struct ufs_hba *hba)
{
	if (!ufshcd_is_clkgating_allowed(hba))
		return;

	hba->clk_gating.active_reqs--;

	if (hba->clk_gating.active_reqs || hba->clk_gating.is_suspended
		|| hba->ufshcd_state != UFSHCD_STATE_OPERATIONAL
		|| hba->lrb_in_use || hba->outstanding_tasks
		|| hba->active_uic_cmd || hba->uic_async_done
		|| scsi_host_in_recovery(hba->host)
		|| ufshcd_eh_in_progress(hba))
		return;

	hba->clk_gating.state = REQ_CLKS_OFF;
	trace_ufshcd_clk_gating(dev_name(hba->dev), hba->clk_gating.state);
	queue_delayed_work(hba->ufshcd_workq, &hba->clk_gating.gate_work,
			msecs_to_jiffies(hba->clk_gating.delay_ms));
}

void ufshcd_release(struct ufs_hba *hba)
{
	unsigned long flags;

	spin_lock_irqsave(hba->host->host_lock, flags);
	__ufshcd_release(hba);
	spin_unlock_irqrestore(hba->host->host_lock, flags);
}
EXPORT_SYMBOL_GPL(ufshcd_release);

static ssize_t ufshcd_clkgate_delay_show(struct device *dev,
		struct device_attribute *attr, char *buf)
{
	struct ufs_hba *hba = dev_get_drvdata(dev);

	return snprintf(buf, PAGE_SIZE, "%lu\n", hba->clk_gating.delay_ms);
}

static ssize_t ufshcd_clkgate_delay_store(struct device *dev,
		struct device_attribute *attr, const char *buf, size_t count)
{
	struct ufs_hba *hba = dev_get_drvdata(dev);
	unsigned long flags, value;

	if (kstrtoul(buf, 0, &value))
		return -EINVAL;

	spin_lock_irqsave(hba->host->host_lock, flags);
	hba->clk_gating.delay_ms = value;
	spin_unlock_irqrestore(hba->host->host_lock, flags);
	return count;
}

static ssize_t ufshcd_clkgate_enable_show(struct device *dev,
		struct device_attribute *attr, char *buf)
{
	struct ufs_hba *hba = dev_get_drvdata(dev);

	return snprintf(buf, PAGE_SIZE, "%d\n", hba->clk_gating.is_enabled);
}

static ssize_t ufshcd_clkgate_enable_store(struct device *dev,
		struct device_attribute *attr, const char *buf, size_t count)
{
	struct ufs_hba *hba = dev_get_drvdata(dev);
	unsigned long flags;
	u32 value;

	if (kstrtou32(buf, 0, &value))
		return -EINVAL;

	value = !!value;
	if (value == hba->clk_gating.is_enabled)
		goto out;

	if (value) {
		ufshcd_release(hba);
	} else {
		spin_lock_irqsave(hba->host->host_lock, flags);
		hba->clk_gating.active_reqs++;
		spin_unlock_irqrestore(hba->host->host_lock, flags);
	}

	hba->clk_gating.is_enabled = value;
out:
	return count;
}

static int ufshcd_init_clk_gating(struct ufs_hba *hba)
{
	int ret = 0;

	if (!ufshcd_is_clkgating_allowed(hba))
		goto out;

	hba->ufshcd_workq = alloc_workqueue("ufshcd_wq", WQ_HIGHPRI, 0);
	if (!hba->ufshcd_workq) {
		ret = -ENOMEM;
		goto out;
	}

	hba->clk_gating.delay_ms = LINK_H8_DELAY;
	INIT_DELAYED_WORK(&hba->clk_gating.gate_work, ufshcd_gate_work);
	INIT_WORK(&hba->clk_gating.ungate_work, ufshcd_ungate_work);

	hba->clk_gating.is_enabled = true;

	hba->clk_gating.delay_attr.show = ufshcd_clkgate_delay_show;
	hba->clk_gating.delay_attr.store = ufshcd_clkgate_delay_store;
	sysfs_attr_init(&hba->clk_gating.delay_attr.attr);
	hba->clk_gating.delay_attr.attr.name = "clkgate_delay_ms";
	hba->clk_gating.delay_attr.attr.mode = 0644;
	if (device_create_file(hba->dev, &hba->clk_gating.delay_attr))
		dev_err(hba->dev, "Failed to create sysfs for clkgate_delay\n");

	hba->clk_gating.enable_attr.show = ufshcd_clkgate_enable_show;
	hba->clk_gating.enable_attr.store = ufshcd_clkgate_enable_store;
	sysfs_attr_init(&hba->clk_gating.enable_attr.attr);
	hba->clk_gating.enable_attr.attr.name = "clkgate_enable";
	hba->clk_gating.enable_attr.attr.mode = 0644;
	if (device_create_file(hba->dev, &hba->clk_gating.enable_attr))
		dev_err(hba->dev, "Failed to create sysfs for clkgate_enable\n");
		
out:
       return ret;		
}

static void ufshcd_exit_clk_gating(struct ufs_hba *hba)
{
	if (!ufshcd_is_clkgating_allowed(hba))
		return;
	destroy_workqueue(hba->ufshcd_workq);
	device_remove_file(hba->dev, &hba->clk_gating.delay_attr);
	device_remove_file(hba->dev, &hba->clk_gating.enable_attr);
}

#if defined(CONFIG_PM_DEVFREQ)
/* Must be called with host lock acquired */
static void ufshcd_clk_scaling_start_busy(struct ufs_hba *hba)
{
	bool queue_resume_work = false;

	if (!ufshcd_is_clkscaling_supported(hba))
		return;

	if (!hba->clk_scaling.active_reqs++)
		queue_resume_work = true;

	if (!hba->clk_scaling.is_allowed || hba->pm_op_in_progress)
		return;

	if (queue_resume_work)
		queue_work(hba->clk_scaling.workq,
			   &hba->clk_scaling.resume_work);

	if (!hba->clk_scaling.window_start_t) {
		hba->clk_scaling.window_start_t = jiffies;
		hba->clk_scaling.tot_busy_t = 0;
		hba->clk_scaling.is_busy_started = false;
	}

	if (!hba->clk_scaling.is_busy_started) {
		hba->clk_scaling.busy_start_t = ktime_get();
		hba->clk_scaling.is_busy_started = true;
	}
}

static void ufshcd_clk_scaling_update_busy(struct ufs_hba *hba)
{
	struct ufs_clk_scaling *scaling = &hba->clk_scaling;

	if (!ufshcd_is_clkscaling_supported(hba))
		return;

	if (!hba->outstanding_reqs && scaling->is_busy_started) {
		scaling->tot_busy_t += ktime_to_us(ktime_sub(ktime_get(),
					scaling->busy_start_t));
		scaling->busy_start_t = 0;
		scaling->is_busy_started = false;
	}
}
#endif

/**
 * ufshcd_send_command - Send SCSI or device management commands
 * @hba: per adapter instance
 * @task_tag: Task tag of the command
 */
static inline
void ufshcd_send_command(struct ufs_hba *hba, unsigned int task_tag)
{
	hba->lrb[task_tag].issue_time_stamp = ktime_get();
#if defined(CONFIG_PM_DEVFREQ)
	ufshcd_clk_scaling_start_busy(hba);
#endif
	__set_bit(task_tag, &hba->outstanding_reqs);
	ufshcd_writel(hba, 1 << task_tag, REG_UTP_TRANSFER_REQ_DOOR_BELL);
	/* Make sure that doorbell is committed immediately */
	wmb();
	ufshcd_add_command_trace(hba, task_tag, "send");
}

/**
 * ufshcd_copy_sense_data - Copy sense data in case of check condition
 * @lrb - pointer to local reference block
 */
static inline void ufshcd_copy_sense_data(struct ufshcd_lrb *lrbp)
{
	int len;
	if (lrbp->sense_buffer &&
	    ufshcd_get_rsp_upiu_data_seg_len(lrbp->ucd_rsp_ptr)) {
		int len_to_copy;

		len = be16_to_cpu(lrbp->ucd_rsp_ptr->sr.sense_data_len);
		len_to_copy = min_t(int, RESPONSE_UPIU_SENSE_DATA_LENGTH, len);

		memcpy(lrbp->sense_buffer,
			lrbp->ucd_rsp_ptr->sr.sense_data,
			min_t(int, len_to_copy, UFSHCD_REQ_SENSE_SIZE));
	}
}

/**
 * ufshcd_copy_query_response() - Copy the Query Response and the data
 * descriptor
 * @hba: per adapter instance
 * @lrb - pointer to local reference block
 */
static
int ufshcd_copy_query_response(struct ufs_hba *hba, struct ufshcd_lrb *lrbp)
{
	struct ufs_query_res *query_res = &hba->dev_cmd.query.response;

	memcpy(&query_res->upiu_res, &lrbp->ucd_rsp_ptr->qr, QUERY_OSF_SIZE);

	/* Get the descriptor */
	if (hba->dev_cmd.query.descriptor &&
	    lrbp->ucd_rsp_ptr->qr.opcode == UPIU_QUERY_OPCODE_READ_DESC) {
		u8 *descp = (u8 *)lrbp->ucd_rsp_ptr +
				GENERAL_UPIU_REQUEST_SIZE;
		u16 resp_len;
		u16 buf_len;

		/* data segment length */
		resp_len = be32_to_cpu(lrbp->ucd_rsp_ptr->header.dword_2) &
						MASK_QUERY_DATA_SEG_LEN;
		buf_len = be16_to_cpu(
				hba->dev_cmd.query.request.upiu_req.length);
		if (likely(buf_len >= resp_len)) {
			memcpy(hba->dev_cmd.query.descriptor, descp, resp_len);
		} else {
			dev_warn(hba->dev,
				"%s: Response size is bigger than buffer",
				__func__);
			return -EINVAL;
		}
	}

	return 0;
}

/**
 * ufshcd_hba_capabilities - Read controller capabilities
 * @hba: per adapter instance
 */
static inline void ufshcd_hba_capabilities(struct ufs_hba *hba)
{
	hba->capabilities = ufshcd_readl(hba, REG_CONTROLLER_CAPABILITIES);

	/* nutrs and nutmrs are 0 based values */
	hba->nutrs = (hba->capabilities & MASK_TRANSFER_REQUESTS_SLOTS) + 1;
	hba->nutmrs =
	((hba->capabilities & MASK_TASK_MANAGEMENT_REQUEST_SLOTS) >> 16) + 1;
}

/**
 * ufshcd_ready_for_uic_cmd - Check if controller is ready
 *                            to accept UIC commands
 * @hba: per adapter instance
 * Return true on success, else false
 */
static inline bool ufshcd_ready_for_uic_cmd(struct ufs_hba *hba)
{
	if (ufshcd_readl(hba, REG_CONTROLLER_STATUS) & UIC_COMMAND_READY)
		return true;
	else
		return false;
}

/**
 * ufshcd_get_upmcrs - Get the power mode change request status
 * @hba: Pointer to adapter instance
 *
 * This function gets the UPMCRS field of HCS register
 * Returns value of UPMCRS field
 */
static inline u8 ufshcd_get_upmcrs(struct ufs_hba *hba, struct uic_command *cmd)
{
	if (hba->quirks & UFSHCD_QUIRK_GET_GENERRCODE_DIRECT) {
		if (cmd->command == UIC_CMD_DME_SET &&
				cmd->argument1 == UIC_ARG_MIB(PA_PWRMODE))
			return ufshcd_vops_get_unipro(hba, 3);
		else if (cmd->command == UIC_CMD_DME_HIBER_ENTER)
			return ufshcd_vops_get_unipro(hba, 4);
		else if (cmd->command == UIC_CMD_DME_HIBER_EXIT)
			return ufshcd_vops_get_unipro(hba, 5);
		else
			return (ufshcd_readl(hba, REG_CONTROLLER_STATUS) >> 8) & 0x7;
	} else
		return (ufshcd_readl(hba, REG_CONTROLLER_STATUS) >> 8) & 0x7;
}

/**
 * ufshcd_dispatch_uic_cmd - Dispatch UIC commands to unipro layers
 * @hba: per adapter instance
 * @uic_cmd: UIC command
 *
 * Mutex must be held.
 */
static inline void
ufshcd_dispatch_uic_cmd(struct ufs_hba *hba, struct uic_command *uic_cmd)
{
	WARN_ON(hba->active_uic_cmd);

	hba->active_uic_cmd = uic_cmd;

	/* Write Args */
	ufshcd_writel(hba, uic_cmd->argument1, REG_UIC_COMMAND_ARG_1);
	ufshcd_writel(hba, uic_cmd->argument2, REG_UIC_COMMAND_ARG_2);
	ufshcd_writel(hba, uic_cmd->argument3, REG_UIC_COMMAND_ARG_3);

	/* Write UIC Cmd */
	ufshcd_writel(hba, uic_cmd->command & COMMAND_OPCODE_MASK,
		      REG_UIC_COMMAND);
}

/**
 * ufshcd_wait_for_uic_cmd - Wait complectioin of UIC command
 * @hba: per adapter instance
 * @uic_command: UIC command
 *
 * Must be called with mutex held.
 * Returns 0 only if success.
 */
static int
ufshcd_wait_for_uic_cmd(struct ufs_hba *hba, struct uic_command *uic_cmd)
{
	int ret;
	unsigned long flags;

	if (wait_for_completion_timeout(&uic_cmd->done,
				msecs_to_jiffies(UIC_CMD_TIMEOUT))) {
		switch (uic_cmd->command) {
		case UIC_CMD_DME_LINK_STARTUP:
		case UIC_CMD_DME_HIBER_ENTER:
		case UIC_CMD_DME_HIBER_EXIT:
			if (hba->quirks & UFSHCD_QUIRK_GET_GENERRCODE_DIRECT)
				ret = ufshcd_vops_get_unipro(hba, uic_cmd->command - UIC_CMD_DME_LINK_STARTUP);
			else
				ret = uic_cmd->argument2 & MASK_UIC_COMMAND_RESULT;
			break;
		default:
				ret = uic_cmd->argument2 & MASK_UIC_COMMAND_RESULT;
			break;
		}
	} else
		ret = -ETIMEDOUT;
#if defined(SEC_UFS_ERROR_COUNT)
	if (ret)
		SEC_ufs_uic_error_check(hba, true, false);
#endif

	spin_lock_irqsave(hba->host->host_lock, flags);
	hba->active_uic_cmd = NULL;
	spin_unlock_irqrestore(hba->host->host_lock, flags);

	return ret;
}

/**
 * __ufshcd_send_uic_cmd - Send UIC commands and retrieve the result
 * @hba: per adapter instance
 * @uic_cmd: UIC command
 * @completion: initialize the completion only if this is set to true
 *
 * Identical to ufshcd_send_uic_cmd() expect mutex. Must be called
 * with mutex held and host_lock locked.
 * Returns 0 only if success.
 */
static int
__ufshcd_send_uic_cmd(struct ufs_hba *hba, struct uic_command *uic_cmd,
		      bool completion)
{
	if (!ufshcd_ready_for_uic_cmd(hba)) {
		dev_err(hba->dev,
			"Controller not ready to accept UIC commands\n");
		return -EIO;
	}

	if (completion)
		init_completion(&uic_cmd->done);

	ufshcd_dispatch_uic_cmd(hba, uic_cmd);

	return 0;
}

/**
 * ufshcd_send_uic_cmd - Send UIC commands and retrieve the result
 * @hba: per adapter instance
 * @uic_cmd: UIC command
 *
 * Returns 0 only if success.
 */
static int
ufshcd_send_uic_cmd(struct ufs_hba *hba, struct uic_command *uic_cmd)
{
	int ret;
	unsigned long flags;

	ufshcd_hold(hba, false);
	mutex_lock(&hba->uic_cmd_mutex);
	ufshcd_add_delay_before_dme_cmd(hba);

	spin_lock_irqsave(hba->host->host_lock, flags);
	ret = __ufshcd_send_uic_cmd(hba, uic_cmd, true);
	spin_unlock_irqrestore(hba->host->host_lock, flags);
	if (!ret)
		ret = ufshcd_wait_for_uic_cmd(hba, uic_cmd);

	mutex_unlock(&hba->uic_cmd_mutex);

	ufshcd_release(hba);
	return ret;
}

/**
 * ufshcd_map_sg - Map scatter-gather list to prdt
 * @lrbp - pointer to local reference block
 *
 * Returns 0 in case of success, non-zero value in case of failure
 */
static int ufshcd_map_sg(struct ufs_hba *hba, struct ufshcd_lrb *lrbp)
{
	struct ufshcd_sg_entry *prd_table;
	struct scatterlist *sg;
	struct scsi_cmnd *cmd;
	int sg_segments;
	int i, ret;

#if defined(CONFIG_UFS_DATA_LOG)
	unsigned int dump_index;
	int cpu = raw_smp_processor_id();
	int id = 0;

#if defined(CONFIG_UFS_DATA_LOG_MAGIC_CODE)
	unsigned long  magicword[1];
	void  *virt_sg_addr;
	/*
	 * 0x1F5E3A7069245CBE
	 * 0x4977C72608FCE51F
	 * 0x524E74A9005F0D1B
	 * 0x05D3D11A26CF3142
	 */
	magicword[0] = 0x1F5E3A7069245CBE;
#endif
#endif

	cmd = lrbp->cmd;
	
#if defined(CONFIG_UFS_DATA_LOG)
	if (cmd->request && hba->host->ufs_sys_log_en){
		/*condition of data log*/
		/*read request of system area for debugging dm verity issue*/
		if (rq_data_dir(cmd->request) == READ &&
			cmd->request->__sector >= hba->host->ufs_system_start &&
			cmd->request->__sector < hba->host->ufs_system_end) {

			for (id = 0; id < UFS_DATA_LOG_MAX; id++){
				dump_index = atomic_inc_return(&hba->log_count) & (UFS_DATA_LOG_MAX - 1);
				if (ufs_data_log[dump_index].done != 0xA)
					break;
			}
			
			if (id == UFS_DATA_LOG_MAX)
				queuing_req[cmd->request->tag] = UFS_DATA_LOG_MAX - 1;
			else
				queuing_req[cmd->request->tag] = dump_index;

			ufs_data_log[dump_index].done = 0xA;
			ufs_data_log[dump_index].start_time = cpu_clock(cpu);
			ufs_data_log[dump_index].end_time = 0;
			ufs_data_log[dump_index].sector = cmd->request->__sector;

#if defined(CONFIG_UFS_DATA_LOG_MAGIC_CODE)		
			sg_segments = scsi_sg_count(cmd);
			scsi_for_each_sg(cmd, sg, sg_segments, i) {
				/*
				 * Write magicword each memory location pointed  by SG element
				 */
				virt_sg_addr = sg_virt(sg);
				ufs_data_log[dump_index].virt_addr = virt_sg_addr;
				memcpy(virt_sg_addr, magicword, UFS_DATA_BUF_SIZE);
			}
#endif
			}
		}
#endif

	sg_segments = scsi_dma_map(cmd);
	if (sg_segments < 0)
		return sg_segments;

	if (sg_segments) {
		if (hba->quirks & UFSHCD_QUIRK_PRDT_BYTE_GRAN)
			lrbp->utr_descriptor_ptr->prd_table_length =
				cpu_to_le16((u16)(sg_segments *
					sizeof(struct ufshcd_sg_entry)));
		else
			lrbp->utr_descriptor_ptr->prd_table_length =
				cpu_to_le16((u16) (sg_segments));

		prd_table = (struct ufshcd_sg_entry *)lrbp->ucd_prdt_ptr;

		scsi_for_each_sg(cmd, sg, sg_segments, i) {
			prd_table[i].size  =
				cpu_to_le32(((u32) sg_dma_len(sg))-1);
			prd_table[i].base_addr =
				cpu_to_le32(lower_32_bits(sg->dma_address));
			prd_table[i].upper_addr =
				cpu_to_le32(upper_32_bits(sg->dma_address));
			prd_table[i].reserved = 0;
			hba->transferred_sector += prd_table[i].size;
		}
	} else {
		lrbp->utr_descriptor_ptr->prd_table_length = 0;
	}
	ret = ufshcd_vops_crypto_engine_cfg(hba, lrbp);
	if (ret) {
		dev_err(hba->dev,
			"%s: failed to configure crypto engine (%d)\n",
			__func__, ret);
		return ret;
	}

	return 0;
}

/**
 * ufshcd_enable_intr - enable interrupts
 * @hba: per adapter instance
 * @intrs: interrupt bits
 */
static void ufshcd_enable_intr(struct ufs_hba *hba, u32 intrs)
{
	u32 set = ufshcd_readl(hba, REG_INTERRUPT_ENABLE);

	if (hba->ufs_version == UFSHCI_VERSION_10) {
		u32 rw;
		rw = set & INTERRUPT_MASK_RW_VER_10;
		set = rw | ((set ^ intrs) & intrs);
	} else {
		set |= intrs;
	}

	ufshcd_writel(hba, set, REG_INTERRUPT_ENABLE);
}

/**
 * ufshcd_disable_intr - disable interrupts
 * @hba: per adapter instance
 * @intrs: interrupt bits
 */
static void ufshcd_disable_intr(struct ufs_hba *hba, u32 intrs)
{
	u32 set = ufshcd_readl(hba, REG_INTERRUPT_ENABLE);

	if (hba->ufs_version == UFSHCI_VERSION_10) {
		u32 rw;
		rw = (set & INTERRUPT_MASK_RW_VER_10) &
			~(intrs & INTERRUPT_MASK_RW_VER_10);
		set = rw | ((set & intrs) & ~INTERRUPT_MASK_RW_VER_10);

	} else {
		set &= ~intrs;
	}

	ufshcd_writel(hba, set, REG_INTERRUPT_ENABLE);
}

/* IOPP-upiu_flags-v1.2.k5.4 */
static void set_customized_upiu_flags(struct ufshcd_lrb *lrbp, u32 *upiu_flags)
{
	if (!lrbp->cmd || !lrbp->cmd->request)
		return;

	switch (req_op(lrbp->cmd->request)) {
	case REQ_OP_READ:
		*upiu_flags |= UPIU_CMD_PRIO_HIGH;
		break;
	case REQ_OP_WRITE:
		if (lrbp->cmd->request->cmd_flags & REQ_SYNC)
			*upiu_flags |= UPIU_CMD_PRIO_HIGH;
		break;
	case REQ_OP_FLUSH:
		*upiu_flags |= UPIU_TASK_ATTR_HEADQ;
		break;
	case REQ_OP_DISCARD:
		*upiu_flags |= UPIU_TASK_ATTR_ORDERED;
		break;
	}
}

/**
 * ufshcd_prepare_req_desc_hdr() - Fills the requests header
 * descriptor according to request
 * @lrbp: pointer to local reference block
 * @upiu_flags: flags required in the header
 * @cmd_dir: requests data direction
 */
static void ufshcd_prepare_req_desc_hdr(struct ufshcd_lrb *lrbp,
			u32 *upiu_flags, enum dma_data_direction cmd_dir)
{
	struct utp_transfer_req_desc *req_desc = lrbp->utr_descriptor_ptr;
	u32 data_direction;
	u32 dword_0;

	if (cmd_dir == DMA_FROM_DEVICE) {
		data_direction = UTP_DEVICE_TO_HOST;
		*upiu_flags = UPIU_CMD_FLAGS_READ;
	} else if (cmd_dir == DMA_TO_DEVICE) {
		data_direction = UTP_HOST_TO_DEVICE;
		*upiu_flags = UPIU_CMD_FLAGS_WRITE;
	} else {
		data_direction = UTP_NO_DATA_TRANSFER;
		*upiu_flags = UPIU_CMD_FLAGS_NONE;
	}

	set_customized_upiu_flags(lrbp, upiu_flags);

	dword_0 = data_direction | (lrbp->command_type
				<< UPIU_COMMAND_TYPE_OFFSET);
	if (lrbp->intr_cmd)
		dword_0 |= UTP_REQ_DESC_INT_CMD;

	/* Transfer request descriptor header fields */
	req_desc->header.dword_0 = cpu_to_le32(dword_0);
	/* dword_1 is reserved, hence it is set to 0 */
	req_desc->header.dword_1 = 0;
	/*
	 * assigning invalid value for command status. Controller
	 * updates OCS on command completion, with the command
	 * status
	 */
	req_desc->header.dword_2 =
		cpu_to_le32(OCS_INVALID_COMMAND_STATUS);
	/* dword_3 is reserved, hence it is set to 0 */
	req_desc->header.dword_3 = 0;

	req_desc->prd_table_length = 0;
}

/**
 * ufshcd_prepare_utp_scsi_cmd_upiu() - fills the utp_transfer_req_desc,
 * for scsi commands
 * @lrbp - local reference block pointer
 * @upiu_flags - flags
 */
static
void ufshcd_prepare_utp_scsi_cmd_upiu(struct ufshcd_lrb *lrbp, u32 upiu_flags)
{
	struct utp_upiu_req *ucd_req_ptr = lrbp->ucd_req_ptr;
	unsigned short cdb_len;

	/* command descriptor fields */
	ucd_req_ptr->header.dword_0 = UPIU_HEADER_DWORD(
				UPIU_TRANSACTION_COMMAND, upiu_flags,
				lrbp->lun, lrbp->task_tag);
	ucd_req_ptr->header.dword_1 = UPIU_HEADER_DWORD(
				UPIU_COMMAND_SET_TYPE_SCSI, 0, 0, 0);

	/* Total EHS length and Data segment length will be zero */
	ucd_req_ptr->header.dword_2 = 0;

	ucd_req_ptr->sc.exp_data_transfer_len =
		cpu_to_be32(lrbp->cmd->sdb.length);

	cdb_len = min_t(unsigned short, lrbp->cmd->cmd_len, MAX_CDB_SIZE);
	memset(ucd_req_ptr->sc.cdb, 0, MAX_CDB_SIZE);
	memcpy(ucd_req_ptr->sc.cdb, lrbp->cmd->cmnd, cdb_len);

	memset(lrbp->ucd_rsp_ptr, 0, sizeof(struct utp_upiu_rsp));
}

/**
 * ufshcd_prepare_utp_query_req_upiu() - fills the utp_transfer_req_desc,
 * for query requsts
 * @hba: UFS hba
 * @lrbp: local reference block pointer
 * @upiu_flags: flags
 */
static void ufshcd_prepare_utp_query_req_upiu(struct ufs_hba *hba,
				struct ufshcd_lrb *lrbp, u32 upiu_flags)
{
	struct utp_upiu_req *ucd_req_ptr = lrbp->ucd_req_ptr;
	struct ufs_query *query = &hba->dev_cmd.query;
	u16 len = be16_to_cpu(query->request.upiu_req.length);
	u8 *descp = (u8 *)lrbp->ucd_req_ptr + GENERAL_UPIU_REQUEST_SIZE;

	/* Query request header */
	ucd_req_ptr->header.dword_0 = UPIU_HEADER_DWORD(
			UPIU_TRANSACTION_QUERY_REQ, upiu_flags,
			lrbp->lun, lrbp->task_tag);
	ucd_req_ptr->header.dword_1 = UPIU_HEADER_DWORD(
			0, query->request.query_func, 0, 0);

	if (query->request.upiu_req.opcode == UPIU_QUERY_OPCODE_READ_DESC)
		len = 0;

	/* Data segment length only need for WRITE_DESC */
	if (query->request.upiu_req.opcode == UPIU_QUERY_OPCODE_WRITE_DESC)
		ucd_req_ptr->header.dword_2 =
			UPIU_HEADER_DWORD(0, 0, (len >> 8), (u8)len);
	else
		ucd_req_ptr->header.dword_2 = 0;

	/* Copy the Query Request buffer as is */
	memcpy(&ucd_req_ptr->qr, &query->request.upiu_req,
			QUERY_OSF_SIZE);

	/* Copy the Descriptor */
	if (query->request.upiu_req.opcode == UPIU_QUERY_OPCODE_WRITE_DESC)
		memcpy(descp, query->descriptor, len);

	if (query->request.query_func == UPIU_QUERY_FUNC_VENDOR_TOSHIBA_FATALMODE) {
		ucd_req_ptr->header.dword_2 =
			UPIU_HEADER_DWORD(0, 0, (len >> 8), (u8)len);
		memcpy(descp, query->descriptor, len);
	}

	memset(lrbp->ucd_rsp_ptr, 0, sizeof(struct utp_upiu_rsp));
}

static inline void ufshcd_prepare_utp_nop_upiu(struct ufshcd_lrb *lrbp)
{
	struct utp_upiu_req *ucd_req_ptr = lrbp->ucd_req_ptr;

	memset(ucd_req_ptr, 0, sizeof(struct utp_upiu_req));

	/* command descriptor fields */
	ucd_req_ptr->header.dword_0 =
		UPIU_HEADER_DWORD(
			UPIU_TRANSACTION_NOP_OUT, 0, 0, lrbp->task_tag);
	/* clear rest of the fields of basic header */
	ucd_req_ptr->header.dword_1 = 0;
	ucd_req_ptr->header.dword_2 = 0;

	memset(lrbp->ucd_rsp_ptr, 0, sizeof(struct utp_upiu_rsp));
}

/**
 * ufshcd_comp_devman_upiu - UFS Protocol Information Unit(UPIU)
 *			     for Device Management Purposes
 * @hba - per adapter instance
 * @lrb - pointer to local reference block
 */
static int ufshcd_comp_devman_upiu(struct ufs_hba *hba, struct ufshcd_lrb *lrbp)
{
	u32 upiu_flags;
	int ret = 0;

	if ((hba->ufs_version == UFSHCI_VERSION_10) ||
	    (hba->ufs_version == UFSHCI_VERSION_11))
		lrbp->command_type = UTP_CMD_TYPE_DEV_MANAGE;
	else
		lrbp->command_type = UTP_CMD_TYPE_UFS_STORAGE;

	ufshcd_prepare_req_desc_hdr(lrbp, &upiu_flags, DMA_NONE);
	if (hba->dev_cmd.type == DEV_CMD_TYPE_QUERY)
		ufshcd_prepare_utp_query_req_upiu(hba, lrbp, upiu_flags);
	else if (hba->dev_cmd.type == DEV_CMD_TYPE_NOP)
		ufshcd_prepare_utp_nop_upiu(lrbp);
	else
		ret = -EINVAL;

	return ret;
}

/**
 * ufshcd_comp_scsi_upiu - UFS Protocol Information Unit(UPIU)
 *			   for SCSI Purposes
 * @hba - per adapter instance
 * @lrb - pointer to local reference block
 */
static int ufshcd_comp_scsi_upiu(struct ufs_hba *hba, struct ufshcd_lrb *lrbp)
{
	u32 upiu_flags;
	int ret = 0;

	if ((hba->ufs_version == UFSHCI_VERSION_10) ||
	    (hba->ufs_version == UFSHCI_VERSION_11))
		lrbp->command_type = UTP_CMD_TYPE_SCSI;
	else
		lrbp->command_type = UTP_CMD_TYPE_UFS_STORAGE;

	if (likely(lrbp->cmd)) {
		ufshcd_prepare_req_desc_hdr(lrbp, &upiu_flags,
						lrbp->cmd->sc_data_direction);
		ufshcd_prepare_utp_scsi_cmd_upiu(lrbp, upiu_flags);
	} else {
		ret = -EINVAL;
	}

	return ret;
}

/*
 * ufshcd_scsi_to_upiu_lun - maps scsi LUN to UPIU LUN
 * @scsi_lun: scsi LUN id
 *
 * Returns UPIU LUN id
 */
static inline u8 ufshcd_scsi_to_upiu_lun(unsigned int scsi_lun)
{
	if (scsi_is_wlun(scsi_lun))
		return (scsi_lun & UFS_UPIU_MAX_UNIT_NUM_ID)
			| UFS_UPIU_WLUN_ID;
	else
		return scsi_lun & UFS_UPIU_MAX_UNIT_NUM_ID;
}

static inline unsigned int ufshcd_get_scsi_lun(struct scsi_cmnd *cmd)
{
	if (cmd->cmnd[0] == SECURITY_PROTOCOL_IN ||
			cmd->cmnd[0] == SECURITY_PROTOCOL_OUT)
		return (SCSI_W_LUN_BASE |
			(UFS_UPIU_RPMB_WLUN & UFS_UPIU_MAX_UNIT_NUM_ID));
	else
		return cmd->device->lun;
}

/**
 * ufshcd_upiu_wlun_to_scsi_wlun - maps UPIU W-LUN id to SCSI W-LUN ID
 * @scsi_lun: UPIU W-LUN id
 *
 * Returns SCSI W-LUN id
 */
static inline u16 ufshcd_upiu_wlun_to_scsi_wlun(u8 upiu_wlun_id)
{
	return (upiu_wlun_id & ~UFS_UPIU_WLUN_ID) | SCSI_W_LUN_BASE;
}

/**
 * ufshcd_queuecommand - main entry point for SCSI requests
 * @cmd: command from SCSI Midlayer
 * @done: call back function
 *
 * Returns 0 for success, non-zero in case of failure
 */
static int ufshcd_queuecommand(struct Scsi_Host *host, struct scsi_cmnd *cmd)
{
	struct ufshcd_lrb *lrbp;
	struct ufs_hba *hba;
	unsigned long flags;
	int tag;
	int err = 0;
	unsigned int scsi_lun;

	hba = shost_priv(host);

	tag = cmd->request->tag;
	if (!ufshcd_valid_tag(hba, tag)) {
		dev_err(hba->dev,
			"%s: invalid command tag %d: cmd=0x%p, cmd->request=0x%p",
			__func__, tag, cmd, cmd->request);
		BUG();
	}

	if (!down_read_trylock(&hba->clk_scaling_lock))
		return SCSI_MLQUEUE_HOST_BUSY;

	if ((ufs_shutdown_state == 1) && (cmd->cmnd[0] == START_STOP)) {
		scsi_block_requests(hba->host);
		cancel_work_sync(&hba->clk_gating.ungate_work);
	}

	spin_lock_irqsave(hba->host->host_lock, flags);
	switch (hba->ufshcd_state) {
	case UFSHCD_STATE_OPERATIONAL:
		break;
	case UFSHCD_STATE_EH_SCHEDULED:
	case UFSHCD_STATE_RESET:
		err = SCSI_MLQUEUE_HOST_BUSY;
		goto out_unlock;
	case UFSHCD_STATE_ERROR:
		set_host_byte(cmd, DID_ERROR);
		scsi_dma_map(cmd);
		cmd->scsi_done(cmd);
		goto out_unlock;
	default:
		dev_WARN_ONCE(hba->dev, 1, "%s: invalid state %d\n",
				__func__, hba->ufshcd_state);
		set_host_byte(cmd, DID_BAD_TARGET);
		cmd->scsi_done(cmd);
		goto out_unlock;
	}

	/* if error handling is in progress, don't issue commands */
	if (ufshcd_eh_in_progress(hba)) {
		set_host_byte(cmd, DID_ERROR);
		cmd->scsi_done(cmd);
		goto out_unlock;
	}
	spin_unlock_irqrestore(hba->host->host_lock, flags);

	hba->req_abort_count = 0;

	/* acquire the tag to make sure device cmds don't use it */
	if (test_and_set_bit_lock(tag, &hba->lrb_in_use)) {
		/*
		 * Dev manage command in progress, requeue the command.
		 * Requeuing the command helps in cases where the request *may*
		 * find different tag instead of waiting for dev manage command
		 * completion.
		 */
		err = SCSI_MLQUEUE_HOST_BUSY;
		goto out;
	}

	err = ufshcd_hold(hba, true);
	if (err) {
		err = SCSI_MLQUEUE_HOST_BUSY;
		clear_bit_unlock(tag, &hba->lrb_in_use);
		goto out;
	}
	WARN_ON(hba->clk_gating.state != CLKS_ON);

	lrbp = &hba->lrb[tag];

	WARN_ON(lrbp->cmd);
	lrbp->cmd = cmd;
	lrbp->sense_bufflen = UFSHCD_REQ_SENSE_SIZE;
	lrbp->sense_buffer = cmd->sense_buffer;
	lrbp->task_tag = tag;

	scsi_lun = ufshcd_get_scsi_lun(cmd);
	lrbp->lun = ufshcd_scsi_to_upiu_lun(scsi_lun);
	lrbp->intr_cmd = !ufshcd_is_intr_aggr_allowed(hba) ? true : false;
	lrbp->req_abort_skip = false;

	ufshcd_comp_scsi_upiu(hba, lrbp);

	err = ufshcd_map_sg(hba, lrbp);
	if (err) {
		lrbp->cmd = NULL;
		clear_bit_unlock(tag, &hba->lrb_in_use);
		ufshcd_release(hba);
		goto out;
	}
	/* Make sure descriptors are ready before ringing the doorbell */
	wmb();

	/* issue command to the controller */
	spin_lock_irqsave(hba->host->host_lock, flags);
	if (hba->vops && hba->vops->set_nexus_t_xfer_req)
		hba->vops->set_nexus_t_xfer_req(hba, tag, lrbp->cmd);
#ifdef CONFIG_SCSI_UFS_CMD_LOGGING
	exynos_ufs_cmd_log_start(hba, cmd);
#endif
	ufshcd_send_command(hba, tag);

	if (hba->monitor.flag & UFSHCD_MONITOR_LEVEL1)
		dev_info(hba->dev, "IO issued(%d)\n", tag);
out_unlock:
	spin_unlock_irqrestore(hba->host->host_lock, flags);
out:
	up_read(&hba->clk_scaling_lock);
	return err;
}

static int ufshcd_compose_dev_cmd(struct ufs_hba *hba,
		struct ufshcd_lrb *lrbp, enum dev_cmd_type cmd_type, int tag)
{
	lrbp->cmd = NULL;
	lrbp->sense_bufflen = 0;
	lrbp->sense_buffer = NULL;
	lrbp->task_tag = tag;
	lrbp->lun = 0; /* device management cmd is not specific to any LUN */
	lrbp->intr_cmd = true; /* No interrupt aggregation */
	hba->dev_cmd.type = cmd_type;

	return ufshcd_comp_devman_upiu(hba, lrbp);
}

static int
ufshcd_clear_cmd(struct ufs_hba *hba, int tag)
{
	int err = 0;
	unsigned long flags;
	u32 mask = 1 << tag;

	/* clear outstanding transaction before retry */
	spin_lock_irqsave(hba->host->host_lock, flags);
	ufshcd_utrl_clear(hba, tag);
	spin_unlock_irqrestore(hba->host->host_lock, flags);

	/*
	 * wait for for h/w to clear corresponding bit in door-bell.
	 * max. wait is 1 sec.
	 */
	err = ufshcd_wait_for_register(hba,
			REG_UTP_TRANSFER_REQ_DOOR_BELL,
			mask, ~mask, 1000, 1000, true);

	return err;
}

static int
ufshcd_check_query_response(struct ufs_hba *hba, struct ufshcd_lrb *lrbp)
{
	struct ufs_query_res *query_res = &hba->dev_cmd.query.response;

	/* Get the UPIU response */
	query_res->response = ufshcd_get_rsp_upiu_result(lrbp->ucd_rsp_ptr) >>
				UPIU_RSP_CODE_OFFSET;
	return query_res->response;
}

/**
 * ufshcd_dev_cmd_completion() - handles device management command responses
 * @hba: per adapter instance
 * @lrbp: pointer to local reference block
 */
static int
ufshcd_dev_cmd_completion(struct ufs_hba *hba, struct ufshcd_lrb *lrbp)
{
	int resp;
	int err = 0;

	hba->ufs_stats.last_hibern8_exit_tstamp = ktime_set(0, 0);
	resp = ufshcd_get_req_rsp(lrbp->ucd_rsp_ptr);

	switch (resp) {
	case UPIU_TRANSACTION_NOP_IN:
		if (hba->dev_cmd.type != DEV_CMD_TYPE_NOP) {
			err = -EINVAL;
			dev_err(hba->dev, "%s: unexpected response %x\n",
					__func__, resp);
		}
		break;
	case UPIU_TRANSACTION_QUERY_RSP:
		err = ufshcd_check_query_response(hba, lrbp);
		if (!err)
			err = ufshcd_copy_query_response(hba, lrbp);
		break;
	case UPIU_TRANSACTION_REJECT_UPIU:
		/* TODO: handle Reject UPIU Response */
		err = -EPERM;
		dev_err(hba->dev, "%s: Reject UPIU not fully implemented\n",
				__func__);
		break;
	default:
		err = -EINVAL;
		dev_err(hba->dev, "%s: Invalid device management cmd response: %x\n",
				__func__, resp);
		break;
	}

	return err;
}

static int ufshcd_wait_for_dev_cmd(struct ufs_hba *hba,
		struct ufshcd_lrb *lrbp, int max_timeout)
{
	int err = 0;
	unsigned long time_left;
	unsigned long flags;

	time_left = wait_for_completion_timeout(hba->dev_cmd.complete,
			msecs_to_jiffies(max_timeout));

	/* Make sure descriptors are ready before ringing the doorbell */
	wmb();
	spin_lock_irqsave(hba->host->host_lock, flags);
	hba->dev_cmd.complete = NULL;
	if (likely(time_left)) {
		err = ufshcd_get_tr_ocs(lrbp);
		if (!err)
			err = ufshcd_dev_cmd_completion(hba, lrbp);
	}
	spin_unlock_irqrestore(hba->host->host_lock, flags);

	if (!time_left) {
		err = -ETIMEDOUT;
		dev_dbg(hba->dev, "%s: dev_cmd request timedout, tag %d\n",
			__func__, lrbp->task_tag);
		if (!ufshcd_clear_cmd(hba, lrbp->task_tag))
			/* successfully cleared the command, retry if needed */
			err = -EAGAIN;
		/*
		 * in case of an error, after clearing the doorbell,
		 * we also need to clear the outstanding_request
		 * field in hba
		 */
		ufshcd_outstanding_req_clear(hba, lrbp->task_tag);
	}

	return err;
}

/**
 * ufshcd_get_dev_cmd_tag - Get device management command tag
 * @hba: per-adapter instance
 * @tag: pointer to variable with available slot value
 *
 * Get a free slot and lock it until device management command
 * completes.
 *
 * Returns false if free slot is unavailable for locking, else
 * return true with tag value in @tag.
 */
static bool ufshcd_get_dev_cmd_tag(struct ufs_hba *hba, int *tag_out)
{
	int tag;
	bool ret = false;
	unsigned long tmp;

	if (!tag_out)
		goto out;

	do {
		tmp = ~hba->lrb_in_use;
		tag = find_last_bit(&tmp, hba->nutrs);
		if (tag >= hba->nutrs)
			goto out;
	} while (test_and_set_bit_lock(tag, &hba->lrb_in_use));

	*tag_out = tag;
	ret = true;
out:
	return ret;
}

static inline void ufshcd_put_dev_cmd_tag(struct ufs_hba *hba, int tag)
{
	clear_bit_unlock(tag, &hba->lrb_in_use);
}

/**
 * ufshcd_exec_dev_cmd - API for sending device management requests
 * @hba - UFS hba
 * @cmd_type - specifies the type (NOP, Query...)
 * @timeout - time in seconds
 *
 * NOTE: Since there is only one available tag for device management commands,
 * it is expected you hold the hba->dev_cmd.lock mutex.
 */
static int ufshcd_exec_dev_cmd(struct ufs_hba *hba,
		enum dev_cmd_type cmd_type, int timeout)
{
	struct ufshcd_lrb *lrbp;
	int err;
	int tag;
	struct completion wait;
	unsigned long flags;
	ktime_t start = ktime_get();

	/*
	* Add timeout to ensure link actvie status.
	* There is a case where link activity takes
	* a long time during tw control.
	*/
	while (!ufshcd_is_link_active(hba)) {
		if (ktime_to_us(ktime_sub(ktime_get(), start)) > 50000)
			return -EPERM;
		usleep_range(200, 400);
	}

	down_read(&hba->clk_scaling_lock);

	/*
	 * Get free slot, sleep if slots are unavailable.
	 * Even though we use wait_event() which sleeps indefinitely,
	 * the maximum wait time is bounded by SCSI request timeout.
	 */
	wait_event(hba->dev_cmd.tag_wq, ufshcd_get_dev_cmd_tag(hba, &tag));

	init_completion(&wait);
	lrbp = &hba->lrb[tag];
	WARN_ON(lrbp->cmd);
	err = ufshcd_compose_dev_cmd(hba, lrbp, cmd_type, tag);
	if (unlikely(err))
		goto out_put_tag;

	hba->dev_cmd.complete = &wait;

	/* Make sure descriptors are ready before ringing the doorbell */
	wmb();
	spin_lock_irqsave(hba->host->host_lock, flags);
	if (hba->vops && hba->vops->set_nexus_t_xfer_req)
		hba->vops->set_nexus_t_xfer_req(hba, tag, lrbp->cmd);
	ufshcd_send_command(hba, tag);
	spin_unlock_irqrestore(hba->host->host_lock, flags);

	err = ufshcd_wait_for_dev_cmd(hba, lrbp, timeout);

out_put_tag:
	ufshcd_put_dev_cmd_tag(hba, tag);
	wake_up(&hba->dev_cmd.tag_wq);
	up_read(&hba->clk_scaling_lock);
#if defined(SEC_UFS_ERROR_COUNT)
	if (err && (cmd_type != DEV_CMD_TYPE_NOP))
		SEC_ufs_query_error_check(hba, cmd_type);
#endif
	return err;
}

/**
 * ufshcd_init_query() - init the query response and request parameters
 * @hba: per-adapter instance
 * @request: address of the request pointer to be initialized
 * @response: address of the response pointer to be initialized
 * @opcode: operation to perform
 * @idn: flag idn to access
 * @index: LU number to access
 * @selector: query/flag/descriptor further identification
 */
static inline void ufshcd_init_query(struct ufs_hba *hba,
		struct ufs_query_req **request, struct ufs_query_res **response,
		enum query_opcode opcode, u8 idn, u8 index, u8 selector)
{
	*request = &hba->dev_cmd.query.request;
	*response = &hba->dev_cmd.query.response;
	memset(*request, 0, sizeof(struct ufs_query_req));
	memset(*response, 0, sizeof(struct ufs_query_res));
	(*request)->upiu_req.opcode = opcode;
	(*request)->upiu_req.idn = idn;
	(*request)->upiu_req.index = index;
	(*request)->upiu_req.selector = selector;
}

static int ufshcd_query_flag_retry(struct ufs_hba *hba,
	enum query_opcode opcode, enum flag_idn idn, bool *flag_res)
{
	int ret;
	int retries;

	for (retries = 0; retries < QUERY_REQ_RETRIES; retries++) {
		ret = ufshcd_query_flag(hba, opcode, idn, flag_res);
		if (ret)
			dev_dbg(hba->dev,
				"%s: failed with error %d, retries %d\n",
				__func__, ret, retries);
		else
			break;
	}

	if (ret)
		dev_err(hba->dev,
			"%s: query attribute, opcode %d, idn %d, failed with error %d after %d retires\n",
			__func__, opcode, idn, ret, retries);
	return ret;
}

/**
 * ufshcd_query_flag() - API function for sending flag query requests
 * hba: per-adapter instance
 * query_opcode: flag query to perform
 * idn: flag idn to access
 * flag_res: the flag value after the query request completes
 *
 * Returns 0 for success, non-zero in case of failure
 */
int ufshcd_query_flag(struct ufs_hba *hba, enum query_opcode opcode,
			enum flag_idn idn, bool *flag_res)
{
	struct ufs_query_req *request = NULL;
	struct ufs_query_res *response = NULL;
	int err, index = 0, selector = 0;
	int timeout = QUERY_REQ_TIMEOUT;

	BUG_ON(!hba);

	ufshcd_hold(hba, false);
	mutex_lock(&hba->dev_cmd.lock);
	ufshcd_init_query(hba, &request, &response, opcode, idn, index,
			selector);

	switch (opcode) {
	case UPIU_QUERY_OPCODE_SET_FLAG:
	case UPIU_QUERY_OPCODE_CLEAR_FLAG:
	case UPIU_QUERY_OPCODE_TOGGLE_FLAG:
		request->query_func = UPIU_QUERY_FUNC_STANDARD_WRITE_REQUEST;
		break;
	case UPIU_QUERY_OPCODE_READ_FLAG:
		request->query_func = UPIU_QUERY_FUNC_STANDARD_READ_REQUEST;
		if (!flag_res) {
			/* No dummy reads */
			dev_err(hba->dev, "%s: Invalid argument for read request\n",
					__func__);
			err = -EINVAL;
			goto out_unlock;
		}
		break;
	default:
		dev_err(hba->dev,
			"%s: Expected query flag opcode but got = %d\n",
			__func__, opcode);
		err = -EINVAL;
		goto out_unlock;
	}

	if (idn == QUERY_FLAG_IDN_FDEVICEINIT)
		timeout = QUERY_FDEVICEINIT_REQ_TIMEOUT;

	err = ufshcd_exec_dev_cmd(hba, DEV_CMD_TYPE_QUERY, timeout);

	if (err) {
		dev_err(hba->dev,
			"%s: Sending flag query for idn %d failed, err = %d\n",
			__func__, idn, err);
		goto out_unlock;
	}

	if (flag_res)
		*flag_res = (be32_to_cpu(response->upiu_res.value) &
				MASK_QUERY_UPIU_FLAG_LOC) & 0x1;

out_unlock:
	mutex_unlock(&hba->dev_cmd.lock);
	ufshcd_release(hba);
	return err;
}

/**
 * ufshcd_query_attr - API function for sending attribute requests
 * hba: per-adapter instance
 * opcode: attribute opcode
 * idn: attribute idn to access
 * index: index field
 * selector: selector field
 * attr_val: the attribute value after the query request completes
 *
 * Returns 0 for success, non-zero in case of failure
*/
static int ufshcd_query_attr(struct ufs_hba *hba, enum query_opcode opcode,
			enum attr_idn idn, u8 index, u8 selector, u32 *attr_val)
{
	struct ufs_query_req *request = NULL;
	struct ufs_query_res *response = NULL;
	int err;

	BUG_ON(!hba);

	ufshcd_hold(hba, false);
	if (!attr_val) {
		dev_err(hba->dev, "%s: attribute value required for opcode 0x%x\n",
				__func__, opcode);
		err = -EINVAL;
		goto out;
	}

	mutex_lock(&hba->dev_cmd.lock);
	ufshcd_init_query(hba, &request, &response, opcode, idn, index,
			selector);

	switch (opcode) {
	case UPIU_QUERY_OPCODE_WRITE_ATTR:
		request->query_func = UPIU_QUERY_FUNC_STANDARD_WRITE_REQUEST;
		request->upiu_req.value = cpu_to_be32(*attr_val);
		break;
	case UPIU_QUERY_OPCODE_READ_ATTR:
		request->query_func = UPIU_QUERY_FUNC_STANDARD_READ_REQUEST;
		break;
	default:
		dev_err(hba->dev, "%s: Expected query attr opcode but got = 0x%.2x\n",
				__func__, opcode);
		err = -EINVAL;
		goto out_unlock;
	}

	err = ufshcd_exec_dev_cmd(hba, DEV_CMD_TYPE_QUERY, QUERY_REQ_TIMEOUT);

	if (err) {
		dev_err(hba->dev, "%s: opcode 0x%.2x for idn %d failed, index %d, err = %d\n",
				__func__, opcode, idn, index, err);
		goto out_unlock;
	}

	*attr_val = be32_to_cpu(response->upiu_res.value);

out_unlock:
	mutex_unlock(&hba->dev_cmd.lock);
out:
	ufshcd_release(hba);
	return err;
}

/**
 * ufshcd_query_attr_retry() - API function for sending query
 * attribute with retries
 * @hba: per-adapter instance
 * @opcode: attribute opcode
 * @idn: attribute idn to access
 * @index: index field
 * @selector: selector field
 * @attr_val: the attribute value after the query request
 * completes
 *
 * Returns 0 for success, non-zero in case of failure
*/
static int ufshcd_query_attr_retry(struct ufs_hba *hba,
	enum query_opcode opcode, enum attr_idn idn, u8 index, u8 selector,
	u32 *attr_val)
{
	int ret = 0;
	u32 retries;

	 for (retries = QUERY_REQ_RETRIES; retries > 0; retries--) {
		ret = ufshcd_query_attr(hba, opcode, idn, index,
						selector, attr_val);
		if (ret)
			dev_dbg(hba->dev, "%s: failed with error %d, retries %d\n",
				__func__, ret, retries);
		else
			break;
	}

	if (ret)
		dev_err(hba->dev,
			"%s: query attribute, idn %d, failed with error %d after %d retires\n",
			__func__, idn, ret, QUERY_REQ_RETRIES);
	return ret;
}

static int __ufshcd_query_descriptor(struct ufs_hba *hba,
			enum query_opcode opcode, enum desc_idn idn, u8 index,
			u8 selector, u8 *desc_buf, int *buf_len)
{
	struct ufs_query_req *request = NULL;
	struct ufs_query_res *response = NULL;
	int err = 0;

	BUG_ON(!hba);

	ufshcd_hold(hba, false);
	if (!desc_buf) {
		dev_err(hba->dev, "%s: descriptor buffer required for opcode 0x%x\n",
				__func__, opcode);
		err = -EINVAL;
		goto out;
	}

	if (*buf_len < QUERY_DESC_MIN_SIZE || *buf_len > QUERY_DESC_MAX_SIZE) {
		dev_err(hba->dev, "%s: descriptor buffer size (%d) is out of range\n",
				__func__, *buf_len);
		err = -EINVAL;
		goto out;
	}

	mutex_lock(&hba->dev_cmd.lock);
	ufshcd_init_query(hba, &request, &response, opcode, idn, index,
			selector);
	hba->dev_cmd.query.descriptor = desc_buf;
	request->upiu_req.length = cpu_to_be16(*buf_len);

	switch (opcode) {
	case UPIU_QUERY_OPCODE_WRITE_DESC:
		request->query_func = UPIU_QUERY_FUNC_STANDARD_WRITE_REQUEST;
		break;
	case UPIU_QUERY_OPCODE_READ_DESC:
		request->query_func = UPIU_QUERY_FUNC_STANDARD_READ_REQUEST;
		break;
	default:
		dev_err(hba->dev,
				"%s: Expected query descriptor opcode but got = 0x%.2x\n",
				__func__, opcode);
		err = -EINVAL;
		goto out_unlock;
	}

	err = ufshcd_exec_dev_cmd(hba, DEV_CMD_TYPE_QUERY, QUERY_REQ_TIMEOUT);

	if (err) {
		dev_err(hba->dev, "%s: opcode 0x%.2x for idn %d failed, index %d, err = %d\n",
				__func__, opcode, idn, index, err);
		goto out_unlock;
	}

	*buf_len = be16_to_cpu(response->upiu_res.length);

out_unlock:
	hba->dev_cmd.query.descriptor = NULL;
	mutex_unlock(&hba->dev_cmd.lock);
out:
	ufshcd_release(hba);
	return err;
}

/**
 * ufshcd_query_descriptor_retry - API function for sending descriptor
 * requests
 * hba: per-adapter instance
 * opcode: attribute opcode
 * idn: attribute idn to access
 * index: index field
 * selector: selector field
 * desc_buf: the buffer that contains the descriptor
 * buf_len: length parameter passed to the device
 *
 * Returns 0 for success, non-zero in case of failure.
 * The buf_len parameter will contain, on return, the length parameter
 * received on the response.
 */
static int ufshcd_query_descriptor_retry(struct ufs_hba *hba,
					 enum query_opcode opcode,
					 enum desc_idn idn, u8 index,
					 u8 selector,
					 u8 *desc_buf, int *buf_len)
{
	int err;
	int retries;

	for (retries = QUERY_REQ_RETRIES; retries > 0; retries--) {
		err = __ufshcd_query_descriptor(hba, opcode, idn, index,
						selector, desc_buf, buf_len);
		if (!err || err == -EINVAL)
			break;
	}

	return err;
}

/**
 * ufshcd_read_desc_length - read the specified descriptor length from header
 * @hba: Pointer to adapter instance
 * @desc_id: descriptor idn value
 * @desc_index: descriptor index
 * @desc_length: pointer to variable to read the length of descriptor
 *
 * Return 0 in case of success, non-zero otherwise
 */
static int ufshcd_read_desc_length(struct ufs_hba *hba,
	enum desc_idn desc_id,
	int desc_index,
	int *desc_length)
{
	int ret;
	u8 header[QUERY_DESC_HDR_SIZE];
	int header_len = QUERY_DESC_HDR_SIZE;

	if (desc_id >= QUERY_DESC_IDN_MAX)
		return -EINVAL;

	ret = ufshcd_query_descriptor_retry(hba, UPIU_QUERY_OPCODE_READ_DESC,
					desc_id, desc_index, 0, header,
					&header_len);

	if (ret) {
		dev_err(hba->dev, "%s: Failed to get descriptor header id %d",
			__func__, desc_id);
		return ret;
	} else if (desc_id != header[QUERY_DESC_DESC_TYPE_OFFSET]) {
		dev_warn(hba->dev, "%s: descriptor header id %d and desc_id %d mismatch",
			__func__, header[QUERY_DESC_DESC_TYPE_OFFSET],
			desc_id);
		ret = -EINVAL;
	}

	*desc_length = header[QUERY_DESC_LENGTH_OFFSET];
	return ret;

}

/**
 * ufshcd_map_desc_id_to_length - map descriptor IDN to its length
 * @hba: Pointer to adapter instance
 * @desc_id: descriptor idn value
 * @desc_len: mapped desc length (out)
 *
 * Return 0 in case of success, non-zero otherwise
 */
int ufshcd_map_desc_id_to_length(struct ufs_hba *hba,
	enum desc_idn desc_id, int *desc_len)
{
	switch (desc_id) {
	case QUERY_DESC_IDN_DEVICE:
		*desc_len = hba->desc_size.dev_desc;
		break;
	case QUERY_DESC_IDN_POWER:
		*desc_len = hba->desc_size.pwr_desc;
		break;
	case QUERY_DESC_IDN_GEOMETRY:
		*desc_len = hba->desc_size.geom_desc;
		break;
	case QUERY_DESC_IDN_CONFIGURATION:
		*desc_len = hba->desc_size.conf_desc;
		break;
	case QUERY_DESC_IDN_UNIT:
		*desc_len = hba->desc_size.unit_desc;
		break;
	case QUERY_DESC_IDN_INTERCONNECT:
		*desc_len = hba->desc_size.interc_desc;
		break;
	case QUERY_DESC_IDN_STRING:
		*desc_len = QUERY_DESC_MAX_SIZE;
		break;
	case QUERY_DESC_IDN_HEALTH:
		*desc_len = hba->desc_size.hlth_desc;
		break;
	case QUERY_DESC_IDN_RFU_0:
	case QUERY_DESC_IDN_RFU_1:
		*desc_len = 0;
		break;
	default:
		*desc_len = 0;
		return -EINVAL;
	}
	return 0;
}
EXPORT_SYMBOL(ufshcd_map_desc_id_to_length);

/**
 * ufshcd_read_desc_param - read the specified descriptor parameter
 * @hba: Pointer to adapter instance
 * @desc_id: descriptor idn value
 * @desc_index: descriptor index
 * @param_offset: offset of the parameter to read
 * @param_read_buf: pointer to buffer where parameter would be read
 * @param_size: sizeof(param_read_buf)
 *
 * Return 0 in case of success, non-zero otherwise
 */
static int ufshcd_read_desc_param(struct ufs_hba *hba,
				  enum desc_idn desc_id,
				  int desc_index,
				  u8 param_offset,
				  u8 *param_read_buf,
				  u8 param_size)
{
	int ret;
	u8 *desc_buf;
	int buff_len;
	bool is_kmalloc = true;

	/* Safety check */
	if (desc_id >= QUERY_DESC_IDN_MAX || !param_size)
		return -EINVAL;

	/* Get the max length of descriptor from structure filled up at probe
	 * time.
	 */
	ret = ufshcd_map_desc_id_to_length(hba, desc_id, &buff_len);

	/* Sanity checks */
	if (ret || !buff_len) {
		dev_err(hba->dev, "%s: Failed to get full descriptor length",
			__func__);
		return ret;
	}

	/* Check whether we need temp memory */
	if (param_offset != 0 || param_size < buff_len) {
		desc_buf = kmalloc(buff_len, GFP_KERNEL);
		if (!desc_buf)
			return -ENOMEM;
	} else {
		desc_buf = param_read_buf;
		is_kmalloc = false;
	}

	/* Request for full descriptor */
	ret = ufshcd_query_descriptor_retry(hba, UPIU_QUERY_OPCODE_READ_DESC,
					desc_id, desc_index, 0,
					desc_buf, &buff_len);

	if (ret) {
		dev_err(hba->dev, "%s: Failed reading descriptor. desc_id %d, desc_index %d, param_offset %d, ret %d",
			__func__, desc_id, desc_index, param_offset, ret);
		goto out;
	}

	/* Sanity check */
	if (desc_buf[QUERY_DESC_DESC_TYPE_OFFSET] != desc_id) {
		dev_err(hba->dev, "%s: invalid desc_id %d in descriptor header",
			__func__, desc_buf[QUERY_DESC_DESC_TYPE_OFFSET]);
		ret = -EINVAL;
		goto out;
	}

	/*
	 * While reading variable size descriptors (like string descriptor),
	 * some UFS devices may report the "LENGTH" (field in "Transaction
	 * Specific fields" of Query Response UPIU) same as what was requested
	 * in Query Request UPIU instead of reporting the actual size of the
	 * variable size descriptor.
	 * Although it's safe to ignore the "LENGTH" field for variable size
	 * descriptors as we can always derive the length of the descriptor from
	 * the descriptor header fields. Hence this change impose the length
	 * match check only for fixed size descriptors (for which we always
	 * request the correct size as part of Query Request UPIU).
	 */
	if ((desc_id != QUERY_DESC_IDN_STRING) &&
			(buff_len != desc_buf[QUERY_DESC_LENGTH_OFFSET])) {
		dev_err(hba->dev, "%s: desc_buf length mismatch: buff_len %d, buff_len(desc_header) %d",
				__func__, buff_len, desc_buf[QUERY_DESC_LENGTH_OFFSET]);
		ret = -EINVAL;
		goto out;
	}
	/* Check wherher we will not copy more data, than available */
	if (is_kmalloc && param_size > buff_len)
		param_size = buff_len;

	if (is_kmalloc)
		memcpy(param_read_buf, &desc_buf[param_offset], param_size);
out:
	if (is_kmalloc)
		kfree(desc_buf);
	return ret;
}

static inline int ufshcd_read_desc(struct ufs_hba *hba,
				   enum desc_idn desc_id,
				   int desc_index,
				   u8 *buf,
				   u32 size)
{
	return ufshcd_read_desc_param(hba, desc_id, desc_index, 0, buf, size);
}

static inline int ufshcd_read_power_desc(struct ufs_hba *hba,
					 u8 *buf,
					 u32 size)
{
	return ufshcd_read_desc(hba, QUERY_DESC_IDN_POWER, 0, buf, size);
}

static int ufshcd_read_device_desc(struct ufs_hba *hba, u8 *buf, u32 size)
{
	return ufshcd_read_desc(hba, QUERY_DESC_IDN_DEVICE, 0, buf, size);
}

/**
 * ufshcd_read_string_desc - read string descriptor
 * @hba: pointer to adapter instance
 * @desc_index: descriptor index
 * @buf: pointer to buffer where descriptor would be read
 * @size: size of buf
 * @ascii: if true convert from unicode to ascii characters
 *
 * Return 0 in case of success, non-zero otherwise
 */
#define ASCII_STD true
#define UTF16_STD false

static int ufshcd_read_string_desc(struct ufs_hba *hba, int desc_index,
				   u8 *buf, u32 size, bool ascii)
{
	int err = 0;

	err = ufshcd_read_desc(hba,
				QUERY_DESC_IDN_STRING, desc_index, buf, size);

	if (err) {
		dev_err(hba->dev, "%s: reading String Desc failed after %d retries. err = %d\n",
			__func__, QUERY_REQ_RETRIES, err);
		goto out;
	}

	if (ascii) {
		int desc_len;
		int ascii_len;
		int i;
		char *buff_ascii;

		desc_len = buf[0];
		/* remove header and divide by 2 to move from UTF16 to UTF8 */
		ascii_len = (desc_len - QUERY_DESC_HDR_SIZE) / 2 + 1;
		if (size < ascii_len + QUERY_DESC_HDR_SIZE) {
			dev_err(hba->dev, "%s: buffer allocated size is too small\n",
					__func__);
			err = -ENOMEM;
			goto out;
		}

		buff_ascii = kmalloc(ascii_len, GFP_KERNEL);
		if (!buff_ascii) {
			err = -ENOMEM;
			goto out;
		}

		/*
		 * the descriptor contains string in UTF16 format
		 * we need to convert to utf-8 so it can be displayed
		 */
		utf16s_to_utf8s((wchar_t *)&buf[QUERY_DESC_HDR_SIZE],
				desc_len - QUERY_DESC_HDR_SIZE,
				UTF16_BIG_ENDIAN, buff_ascii, ascii_len);

		/* replace non-printable or non-ASCII characters with spaces */
		for (i = 0; i < ascii_len; i++)
			ufshcd_remove_non_printable(&buff_ascii[i]);

		memset(buf + QUERY_DESC_HDR_SIZE, 0,
				size - QUERY_DESC_HDR_SIZE);
		memcpy(buf + QUERY_DESC_HDR_SIZE, buff_ascii, ascii_len);
		buf[QUERY_DESC_LENGTH_OFFSET] = ascii_len + QUERY_DESC_HDR_SIZE;
		kfree(buff_ascii);
	}
out:
	return err;
}

/**
 * ufshcd_read_unit_desc_param - read the specified unit descriptor parameter
 * @hba: Pointer to adapter instance
 * @lun: lun id
 * @param_offset: offset of the parameter to read
 * @param_read_buf: pointer to buffer where parameter would be read
 * @param_size: sizeof(param_read_buf)
 *
 * Return 0 in case of success, non-zero otherwise
 */
static inline int ufshcd_read_unit_desc_param(struct ufs_hba *hba,
					      int lun,
					      enum unit_desc_param param_offset,
					      u8 *param_read_buf,
					      u32 param_size)
{
	/*
	 * Unit descriptors are only available for general purpose LUs (LUN id
	 * from 0 to 7) and RPMB Well known LU.
	 */
	if (lun != UFS_UPIU_RPMB_WLUN && (lun >= UFS_UPIU_MAX_GENERAL_LUN))
		return -EOPNOTSUPP;

	return ufshcd_read_desc_param(hba, QUERY_DESC_IDN_UNIT, lun,
				      param_offset, param_read_buf, param_size);
}

static int __ufshcd_query_vendor_func(struct ufs_hba *hba,
		u8 query_fn, enum query_opcode opcode, enum desc_idn idn, u8 index,
		u8 selector, u8 *desc_buf, int *buf_len)
{
	struct ufs_query_req *request = NULL;
	struct ufs_query_res *response = NULL;
	int err;

	BUG_ON(!hba);

	pm_runtime_get_sync(hba->dev);
	ufshcd_hold(hba, false);
	if (!desc_buf) {
		dev_err(hba->dev, "%s: descriptor buffer required for opcode 0x%x\n",
				__func__, opcode);
		err = -EINVAL;
		goto out;
	}

	mutex_lock(&hba->dev_cmd.lock);

	request = &hba->dev_cmd.query.request;
	response = &hba->dev_cmd.query.response;
	memset(request, 0, sizeof(struct ufs_query_req));
	memset(response, 0, sizeof(struct ufs_query_res));

	request->query_func = query_fn;

	request->upiu_req.opcode = opcode;
	request->upiu_req.idn = idn;
	request->upiu_req.index = index;
	request->upiu_req.selector = selector;

	hba->dev_cmd.query.descriptor = desc_buf;
	request->upiu_req.length = cpu_to_be16(*buf_len);

	err = ufshcd_exec_dev_cmd(hba, DEV_CMD_TYPE_QUERY, QUERY_REQ_TIMEOUT);

	if (err) {
		dev_err(hba->dev, "%s: opcode 0x%.2x for idn %d failed, index %d, err = %d\n",
				__func__, opcode,
				request->upiu_req.idn, index, err);
		goto out_unlock;
	}

	hba->dev_cmd.query.descriptor = NULL;
	*buf_len = be16_to_cpu(response->upiu_res.length);

out_unlock:
	mutex_unlock(&hba->dev_cmd.lock);
out:
	ufshcd_release(hba);
	pm_runtime_put_sync(hba->dev);
	return err;
}

/**
 * ufshcd_vendor_specific_func - Vendor Specific Read/Write Functions
 *
 * @hba: pointer to adapter instance
 * @buf: pointer to buffer where read/write function
 * @size: size of buf
 *
 * Return 0 in case of success, non-zero otherwise
 */
int ufshcd_vendor_specific_func(struct ufs_hba *hba, u8 query_fn,
		enum query_opcode opcode, enum desc_idn idn, u8 index, u8 selector,
		u8 *buf, u32 *size)
{
	int err = 0;
	int retries;

	for (retries = QUERY_REQ_RETRIES; retries > 0; retries--) {
		err = __ufshcd_query_vendor_func(hba, query_fn, opcode, idn, index,
				selector, buf, size);
		if (!err || err == -EINVAL)
			break;

		dev_dbg(hba->dev, "%s: error %d retrying\n", __func__, err);
	}

	if (err)
		dev_err(hba->dev,
				"%s is failed!! Query Function=0x%x err = %d\n",
				__func__, query_fn, err);
	else
		dev_err(hba->dev,
				"%s is OK!! Query Function=0x%x err = %d\n",
				__func__, query_fn, err);

	return err;
}

static int UFS_Toshiba_K2_query_fatal_mode(struct ufs_hba *hba)
{
	u8 dbuf[512] = {0, };
	int dsize = sizeof(dbuf);
	int result = 0;

	/*enter fatal mode*/
	dbuf[0] = 0x0C, dbuf[4] = 0xA2, dbuf[5] = 0xA0, dbuf[6] = 0x6A, dbuf[7] = 0x04;
	result = ufshcd_vendor_specific_func(hba,
			UPIU_QUERY_FUNC_VENDOR_TOSHIBA_FATALMODE,
			0, 0, 0, 0, dbuf, &dsize);
	if (result)
		dev_err(hba->dev, "%s: failed to enter Toshiba K2 fatal mode. result = %d\n",
				__func__, result);
	else {
		hba->UFS_fatal_mode_done = true;
		dev_err(hba->dev, "%s: Success to enter Toshiba K2 fatal mode. result = %d\n",
				__func__, result);
	}

	return result;
}

int ufshcd_read_health_desc(struct ufs_hba *hba, u8 *buf, u32 size)
{
	int err = 0;

	err = ufshcd_read_desc(hba,
			       QUERY_DESC_IDN_HEALTH, 0, buf, size);

	if (err)
		dev_err(hba->dev, "%s: reading Device Health Desc failed. err = %d\n",
			__func__, err);

	return err;
}

/**
 * ufshcd_memory_alloc - allocate memory for host memory space data structures
 * @hba: per adapter instance
 *
 * 1. Allocate DMA memory for Command Descriptor array
 *	Each command descriptor consist of Command UPIU, Response UPIU and PRDT
 * 2. Allocate DMA memory for UTP Transfer Request Descriptor List (UTRDL).
 * 3. Allocate DMA memory for UTP Task Management Request Descriptor List
 *	(UTMRDL)
 * 4. Allocate memory for local reference block(lrb).
 *
 * Returns 0 for success, non-zero in case of failure
 */
static int ufshcd_memory_alloc(struct ufs_hba *hba)
{
	size_t utmrdl_size, utrdl_size, ucdl_size;

	/* Allocate memory for UTP command descriptors */
	ucdl_size = (sizeof(struct utp_transfer_cmd_desc) * hba->nutrs);
	hba->ucdl_base_addr = dmam_alloc_coherent(hba->dev,
						  ucdl_size,
						  &hba->ucdl_dma_addr,
						  GFP_KERNEL);

	/*
	 * UFSHCI requires UTP command descriptor to be 128 byte aligned.
	 * make sure hba->ucdl_dma_addr is aligned to PAGE_SIZE
	 * if hba->ucdl_dma_addr is aligned to PAGE_SIZE, then it will
	 * be aligned to 128 bytes as well
	 */
	if (!hba->ucdl_base_addr ||
	    WARN_ON(hba->ucdl_dma_addr & (PAGE_SIZE - 1))) {
		dev_err(hba->dev,
			"Command Descriptor Memory allocation failed\n");
		goto out;
	}

	/*
	 * Allocate memory for UTP Transfer descriptors
	 * UFSHCI requires 1024 byte alignment of UTRD
	 */
	utrdl_size = (sizeof(struct utp_transfer_req_desc) * hba->nutrs);
	hba->utrdl_base_addr = dmam_alloc_coherent(hba->dev,
						   utrdl_size,
						   &hba->utrdl_dma_addr,
						   GFP_KERNEL);
	if (!hba->utrdl_base_addr ||
	    WARN_ON(hba->utrdl_dma_addr & (PAGE_SIZE - 1))) {
		dev_err(hba->dev,
			"Transfer Descriptor Memory allocation failed\n");
		goto out;
	}

	/*
	 * Allocate memory for UTP Task Management descriptors
	 * UFSHCI requires 1024 byte alignment of UTMRD
	 */
	utmrdl_size = sizeof(struct utp_task_req_desc) * hba->nutmrs;
	hba->utmrdl_base_addr = dmam_alloc_coherent(hba->dev,
						    utmrdl_size,
						    &hba->utmrdl_dma_addr,
						    GFP_KERNEL);
	if (!hba->utmrdl_base_addr ||
	    WARN_ON(hba->utmrdl_dma_addr & (PAGE_SIZE - 1))) {
		dev_err(hba->dev,
		"Task Management Descriptor Memory allocation failed\n");
		goto out;
	}

	/* Allocate memory for local reference block */
	hba->lrb = devm_kzalloc(hba->dev,
				hba->nutrs * sizeof(struct ufshcd_lrb),
				GFP_KERNEL);
	if (!hba->lrb) {
		dev_err(hba->dev, "LRB Memory allocation failed\n");
		goto out;
	}
	return 0;
out:
	return -ENOMEM;
}

/**
 * ufshcd_host_memory_configure - configure local reference block with
 *				memory offsets
 * @hba: per adapter instance
 *
 * Configure Host memory space
 * 1. Update Corresponding UTRD.UCDBA and UTRD.UCDBAU with UCD DMA
 * address.
 * 2. Update each UTRD with Response UPIU offset, Response UPIU length
 * and PRDT offset.
 * 3. Save the corresponding addresses of UTRD, UCD.CMD, UCD.RSP and UCD.PRDT
 * into local reference block.
 */
static void ufshcd_host_memory_configure(struct ufs_hba *hba)
{
	struct utp_transfer_cmd_desc *cmd_descp;
	struct utp_transfer_req_desc *utrdlp;
	dma_addr_t cmd_desc_dma_addr;
	dma_addr_t cmd_desc_element_addr;
	u16 response_offset;
	u16 prdt_offset;
	int cmd_desc_size;
	int i;

	utrdlp = hba->utrdl_base_addr;
	cmd_descp = hba->ucdl_base_addr;

	response_offset =
		offsetof(struct utp_transfer_cmd_desc, response_upiu);
	prdt_offset =
		offsetof(struct utp_transfer_cmd_desc, prd_table);

	cmd_desc_size = sizeof(struct utp_transfer_cmd_desc);
	cmd_desc_dma_addr = hba->ucdl_dma_addr;

	for (i = 0; i < hba->nutrs; i++) {
		/* Configure UTRD with command descriptor base address */
		cmd_desc_element_addr =
				(cmd_desc_dma_addr + (cmd_desc_size * i));
		utrdlp[i].command_desc_base_addr_lo =
				cpu_to_le32(lower_32_bits(cmd_desc_element_addr));
		utrdlp[i].command_desc_base_addr_hi =
				cpu_to_le32(upper_32_bits(cmd_desc_element_addr));

		/* Response upiu and prdt offset should be in double words */
		if (hba->quirks & UFSHCD_QUIRK_PRDT_BYTE_GRAN) {
			utrdlp[i].response_upiu_offset =
				cpu_to_le16(response_offset);
			utrdlp[i].prd_table_offset =
				cpu_to_le16(prdt_offset);
			utrdlp[i].response_upiu_length =
				cpu_to_le16(ALIGNED_UPIU_SIZE);
		} else {
			utrdlp[i].response_upiu_offset =
				cpu_to_le16((response_offset >> 2));
			utrdlp[i].prd_table_offset =
				cpu_to_le16((prdt_offset >> 2));
			utrdlp[i].response_upiu_length =
				cpu_to_le16(ALIGNED_UPIU_SIZE >> 2);
		}

		hba->lrb[i].utr_descriptor_ptr = (utrdlp + i);
		hba->lrb[i].utrd_dma_addr = hba->utrdl_dma_addr +
				(i * sizeof(struct utp_transfer_req_desc));
		hba->lrb[i].ucd_req_ptr =
			(struct utp_upiu_req *)(cmd_descp + i);
		hba->lrb[i].ucd_req_dma_addr = cmd_desc_element_addr;
		hba->lrb[i].ucd_rsp_ptr =
			(struct utp_upiu_rsp *)cmd_descp[i].response_upiu;
		hba->lrb[i].ucd_rsp_dma_addr = cmd_desc_element_addr +
				response_offset;
		hba->lrb[i].ucd_prdt_ptr =
			(struct ufshcd_sg_entry *)cmd_descp[i].prd_table;
		hba->lrb[i].ucd_prdt_dma_addr = cmd_desc_element_addr +
				prdt_offset;
	}
}

/**
 * ufshcd_dme_link_startup - Notify Unipro to perform link startup
 * @hba: per adapter instance
 *
 * UIC_CMD_DME_LINK_STARTUP command must be issued to Unipro layer,
 * in order to initialize the Unipro link startup procedure.
 * Once the Unipro links are up, the device connected to the controller
 * is detected.
 *
 * Returns 0 on success, non-zero value on failure
 */
static int ufshcd_dme_link_startup(struct ufs_hba *hba)
{
	struct uic_command uic_cmd = {0};
	int ret;

	uic_cmd.command = UIC_CMD_DME_LINK_STARTUP;

	ret = ufshcd_send_uic_cmd(hba, &uic_cmd);
	if (ret)
		dev_dbg(hba->dev,
			"dme-link-startup: error code %d\n", ret);
	return ret;
}

static inline void ufshcd_add_delay_before_dme_cmd(struct ufs_hba *hba)
{
	#define MIN_DELAY_BEFORE_DME_CMDS_US	1000
	unsigned long min_sleep_time_us;

	if (!(hba->quirks & UFSHCD_QUIRK_DELAY_BEFORE_DME_CMDS))
		return;

	/*
	 * last_dme_cmd_tstamp will be 0 only for 1st call to
	 * this function
	 */
	if (unlikely(!ktime_to_us(hba->last_dme_cmd_tstamp))) {
		min_sleep_time_us = MIN_DELAY_BEFORE_DME_CMDS_US;
	} else {
		unsigned long delta =
			(unsigned long) ktime_to_us(
				ktime_sub(ktime_get(),
				hba->last_dme_cmd_tstamp));

		if (delta < MIN_DELAY_BEFORE_DME_CMDS_US)
			min_sleep_time_us =
				MIN_DELAY_BEFORE_DME_CMDS_US - delta;
		else
			return; /* no more delay required */
	}

	/* allow sleep for extra 50us if needed */
	usleep_range(min_sleep_time_us, min_sleep_time_us + 50);
}

static int ufshcd_dme_reset(struct ufs_hba *hba)
{
	struct uic_command uic_cmd = {0};
	int ret;

	uic_cmd.command = UIC_CMD_DME_RESET;
	uic_cmd.argument1 = 0x1;

	ret = ufshcd_send_uic_cmd(hba, &uic_cmd);
	if (ret)
		dev_err(hba->dev,
			"dme-reset: error code %d\n", ret);

	return ret;
}

static int ufshcd_dme_enable(struct ufs_hba *hba)
{
	struct uic_command uic_cmd = {0};
	int ret;

	uic_cmd.command = UIC_CMD_DME_ENABLE;

	ret = ufshcd_send_uic_cmd(hba, &uic_cmd);
	if (ret)
		dev_err(hba->dev,
			"dme-enable: error code %d\n", ret);

	return ret;
}

/**
 * ufshcd_dme_set_attr - UIC command for DME_SET, DME_PEER_SET
 * @hba: per adapter instance
 * @attr_sel: uic command argument1
 * @attr_set: attribute set type as uic command argument2
 * @mib_val: setting value as uic command argument3
 * @peer: indicate whether peer or local
 *
 * Returns 0 on success, non-zero value on failure
 */
int ufshcd_dme_set_attr(struct ufs_hba *hba, u32 attr_sel,
			u8 attr_set, u32 mib_val, u8 peer)
{
	struct uic_command uic_cmd = {0};
	static const char *const action[] = {
		"dme-set",
		"dme-peer-set"
	};
	const char *set = action[!!peer];
	int ret;
	int retries = UFS_UIC_COMMAND_RETRIES;

	uic_cmd.command = peer ?
		UIC_CMD_DME_PEER_SET : UIC_CMD_DME_SET;
	uic_cmd.argument1 = attr_sel;
	uic_cmd.argument2 = UIC_ARG_ATTR_TYPE(attr_set);
	uic_cmd.argument3 = mib_val;

	do {
		/* for peer attributes we retry upon failure */
		ret = ufshcd_send_uic_cmd(hba, &uic_cmd);
		if (ret)
			dev_dbg(hba->dev, "%s: attr-id 0x%x val 0x%x error code %d\n",
				set, UIC_GET_ATTR_ID(attr_sel), mib_val, ret);
	} while (ret && peer && --retries);

	if (ret)
		dev_err(hba->dev, "%s: attr-id 0x%x val 0x%x failed %d retries\n",
			set, UIC_GET_ATTR_ID(attr_sel), mib_val,
			UFS_UIC_COMMAND_RETRIES - retries);

	return ret;
}
EXPORT_SYMBOL_GPL(ufshcd_dme_set_attr);

/**
 * ufshcd_dme_get_attr - UIC command for DME_GET, DME_PEER_GET
 * @hba: per adapter instance
 * @attr_sel: uic command argument1
 * @mib_val: the value of the attribute as returned by the UIC command
 * @peer: indicate whether peer or local
 *
 * Returns 0 on success, non-zero value on failure
 */
int ufshcd_dme_get_attr(struct ufs_hba *hba, u32 attr_sel,
			u32 *mib_val, u8 peer)
{
	struct uic_command uic_cmd = {0};
	static const char *const action[] = {
		"dme-get",
		"dme-peer-get"
	};
	const char *get = action[!!peer];
	int ret;
	int retries = UFS_UIC_COMMAND_RETRIES;
	struct ufs_pa_layer_attr orig_pwr_info;
	struct ufs_pa_layer_attr temp_pwr_info;
	bool pwr_mode_change = false;

	if (peer && (hba->quirks & UFSHCD_QUIRK_DME_PEER_ACCESS_AUTO_MODE)) {
		orig_pwr_info = hba->pwr_info;
		temp_pwr_info = orig_pwr_info;

		if (orig_pwr_info.pwr_tx == FAST_MODE ||
		    orig_pwr_info.pwr_rx == FAST_MODE) {
			temp_pwr_info.pwr_tx = FASTAUTO_MODE;
			temp_pwr_info.pwr_rx = FASTAUTO_MODE;
			pwr_mode_change = true;
		} else if (orig_pwr_info.pwr_tx == SLOW_MODE ||
		    orig_pwr_info.pwr_rx == SLOW_MODE) {
			temp_pwr_info.pwr_tx = SLOWAUTO_MODE;
			temp_pwr_info.pwr_rx = SLOWAUTO_MODE;
			pwr_mode_change = true;
		}
		if (pwr_mode_change) {
			ret = ufshcd_change_power_mode(hba, &temp_pwr_info);
			if (ret)
				goto out;
		}
	}

	uic_cmd.command = peer ?
		UIC_CMD_DME_PEER_GET : UIC_CMD_DME_GET;
	uic_cmd.argument1 = attr_sel;

	do {
		/* for peer attributes we retry upon failure */
		ret = ufshcd_send_uic_cmd(hba, &uic_cmd);
		if (ret)
			dev_dbg(hba->dev, "%s: attr-id 0x%x error code %d\n",
				get, UIC_GET_ATTR_ID(attr_sel), ret);
	} while (ret && peer && --retries);

	if (ret)
		dev_err(hba->dev, "%s: attr-id 0x%x failed %d retries\n",
			get, UIC_GET_ATTR_ID(attr_sel),
			UFS_UIC_COMMAND_RETRIES - retries);

	if (mib_val && !ret)
		*mib_val = uic_cmd.argument3;

	if (peer && (hba->quirks & UFSHCD_QUIRK_DME_PEER_ACCESS_AUTO_MODE)
	    && pwr_mode_change)
		ufshcd_change_power_mode(hba, &orig_pwr_info);
out:
	return ret;
}
EXPORT_SYMBOL_GPL(ufshcd_dme_get_attr);

/**
 * ufshcd_uic_pwr_ctrl - executes UIC commands (which affects the link power
 * state) and waits for it to take effect.
 *
 * @hba: per adapter instance
 * @cmd: UIC command to execute
 *
 * DME operations like DME_SET(PA_PWRMODE), DME_HIBERNATE_ENTER &
 * DME_HIBERNATE_EXIT commands take some time to take its effect on both host
 * and device UniPro link and hence it's final completion would be indicated by
 * dedicated status bits in Interrupt Status register (UPMS, UHES, UHXS) in
 * addition to normal UIC command completion Status (UCCS). This function only
 * returns after the relevant status bits indicate the completion.
 *
 * Returns 0 on success, non-zero value on failure
 */
static int ufshcd_uic_pwr_ctrl(struct ufs_hba *hba, struct uic_command *cmd)
{
	struct completion uic_async_done;
	unsigned long flags;
	u8 status;
	int ret;
	bool reenable_intr = false;

	mutex_lock(&hba->uic_cmd_mutex);
	init_completion(&uic_async_done);
	ufshcd_add_delay_before_dme_cmd(hba);

	spin_lock_irqsave(hba->host->host_lock, flags);
	hba->uic_async_done = &uic_async_done;
	if (ufshcd_readl(hba, REG_INTERRUPT_ENABLE) & UIC_COMMAND_COMPL) {
		ufshcd_disable_intr(hba, UIC_COMMAND_COMPL);
		/*
		 * Make sure UIC command completion interrupt is disabled before
		 * issuing UIC command.
		 */
		wmb();
		reenable_intr = true;
	}
	ret = __ufshcd_send_uic_cmd(hba, cmd, false);
	spin_unlock_irqrestore(hba->host->host_lock, flags);
	if (ret) {
		dev_err(hba->dev,
			"pwr ctrl cmd 0x%x with mode 0x%x uic error %d\n",
			cmd->command, cmd->argument3, ret);
		goto out;
	}

	if (!wait_for_completion_timeout(hba->uic_async_done,
					 msecs_to_jiffies(UIC_CMD_TIMEOUT))) {
		dev_err(hba->dev,
			"pwr ctrl cmd 0x%x with mode 0x%x completion timeout\n",
			cmd->command, cmd->argument3);
		ret = -ETIMEDOUT;
		goto out;
	}

	status = ufshcd_get_upmcrs(hba, cmd);
	if (status != PWR_LOCAL) {
		dev_err(hba->dev,
			"pwr ctrl cmd 0x%0x failed, host upmcrs:0x%x\n",
			cmd->command, status);
		ret = (status != PWR_OK) ? status : -1;
	}
out:
	/* Dump debugging information to system memory */
	if (ret) {
#if defined(SEC_UFS_ERROR_COUNT)
		SEC_ufs_operation_check(hba, cmd->command);
#endif
		ufshcd_vops_dbg_register_dump(hba);
		exynos_ufs_show_uic_info(hba);	
		ufshcd_print_host_state(hba);
		ufshcd_print_pwr_info(hba);
		ufshcd_print_host_regs(hba);
	}

	spin_lock_irqsave(hba->host->host_lock, flags);
	hba->active_uic_cmd = NULL;
	hba->uic_async_done = NULL;
	if (reenable_intr)
		ufshcd_enable_intr(hba, UIC_COMMAND_COMPL);
	spin_unlock_irqrestore(hba->host->host_lock, flags);
	mutex_unlock(&hba->uic_cmd_mutex);

	return ret;
}

/**
 * ufshcd_uic_change_pwr_mode - Perform the UIC power mode chage
 *				using DME_SET primitives.
 * @hba: per adapter instance
 * @mode: powr mode value
 *
 * Returns 0 on success, non-zero value on failure
 */
static int ufshcd_uic_change_pwr_mode(struct ufs_hba *hba, u8 mode)
{
	struct uic_command uic_cmd = {0};
	int ret;

	if (hba->quirks & UFSHCD_QUIRK_BROKEN_PA_RXHSUNTERMCAP) {
		ret = ufshcd_dme_set(hba,
				UIC_ARG_MIB_SEL(PA_RXHSUNTERMCAP, 0), 1);
		if (ret) {
			dev_err(hba->dev, "%s: failed to enable PA_RXHSUNTERMCAP ret %d\n",
						__func__, ret);
			goto out;
		}
	}

	uic_cmd.command = UIC_CMD_DME_SET;
	uic_cmd.argument1 = UIC_ARG_MIB(PA_PWRMODE);
	uic_cmd.argument3 = mode;
	ufshcd_hold(hba, false);
	ret = ufshcd_uic_pwr_ctrl(hba, &uic_cmd);
	ufshcd_release(hba);

out:
	return ret;
}

static int ufshcd_link_recovery(struct ufs_hba *hba)
{
	int ret;
	unsigned long flags;

	spin_lock_irqsave(hba->host->host_lock, flags);
	hba->ufshcd_state = UFSHCD_STATE_RESET;
	ufshcd_set_eh_in_progress(hba);
	spin_unlock_irqrestore(hba->host->host_lock, flags);

	ret = ufshcd_host_reset_and_restore(hba);

	spin_lock_irqsave(hba->host->host_lock, flags);
	if (ret)
		hba->ufshcd_state = UFSHCD_STATE_ERROR;
	ufshcd_clear_eh_in_progress(hba);
	spin_unlock_irqrestore(hba->host->host_lock, flags);

	if (ret)
		dev_err(hba->dev, "%s: link recovery failed, err %d",
			__func__, ret);

	return ret;
}

static int __ufshcd_uic_hibern8_enter(struct ufs_hba *hba)
{
	int ret;
	struct uic_command uic_cmd = {0};
	ktime_t start = ktime_get();

	uic_cmd.command = UIC_CMD_DME_HIBER_ENTER;
	ret = ufshcd_uic_pwr_ctrl(hba, &uic_cmd);
	trace_ufshcd_profile_hibern8(dev_name(hba->dev), "enter",
			     ktime_to_us(ktime_sub(ktime_get(), start)), ret);

	if (ret) {
		int err;

		dev_err(hba->dev, "%s: hibern8 enter failed. ret = %d\n",
			__func__, ret);
		ssleep(2);
		/*
		 * If link recovery fails then return error code returned from
		 * ufshcd_link_recovery().
		 * If link recovery succeeds then return -EAGAIN to attempt
		 * hibern8 enter retry again.
		 */
		err = ufshcd_link_recovery(hba);
		if (err) {
			dev_err(hba->dev, "%s: link recovery failed", __func__);
			ret = err;
		} else {
			ret = -EAGAIN;
		}
	}
	return ret;
}

static int ufshcd_uic_hibern8_enter(struct ufs_hba *hba)
{
	int ret = 0, retries;

	for (retries = UIC_HIBERN8_ENTER_RETRIES; retries > 0; retries--) {
		ret = __ufshcd_uic_hibern8_enter(hba);
		if (!ret)
			goto out;
	}
out:
	return ret;
}

static int ufshcd_uic_hibern8_exit(struct ufs_hba *hba)
{
	struct uic_command uic_cmd = {0};
	int ret;
	ktime_t start = ktime_get();


	uic_cmd.command = UIC_CMD_DME_HIBER_EXIT;
	ret = ufshcd_uic_pwr_ctrl(hba, &uic_cmd);
	trace_ufshcd_profile_hibern8(dev_name(hba->dev), "exit",
			     ktime_to_us(ktime_sub(ktime_get(), start)), ret);

	if (ret) {
		dev_err(hba->dev, "%s: hibern8 exit failed. ret = %d\n",
			__func__, ret);
		ret = ufshcd_link_recovery(hba);
	} else {

		hba->ufs_stats.last_hibern8_exit_tstamp = ktime_get();
		hba->ufs_stats.hibern8_exit_cnt++;
	}

	return ret;
}

 /**
 * ufshcd_init_pwr_info - setting the POR (power on reset)
 * values in hba power info
 * @hba: per-adapter instance
 */
static void ufshcd_init_pwr_info(struct ufs_hba *hba)
{
	hba->pwr_info.gear_rx = UFS_PWM_G1;
	hba->pwr_info.gear_tx = UFS_PWM_G1;
	hba->pwr_info.lane_rx = 1;
	hba->pwr_info.lane_tx = 1;
	hba->pwr_info.pwr_rx = SLOWAUTO_MODE;
	hba->pwr_info.pwr_tx = SLOWAUTO_MODE;
	hba->pwr_info.hs_rate = 0;
}

static int ufshcd_link_hibern8_ctrl(struct ufs_hba *hba, bool en)
{
	int ret = 0;

	if (hba->vops && hba->vops->hibern8_notify)
		hba->vops->hibern8_notify(hba, en, PRE_CHANGE);

	if (en) {
		ret = ufshcd_uic_hibern8_enter(hba);
		if (ret)
			goto err_chk;

		if (hba->vops && hba->vops->hibern8_prepare)
			ret = hba->vops->hibern8_prepare(hba, en, POST_CHANGE);

	} else {
		if (hba->vops && hba->vops->hibern8_prepare)
			ret = hba->vops->hibern8_prepare(hba, en, PRE_CHANGE);

		if (!ret)
			ret = ufshcd_uic_hibern8_exit(hba);
	}

err_chk:
	if (ret || (hba->saved_err & INT_FATAL_ERRORS) ||
		((hba->saved_err & UIC_ERROR) &&
		((hba->saved_uic_err & UFSHCD_UIC_DL_PA_INIT_ERROR) ||
		(hba->saved_uic_err & UFSHCD_UIC_DL_ERROR)))) {

		if (!ret)
			ret = hba->saved_err;
		goto out;
	}

	if (hba->monitor.flag & UFSHCD_MONITOR_LEVEL2) {
		if (en)
			dev_info(hba->dev, "H8+\n");
		else
			dev_info(hba->dev, "H8-\n");
	}

	if (hba->vops && hba->vops->hibern8_notify)
		hba->vops->hibern8_notify(hba, en, POST_CHANGE);

out:
	hba->tcx_replay_timer_expired_cnt = 0;
	hba->fcx_protection_timer_expired_cnt = 0;

	return ret;
}

/**
 * ufshcd_get_max_pwr_mode - reads the max power mode negotiated with device
 * @hba: per-adapter instance
 */
static int ufshcd_get_max_pwr_mode(struct ufs_hba *hba)
{
	struct ufs_pa_layer_attr *pwr_info = &hba->max_pwr_info.info;

	if (hba->max_pwr_info.is_valid)
		return 0;

	pwr_info->pwr_tx = FAST_MODE;
	pwr_info->pwr_rx = FAST_MODE;
	pwr_info->hs_rate = PA_HS_MODE_B;

	/* Get the connected lane count */
	ufshcd_dme_get(hba, UIC_ARG_MIB(PA_CONNECTEDRXDATALANES),
			&pwr_info->lane_rx);
	ufshcd_dme_get(hba, UIC_ARG_MIB(PA_CONNECTEDTXDATALANES),
			&pwr_info->lane_tx);

	if (!pwr_info->lane_rx || !pwr_info->lane_tx) {
		dev_err(hba->dev, "%s: invalid connected lanes value. rx=%d, tx=%d\n",
				__func__,
				pwr_info->lane_rx,
				pwr_info->lane_tx);
		return -EINVAL;
	}

	hba->tcx_replay_timer_expired_cnt = 0;
	hba->fcx_protection_timer_expired_cnt = 0;

	/* Get the peer available lane count */
	ufshcd_dme_peer_get(hba, UIC_ARG_MIB(PA_AVAILRXDATALANES),
			&pwr_info->peer_available_lane_rx);
	ufshcd_dme_peer_get(hba, UIC_ARG_MIB(PA_AVAILTXDATALANES),
			&pwr_info->peer_available_lane_tx);

	if (!pwr_info->peer_available_lane_rx || !pwr_info->peer_available_lane_tx) {
		dev_err(hba->dev, "%s: invalid peer available lanes value. rx=%d, tx=%d\n",
				__func__,
				pwr_info->peer_available_lane_rx,
				pwr_info->peer_available_lane_tx);
		return -EINVAL;
	}

	/*
	 * First, get the maximum gears of HS speed.
	 * If a zero value, it means there is no HSGEAR capability.
	 * Then, get the maximum gears of PWM speed.
	 */
	ufshcd_dme_get(hba, UIC_ARG_MIB(PA_MAXRXHSGEAR), &pwr_info->gear_rx);
	if (!pwr_info->gear_rx) {
		ufshcd_dme_get(hba, UIC_ARG_MIB(PA_MAXRXPWMGEAR),
				&pwr_info->gear_rx);
		if (!pwr_info->gear_rx) {
			dev_err(hba->dev, "%s: invalid max pwm rx gear read = %d\n",
				__func__, pwr_info->gear_rx);
			return -EINVAL;
		}
		pwr_info->pwr_rx = SLOW_MODE;
	}

	ufshcd_dme_peer_get(hba, UIC_ARG_MIB(PA_MAXRXHSGEAR),
			&pwr_info->gear_tx);
	if (!pwr_info->gear_tx) {
		ufshcd_dme_peer_get(hba, UIC_ARG_MIB(PA_MAXRXPWMGEAR),
				&pwr_info->gear_tx);
		if (!pwr_info->gear_tx) {
			dev_err(hba->dev, "%s: invalid max pwm tx gear read = %d\n",
				__func__, pwr_info->gear_tx);
			return -EINVAL;
		}
		pwr_info->pwr_tx = SLOW_MODE;
	}

	hba->max_pwr_info.is_valid = true;
	return 0;
}

static int ufshcd_change_power_mode(struct ufs_hba *hba,
			     struct ufs_pa_layer_attr *pwr_mode)
{
	int ret;

	/* if already configured to the requested pwr_mode */
	if (pwr_mode->gear_rx == hba->pwr_info.gear_rx &&
	    pwr_mode->gear_tx == hba->pwr_info.gear_tx &&
	    pwr_mode->lane_rx == hba->pwr_info.lane_rx &&
	    pwr_mode->lane_tx == hba->pwr_info.lane_tx &&
	    pwr_mode->pwr_rx == hba->pwr_info.pwr_rx &&
	    pwr_mode->pwr_tx == hba->pwr_info.pwr_tx &&
	    pwr_mode->hs_rate == hba->pwr_info.hs_rate) {
		dev_dbg(hba->dev, "%s: power already configured\n", __func__);
		return 0;
	}

	/*
	 * Configure attributes for power mode change with below.
	 * - PA_RXGEAR, PA_ACTIVERXDATALANES, PA_RXTERMINATION,
	 * - PA_TXGEAR, PA_ACTIVETXDATALANES, PA_TXTERMINATION,
	 * - PA_HSSERIES
	 */
	ufshcd_dme_set(hba, UIC_ARG_MIB(PA_RXGEAR), pwr_mode->gear_rx);
	ufshcd_dme_set(hba, UIC_ARG_MIB(PA_ACTIVERXDATALANES),
			pwr_mode->lane_rx);
	if (pwr_mode->pwr_rx == FASTAUTO_MODE ||
			pwr_mode->pwr_rx == FAST_MODE)
		ufshcd_dme_set(hba, UIC_ARG_MIB(PA_RXTERMINATION), TRUE);
	else
		ufshcd_dme_set(hba, UIC_ARG_MIB(PA_RXTERMINATION), FALSE);

	ufshcd_dme_set(hba, UIC_ARG_MIB(PA_TXGEAR), pwr_mode->gear_tx);
	ufshcd_dme_set(hba, UIC_ARG_MIB(PA_ACTIVETXDATALANES),
			pwr_mode->lane_tx);
	if (pwr_mode->pwr_tx == FASTAUTO_MODE ||
			pwr_mode->pwr_tx == FAST_MODE)
		ufshcd_dme_set(hba, UIC_ARG_MIB(PA_TXTERMINATION), TRUE);
	else
		ufshcd_dme_set(hba, UIC_ARG_MIB(PA_TXTERMINATION), FALSE);

	if (pwr_mode->pwr_rx == FASTAUTO_MODE ||
	    pwr_mode->pwr_tx == FASTAUTO_MODE ||
	    pwr_mode->pwr_rx == FAST_MODE ||
	    pwr_mode->pwr_tx == FAST_MODE)
		ufshcd_dme_set(hba, UIC_ARG_MIB(PA_HSSERIES),
						pwr_mode->hs_rate);

	ret = ufshcd_uic_change_pwr_mode(hba, pwr_mode->pwr_rx << 4
			| pwr_mode->pwr_tx);

	if (ret) {
		dev_err(hba->dev,
			"%s: power mode change failed %d\n", __func__, ret);
	} else {
		ufshcd_hold(hba, false);
		ret = ufshcd_vops_pwr_change_notify(hba, POST_CHANGE, NULL,
								pwr_mode);
		ufshcd_release(hba);
		if (ret)
			goto out;

		memcpy(&hba->pwr_info, pwr_mode,
			sizeof(struct ufs_pa_layer_attr));
	}

out:
	return ret;
}

/**
 * ufshcd_config_pwr_mode - configure a new power mode
 * @hba: per-adapter instance
 * @desired_pwr_mode: desired power configuration
 */
int ufshcd_config_pwr_mode(struct ufs_hba *hba,
		struct ufs_pa_layer_attr *desired_pwr_mode)
{
	struct ufs_pa_layer_attr final_params = { 0 };
	int ret;

	ufshcd_hold(hba, false);
	ret = ufshcd_vops_pwr_change_notify(hba, PRE_CHANGE,
					desired_pwr_mode, &final_params);

	if (ret) {
		if (ret == -ENOTSUPP)
			memcpy(&final_params, desired_pwr_mode, sizeof(final_params));
		else
			goto out;
	}

	ret = ufshcd_change_power_mode(hba, &final_params);
	if (!ret)
		ufshcd_print_pwr_info(hba);
out:
	ufshcd_release(hba);
	return ret;
}
EXPORT_SYMBOL_GPL(ufshcd_config_pwr_mode);

/**
 * ufshcd_complete_dev_init() - checks device readiness
 * hba: per-adapter instance
 *
 * Set fDeviceInit flag and poll until device toggles it.
 */
static int ufshcd_complete_dev_init(struct ufs_hba *hba)
{
	int err;
	bool flag_res = 1;
	unsigned long timeout;

	err = ufshcd_query_flag_retry(hba, UPIU_QUERY_OPCODE_SET_FLAG,
		QUERY_FLAG_IDN_FDEVICEINIT, NULL);
	if (err) {
		dev_err(hba->dev,
			"%s setting fDeviceInit flag failed with error %d\n",
			__func__, err);
		goto out;
	}

	/* Poll fDeviceInit flag to be cleared */
	timeout = jiffies + msecs_to_jiffies(DEV_INIT_COMPL_TIMEOUT);

	do {
		err = ufshcd_query_flag(hba, UPIU_QUERY_OPCODE_READ_FLAG,
					QUERY_FLAG_IDN_FDEVICEINIT, &flag_res);
		if (!flag_res)
			break;
		usleep_range(1000, 1000);
	} while (time_before(jiffies, timeout));

	if (err) {
		dev_err(hba->dev,
			"%s reading fDeviceInit flag failed with error %d\n",
			__func__, err);
		goto out;
	}

	if (flag_res) {
		dev_err(hba->dev,
			"%s fDeviceInit was not cleared by the device\n",
			__func__);
		err = -EBUSY;
	}

out:
	return err;
}

/**
 * ufshcd_make_hba_operational - Make UFS controller operational
 * @hba: per adapter instance
 *
 * To bring UFS host controller to operational state,
 * 1. Enable required interrupts
 * 2. Configure interrupt aggregation
 * 3. Program UTRL and UTMRL base address
 * 4. Configure run-stop-registers
 *
 * Returns 0 on success, non-zero value on failure
 */
static int ufshcd_make_hba_operational(struct ufs_hba *hba)
{
	int err = 0;
	u32 reg;

	/* Enable required interrupts */
	ufshcd_enable_intr(hba, UFSHCD_ENABLE_INTRS);

	/* Configure interrupt aggregation */
	if (ufshcd_is_intr_aggr_allowed(hba))
		ufshcd_config_intr_aggr(hba, hba->nutrs - 1, INT_AGGR_DEF_TO);
	else
		ufshcd_disable_intr_aggr(hba);

	/* Configure UTRL and UTMRL base address registers */
	ufshcd_writel(hba, lower_32_bits(hba->utrdl_dma_addr),
			REG_UTP_TRANSFER_REQ_LIST_BASE_L);
	ufshcd_writel(hba, upper_32_bits(hba->utrdl_dma_addr),
			REG_UTP_TRANSFER_REQ_LIST_BASE_H);
	ufshcd_writel(hba, lower_32_bits(hba->utmrdl_dma_addr),
			REG_UTP_TASK_REQ_LIST_BASE_L);
	ufshcd_writel(hba, upper_32_bits(hba->utmrdl_dma_addr),
			REG_UTP_TASK_REQ_LIST_BASE_H);

	/*
	 * Make sure base address and interrupt setup are updated before
	 * enabling the run/stop registers below.
	 */
	wmb();

	/*
	 * UCRDY, UTMRLDY and UTRLRDY bits must be 1
	 */
	reg = ufshcd_readl(hba, REG_CONTROLLER_STATUS);
	if (!(ufshcd_get_lists_status(reg))) {
		ufshcd_enable_run_stop_reg(hba);
	} else {
		dev_err(hba->dev,
			"Host controller not ready to process requests");
		err = -EIO;
		goto out;
	}

out:
	return err;
}

/**
 * ufshcd_hba_stop - Send controller to reset state
 * @hba: per adapter instance
 * @can_sleep: perform sleep or just spin
 */
static inline void ufshcd_hba_stop(struct ufs_hba *hba, bool can_sleep)
{
	int err;

	ufshcd_writel(hba, CONTROLLER_DISABLE,  REG_CONTROLLER_ENABLE);
	err = ufshcd_wait_for_register(hba, REG_CONTROLLER_ENABLE,
					CONTROLLER_ENABLE, CONTROLLER_DISABLE,
					10, 1, can_sleep);
	if (err)
		dev_err(hba->dev, "%s: Controller disable failed\n", __func__);
}

/**
 * _ufshcd_hba_enable - initialize the controller
 * @hba: per adapter instance
 *
 * The controller resets itself and controller firmware initialization
 * sequence kicks off. When controller is ready it will set
 * the Host Controller Enable bit to 1.
 *
 * Returns 0 on success, non-zero value on failure
 */
static int __ufshcd_hba_enable(struct ufs_hba *hba)
{
	int retry;
	int ret = 0;

	/*
	 * msleep of 1 and 5 used in this function might result in msleep(20),
	 * but it was necessary to send the UFS FPGA to reset mode during
	 * development and testing of this driver. msleep can be changed to
	 * mdelay and retry count can be reduced based on the controller.
	 */
	if (!ufshcd_is_hba_active(hba))
		/* change controller state to "reset state" */
		ufshcd_hba_stop(hba, true);

	/* UniPro link is disabled at this point */
	ufshcd_set_link_off(hba);

	ufshcd_vops_hce_enable_notify(hba, PRE_CHANGE);

	/* start controller initialization sequence */
	ufshcd_hba_start(hba);

	/*
	 * To initialize a UFS host controller HCE bit must be set to 1.
	 * During initialization the HCE bit value changes from 1->0->1.
	 * When the host controller completes initialization sequence
	 * it sets the value of HCE bit to 1. The same HCE bit is read back
	 * to check if the controller has completed initialization sequence.
	 * So without this delay the value HCE = 1, set in the previous
	 * instruction might be read back.
	 * This delay can be changed based on the controller.
	 */
	msleep(1);

	/* wait for the host controller to complete initialization */
	retry = 10;
	while (ufshcd_is_hba_active(hba)) {
		if (retry) {
			retry--;
		} else {
			dev_err(hba->dev,
				"Controller enable failed\n");
			return -EIO;
		}
		msleep(5);
	}

	/* enable UIC related interrupts */
	ufshcd_enable_intr(hba, UFSHCD_UIC_MASK);

	ret = ufshcd_vops_hce_enable_notify(hba, POST_CHANGE);

	return ret;
}

static int ufshcd_disable_tx_lcc(struct ufs_hba *hba, bool peer)
{
	int tx_lanes, i, err = 0;

	if (!peer)
		ufshcd_dme_get(hba, UIC_ARG_MIB(PA_CONNECTEDTXDATALANES),
			       &tx_lanes);
	else
		ufshcd_dme_peer_get(hba, UIC_ARG_MIB(PA_CONNECTEDTXDATALANES),
				    &tx_lanes);
	for (i = 0; i < tx_lanes; i++) {
		if (!peer)
			err = ufshcd_dme_set(hba,
				UIC_ARG_MIB_SEL(TX_LCC_ENABLE,
					UIC_ARG_MPHY_TX_GEN_SEL_INDEX(i)),
					0);
		else
			err = ufshcd_dme_peer_set(hba,
				UIC_ARG_MIB_SEL(TX_LCC_ENABLE,
					UIC_ARG_MPHY_TX_GEN_SEL_INDEX(i)),
					0);
		if (err) {
			dev_err(hba->dev, "%s: TX LCC Disable failed, peer = %d, lane = %d, err = %d",
				__func__, peer, i, err);
			break;
		}
	}

	return err;
}

static inline int ufshcd_disable_device_tx_lcc(struct ufs_hba *hba)
{
	return ufshcd_disable_tx_lcc(hba, true);
}

static int ufshcd_hba_enable(struct ufs_hba *hba)
{
	int ret;
	unsigned long flags;

	ufshcd_hold(hba, false);

	spin_lock_irqsave(hba->host->host_lock, flags);
	hba->ufshcd_state = UFSHCD_STATE_RESET;
	spin_unlock_irqrestore(hba->host->host_lock, flags);

	if (hba->vops && hba->vops->host_reset)
		hba->vops->host_reset(hba);

	if (hba->quirks & UFSHCD_QUIRK_USE_OF_HCE) {
		ufshcd_set_link_off(hba);

		/* enable UIC related interrupts */
		ufshcd_enable_intr(hba, UFSHCD_UIC_MASK);

		ret = ufshcd_dme_reset(hba);
		if (!ret)
			ret = ufshcd_dme_enable(hba);
	} else {
		ret = __ufshcd_hba_enable(hba);
	}
	ufshcd_release(hba);

	if (ret)
		dev_err(hba->dev, "Host controller enable failed\n");

	return ret;
}

/**
 * ufshcd_link_startup - Initialize unipro link startup
 * @hba: per adapter instance
 *
 * Returns 0 for success, non-zero in case of failure
 */
static int ufshcd_link_startup(struct ufs_hba *hba)
{
	int ret;
	int retries = DME_LINKSTARTUP_RETRIES;

	ufshcd_hold(hba, false);

	do {
		ufshcd_vops_link_startup_notify(hba, PRE_CHANGE);

		ret = ufshcd_dme_link_startup(hba);

		/* check if device is detected by inter-connect layer */
		if (!ret && !ufshcd_is_device_present(hba)) {
			dev_err(hba->dev, "%s: Device not present\n", __func__);
			ret = -ENXIO;
			goto out;
		}

		/*
		 * DME link lost indication is only received when link is up,
		 * but we can't be sure if the link is up until link startup
		 * succeeds. So reset the local Uni-Pro and try again.
		 */
		if ((ret && !retries) || (ret && ufshcd_hba_enable(hba)))
			goto out;
	} while (ret && retries--);

	if (ret)
		/* failed to get the link up... retire */
		goto out;

	/* Mark that link is up in PWM-G1, 1-lane, SLOW-AUTO mode */
	ufshcd_init_pwr_info(hba);
	ufshcd_print_pwr_info(hba);

	if (hba->quirks & UFSHCD_QUIRK_BROKEN_LCC) {
		ret = ufshcd_disable_device_tx_lcc(hba);
		if (ret)
			goto out;
	}

	/* Include any host controller configuration via UIC commands */
	ret = ufshcd_vops_link_startup_notify(hba, POST_CHANGE);
	if (ret)
		goto out;

	ret = ufshcd_make_hba_operational(hba);
out:
	ufshcd_release(hba);

	if (ret) {
#if defined(SEC_UFS_ERROR_COUNT)
		SEC_ufs_operation_check(hba, UIC_CMD_DME_LINK_STARTUP);
#endif
		dev_err(hba->dev, "link startup failed %d\n", ret);
		ufshcd_print_host_state(hba);
		ufshcd_print_pwr_info(hba);
		ufshcd_print_host_regs(hba);
	}
	return ret;
}

/**
 * ufshcd_verify_dev_init() - Verify device initialization
 * @hba: per-adapter instance
 *
 * Send NOP OUT UPIU and wait for NOP IN response to check whether the
 * device Transport Protocol (UTP) layer is ready after a reset.
 * If the UTP layer at the device side is not initialized, it may
 * not respond with NOP IN UPIU within timeout of %NOP_OUT_TIMEOUT
 * and we retry sending NOP OUT for %NOP_OUT_RETRIES iterations.
 */
static int ufshcd_verify_dev_init(struct ufs_hba *hba)
{
	int err = 0;
	int retries;

	ufshcd_hold(hba, false);
	mutex_lock(&hba->dev_cmd.lock);
	for (retries = NOP_OUT_RETRIES; retries > 0; retries--) {
		err = ufshcd_exec_dev_cmd(hba, DEV_CMD_TYPE_NOP,
					       NOP_OUT_TIMEOUT);

		if (!err || err == -ETIMEDOUT)
			break;

		dev_dbg(hba->dev, "%s: error %d retrying\n", __func__, err);
	}
	mutex_unlock(&hba->dev_cmd.lock);
	ufshcd_release(hba);

	if (err) {
#if defined(SEC_UFS_ERROR_COUNT)
		SEC_ufs_query_error_check(hba, DEV_CMD_TYPE_NOP);
#endif
		dev_err(hba->dev, "%s: NOP OUT failed %d\n", __func__, err);
	}
	return err;
}

/**
 * ufshcd_set_queue_depth - set lun queue depth
 * @sdev: pointer to SCSI device
 *
 * Read bLUQueueDepth value and activate scsi tagged command
 * queueing. For WLUN, queue depth is set to 1. For best-effort
 * cases (bLUQueueDepth = 0) the queue depth is set to a maximum
 * value that host can queue.
 */
static void ufshcd_set_queue_depth(struct scsi_device *sdev)
{
	int ret = 0;
	u8 lun_qdepth;
	struct ufs_hba *hba;

	hba = shost_priv(sdev->host);

	lun_qdepth = hba->nutrs;
	ret = ufshcd_read_unit_desc_param(hba,
					  ufshcd_scsi_to_upiu_lun(sdev->lun),
					  UNIT_DESC_PARAM_LU_Q_DEPTH,
					  &lun_qdepth,
					  sizeof(lun_qdepth));

	/* Some WLUN doesn't support unit descriptor */
	if (ret == -EOPNOTSUPP)
		lun_qdepth = 1;
	else if (!lun_qdepth)
		/* eventually, we can figure out the real queue depth */
		lun_qdepth = hba->nutrs;
	else
		lun_qdepth = min_t(int, lun_qdepth, hba->nutrs);

	dev_dbg(hba->dev, "%s: activate tcq with queue depth %d\n",
			__func__, lun_qdepth);
	scsi_change_queue_depth(sdev, lun_qdepth);
}

/**
 * ufshcd_get_boot_lun - get boot lun
 * @sdev: pointer to SCSI device
 *
 * Read bBootLunID in UNIT Descriptor to find boot LUN
 */
 static void ufshcd_get_bootlunID(struct scsi_device *sdev)
{
	int ret = 0;
	u8 bBootLunID = 0;
	struct ufs_hba *hba;

	hba = shost_priv(sdev->host);
	ret = ufshcd_read_unit_desc_param(hba,
					  ufshcd_scsi_to_upiu_lun(sdev->lun),
					  UNIT_DESC_PARAM_BOOT_LUN_ID,
					  &bBootLunID,
					  sizeof(bBootLunID));

	/* Some WLUN doesn't support unit descriptor */
	if (ret == -EOPNOTSUPP)
		bBootLunID = 0;
	else
		sdev->bootlunID = bBootLunID;
}

/*
 * ufshcd_get_lu_wp - returns the "b_lu_write_protect" from UNIT DESCRIPTOR
 * @hba: per-adapter instance
 * @lun: UFS device lun id
 * @b_lu_write_protect: pointer to buffer to hold the LU's write protect info
 *
 * Returns 0 in case of success and b_lu_write_protect status would be returned
 * @b_lu_write_protect parameter.
 * Returns -ENOTSUPP if reading b_lu_write_protect is not supported.
 * Returns -EINVAL in case of invalid parameters passed to this function.
 */
static int ufshcd_get_lu_wp(struct ufs_hba *hba,
			    u8 lun,
			    u8 *b_lu_write_protect)
{
	int ret;

	if (!b_lu_write_protect)
		ret = -EINVAL;
	/*
	 * According to UFS device spec, RPMB LU can't be write
	 * protected so skip reading bLUWriteProtect parameter for
	 * it. For other W-LUs, UNIT DESCRIPTOR is not available.
	 */
	else if (lun >= UFS_UPIU_MAX_GENERAL_LUN)
		ret = -ENOTSUPP;
	else
		ret = ufshcd_read_unit_desc_param(hba,
					  lun,
					  UNIT_DESC_PARAM_LU_WR_PROTECT,
					  b_lu_write_protect,
					  sizeof(*b_lu_write_protect));
	return ret;
}

/**
 * ufshcd_get_lu_power_on_wp_status - get LU's power on write protect
 * status
 * @hba: per-adapter instance
 * @sdev: pointer to SCSI device
 *
 */
static inline void ufshcd_get_lu_power_on_wp_status(struct ufs_hba *hba,
						    struct scsi_device *sdev)
{
	if (hba->dev_info.f_power_on_wp_en &&
	    !hba->dev_info.is_lu_power_on_wp) {
		u8 b_lu_write_protect;

		if (!ufshcd_get_lu_wp(hba, ufshcd_scsi_to_upiu_lun(sdev->lun),
				      &b_lu_write_protect) &&
		    (b_lu_write_protect == UFS_LU_POWER_ON_WP))
			hba->dev_info.is_lu_power_on_wp = true;
	}
}

static void ufshcd_done(struct request *rq)
{
	struct scsi_cmnd *cmd = rq->special;
	scsi_dma_unmap(cmd);
	scsi_softirq_done(rq);
}

/**
 * ufshcd_slave_alloc - handle initial SCSI device configurations
 * @sdev: pointer to SCSI device
 *
 * Returns success
 */
static int ufshcd_slave_alloc(struct scsi_device *sdev)
{
	struct ufs_hba *hba;

	hba = shost_priv(sdev->host);

	/* Mode sense(6) is not supported by UFS, so use Mode sense(10) */
	sdev->use_10_for_ms = 1;

	/* allow SCSI layer to restart the device in case of errors */
	sdev->allow_restart = 1;

	/* REPORT SUPPORTED OPERATION CODES is not supported */
	sdev->no_report_opcodes = 1;

	/* WRITE_SAME command is not supported */
	sdev->no_write_same = 1;

	ufshcd_set_queue_depth(sdev);

	ufshcd_get_lu_power_on_wp_status(hba, sdev);
	
	ufshcd_get_bootlunID(sdev);

	blk_queue_softirq_done(sdev->request_queue, ufshcd_done);

	blk_queue_update_dma_alignment(sdev->request_queue, PAGE_SIZE - 1);

	return 0;
}

/**
 * ufshcd_change_queue_depth - change queue depth
 * @sdev: pointer to SCSI device
 * @depth: required depth to set
 *
 * Change queue depth and make sure the max. limits are not crossed.
 */
static int ufshcd_change_queue_depth(struct scsi_device *sdev, int depth)
{
	struct ufs_hba *hba = shost_priv(sdev->host);

	if (depth > hba->nutrs)
		depth = hba->nutrs;
	return scsi_change_queue_depth(sdev, depth);
}

/**
 * ufshcd_slave_configure - adjust SCSI device configurations
 * @sdev: pointer to SCSI device
 */
static int ufshcd_slave_configure(struct scsi_device *sdev)
{
	struct request_queue *q = sdev->request_queue;

	blk_queue_update_dma_pad(q, PRDT_DATA_BYTE_COUNT_PAD - 1);
	blk_queue_max_segment_size(q, PRDT_DATA_BYTE_COUNT_MAX);
	blk_queue_update_dma_alignment(q, PAGE_SIZE - 1);

	return 0;
}

/**
 * ufshcd_slave_destroy - remove SCSI device configurations
 * @sdev: pointer to SCSI device
 */
static void ufshcd_slave_destroy(struct scsi_device *sdev)
{
	struct ufs_hba *hba;

	hba = shost_priv(sdev->host);
	/* Drop the reference as it won't be needed anymore */
	if (ufshcd_scsi_to_upiu_lun(sdev->lun) == UFS_UPIU_UFS_DEVICE_WLUN) {
		unsigned long flags;

		spin_lock_irqsave(hba->host->host_lock, flags);
		hba->sdev_ufs_device = NULL;
		spin_unlock_irqrestore(hba->host->host_lock, flags);
	}
}

/**
 * ufshcd_task_req_compl - handle task management request completion
 * @hba: per adapter instance
 * @index: index of the completed request
 * @resp: task management service response
 *
 * Returns non-zero value on error, zero on success
 */
static int ufshcd_task_req_compl(struct ufs_hba *hba, u32 index, u8 *resp)
{
	struct utp_task_req_desc *task_req_descp;
	struct utp_upiu_task_rsp *task_rsp_upiup;
	unsigned long flags;
	int ocs_value;
	int task_result;

	spin_lock_irqsave(hba->host->host_lock, flags);

	task_req_descp = hba->utmrdl_base_addr;
	ocs_value = ufshcd_get_tmr_ocs(&task_req_descp[index]);

	if (ocs_value == OCS_SUCCESS) {
		task_rsp_upiup = (struct utp_upiu_task_rsp *)
				task_req_descp[index].task_rsp_upiu;
		task_result = be32_to_cpu(task_rsp_upiup->output_param1);
		task_result = task_result & MASK_TM_SERVICE_RESP;
		if (resp)
			*resp = (u8)task_result;
	} else {
		dev_err(hba->dev, "%s: failed, ocs = 0x%x\n",
				__func__, ocs_value);
	}
	spin_unlock_irqrestore(hba->host->host_lock, flags);

	return ocs_value;
}

/**
 * ufshcd_scsi_cmd_status - Update SCSI command result based on SCSI status
 * @lrb: pointer to local reference block of completed command
 * @scsi_status: SCSI command status
 *
 * Returns value base on SCSI command status
 */
static inline int
ufshcd_scsi_cmd_status(struct ufshcd_lrb *lrbp, int scsi_status)
{
	int result = 0;

	switch (scsi_status) {
	case SAM_STAT_CHECK_CONDITION:
		ufshcd_copy_sense_data(lrbp);
	case SAM_STAT_GOOD:
		result |= DID_OK << 16 |
			  COMMAND_COMPLETE << 8 |
			  scsi_status;
		break;
	case SAM_STAT_TASK_SET_FULL:
	case SAM_STAT_BUSY:
	case SAM_STAT_TASK_ABORTED:
		ufshcd_copy_sense_data(lrbp);
		result |= scsi_status;
		break;
	default:
		result |= DID_ERROR << 16;
		break;
	} /* end of switch */

	return result;
}

/**
 * ufshcd_transfer_rsp_status - Get overall status of the response
 * @hba: per adapter instance
 * @lrb: pointer to local reference block of completed command
 *
 * Returns result of the command to notify SCSI midlayer
 */
static inline int
ufshcd_transfer_rsp_status(struct ufs_hba *hba, struct ufshcd_lrb *lrbp)
{
	int result = 0;
	int scsi_status;
	int ocs;

	/* overall command status of utrd */
	ocs = ufshcd_get_tr_ocs(lrbp);

	switch (ocs) {
	case OCS_SUCCESS:
	case OCS_FATAL_ERROR:
		result = ufshcd_get_req_rsp(lrbp->ucd_rsp_ptr);
		hba->ufs_stats.last_hibern8_exit_tstamp = ktime_set(0, 0);
		switch (result) {
		case UPIU_TRANSACTION_RESPONSE:
			/*
			 * get the response UPIU result to extract
			 * the SCSI command status
			 */
			result = ufshcd_get_rsp_upiu_result(lrbp->ucd_rsp_ptr);

			/*
			 * get the result based on SCSI status response
			 * to notify the SCSI midlayer of the command status
			 */
			scsi_status = result & MASK_SCSI_STATUS;
			result = ufshcd_scsi_cmd_status(lrbp, scsi_status);
			
			if (hba->dev_quirks & UFS_DEVICE_QUIRK_SUPPORT_QUERY_FATAL_MODE) {
				if (scsi_status == SAM_STAT_CHECK_CONDITION) {
					int sense_key = (0x0F & lrbp->sense_buffer[2]);

					dev_err(hba->dev, "%s: CHECK CONDITION sense key = %d",
							__func__, sense_key);
					if ((sense_key == MEDIUM_ERROR) && !hba->UFS_fatal_mode_done)
						schedule_work(&hba->fatal_mode_work);
				}
			}

			/*
			 * Currently we are only supporting BKOPs exception
			 * events hence we can ignore BKOPs exception event
			 * during power management callbacks. BKOPs exception
			 * event is not expected to be raised in runtime suspend
			 * callback as it allows the urgent bkops.
			 * During system suspend, we are anyway forcefully
			 * disabling the bkops and if urgent bkops is needed
			 * it will be enabled on system resume. Long term
			 * solution could be to abort the system suspend if
			 * UFS device needs urgent BKOPs.
			 */
			if (!hba->pm_op_in_progress &&
			    ufshcd_is_exception_event(lrbp->ucd_rsp_ptr) &&
				scsi_host_in_recovery(hba->host)) {
				schedule_work(&hba->eeh_work);
				dev_info(hba->dev, "execption event reported\n");
			}

			break;
		case UPIU_TRANSACTION_REJECT_UPIU:
			/* TODO: handle Reject UPIU Response */
			result = DID_ERROR << 16;
			dev_err(hba->dev,
				"Reject UPIU not fully implemented\n");
			break;
		default:
			result = DID_ERROR << 16;
			dev_err(hba->dev,
				"Unexpected request response code = %x\n",
				result);
			break;
		}
		break;
	case OCS_ABORTED:
		result |= DID_ABORT << 16;
		break;
	case OCS_INVALID_COMMAND_STATUS:
		result |= DID_REQUEUE << 16;
		break;
	case OCS_INVALID_CMD_TABLE_ATTR:
	case OCS_INVALID_PRDT_ATTR:
	case OCS_MISMATCH_DATA_BUF_SIZE:
	case OCS_MISMATCH_RESP_UPIU_SIZE:
	case OCS_PEER_COMM_FAILURE:
	default:
		result |= DID_ERROR << 16;
		dev_err(hba->dev,
				"OCS error from controller = %x for tag %d\n",
				ocs, lrbp->task_tag);
		ufshcd_print_host_regs(hba);
		ufshcd_print_host_state(hba);
		break;
	} /* end of switch */

	if (hba->quirks & UFSHCD_QUIRK_DUMP_DEBUG_INFO)
		if (host_byte(result) != DID_OK)
			ufshcd_print_trs(hba, 1 << lrbp->task_tag, true);
	return result;
}

/**
 * ufshcd_uic_cmd_compl - handle completion of uic command
 * @hba: per adapter instance
 * @intr_status: interrupt status generated by the controller
 */
static void ufshcd_uic_cmd_compl(struct ufs_hba *hba, u32 intr_status)
{
	if ((intr_status & UIC_COMMAND_COMPL) && hba->active_uic_cmd) {
		hba->active_uic_cmd->argument2 |=
			ufshcd_get_uic_cmd_result(hba);
		hba->active_uic_cmd->argument3 =
			ufshcd_get_dme_attr_val(hba);
		complete(&hba->active_uic_cmd->done);
	}

	if ((intr_status & UFSHCD_UIC_PWR_MASK) && hba->uic_async_done)
		complete(hba->uic_async_done);
}

/**
 * __ufshcd_transfer_req_compl - handle SCSI and query command completion
 * @hba: per adapter instance
 * @completed_reqs: requests to complete
 */
static void __ufshcd_transfer_req_compl(struct ufs_hba *hba, int reason,
					unsigned long completed_reqs)
{
	struct ufshcd_lrb *lrbp;
	struct scsi_cmnd *cmd;
	int result;
	int index;

#if defined(CONFIG_UFS_DATA_LOG)
#if defined(CONFIG_UFS_DATA_LOG_MAGIC_CODE)
	struct scatterlist *sg;
	int sg_segments;
	unsigned long magicword_rb = 0;
#endif
	int i = 0;
	int cpu = raw_smp_processor_id();
	unsigned int dump_index;
#endif

	for_each_set_bit(index, &completed_reqs, hba->nutrs) {
		lrbp = &hba->lrb[index];
		cmd = lrbp->cmd;
		if (cmd) {
			ufshcd_add_command_trace(hba, index, "complete");
			result = ufshcd_vops_crypto_engine_clear(hba, lrbp);
			if (result) {
				dev_err(hba->dev,
					"%s: failed to clear crypto engine (%d)\n",
					__func__, result);
			}
			result = ufshcd_transfer_rsp_status(hba, lrbp);

#if defined(CONFIG_UFS_DATA_LOG)
			if (cmd->request && hba->host->ufs_sys_log_en){
				/*condition of data log*/
				if (rq_data_dir(cmd->request) == READ &&
						cmd->request->__sector >= hba->host->ufs_system_start &&
						cmd->request->__sector < hba->host->ufs_system_end) {
					dump_index = queuing_req[cmd->request->tag];
					queuing_req[cmd->request->tag] = 0;
					ufs_data_log[dump_index].end_time = cpu_clock(cpu);
					sg_segments = scsi_sg_count(cmd);
					ufs_data_log[dump_index].segments_cnt = sg_segments;
					ufs_data_log[dump_index].done = 0xF;
#if defined(CONFIG_UFS_DATA_LOG_MAGIC_CODE)
					scsi_for_each_sg(cmd, sg, sg_segments, i) {
						/*
						 * Attempt to SG element for check magic word.
						 * If magic word should have been overwritten in read case,
						 * memory location will not be updated.
						 */
						ufs_data_log[dump_index].virt_addr = sg_virt(sg);
						memcpy(&ufs_data_log[dump_index].datbuf, sg_virt(sg), UFS_DATA_BUF_SIZE);
						memcpy(&magicword_rb, sg_virt(sg), UFS_DATA_BUF_SIZE);
						if (magicword_rb == 0x1F5E3A7069245CBE) {
							printk(KERN_ALERT "tag%d:sg[%d]:%p: page_link=%lx, offset=%d, length=%d\n",
								index, i, sg, sg->page_link, sg->offset, sg->length);
						}
					}
#endif
				}
			}
#endif

			cmd->result = result;
				if (reason)
					set_host_byte(cmd, reason);
			/* Mark completed command as NULL in LRB */
			lrbp->cmd = NULL;
			clear_bit_unlock(index, &hba->lrb_in_use);
			/* Do not touch lrbp after scsi done */
			cmd->scsi_done(cmd);
#ifdef CONFIG_SCSI_UFS_CMD_LOGGING
			exynos_ufs_cmd_log_end(hba, index);
#endif
			__ufshcd_release(hba);

			if (hba->monitor.flag & UFSHCD_MONITOR_LEVEL1)
				dev_info(hba->dev, "Transfer Done(%d)\n",
						index);

		} else if (lrbp->command_type == UTP_CMD_TYPE_DEV_MANAGE ||
			lrbp->command_type == UTP_CMD_TYPE_UFS_STORAGE) {
			if (hba->dev_cmd.complete) {
				ufshcd_add_command_trace(hba, index,
						"dev_complete");
				complete(hba->dev_cmd.complete);
			}
		}
		if (ufshcd_is_clkscaling_supported(hba))
			hba->clk_scaling.active_reqs--;
	}

	/* clear corresponding bits of completed commands */
	hba->outstanding_reqs ^= completed_reqs;
#if defined(CONFIG_PM_DEVFREQ)
	ufshcd_clk_scaling_update_busy(hba);
#endif
	/* we might have free'd some tags above */
	wake_up(&hba->dev_cmd.tag_wq);
}

/**
 * ufshcd_transfer_req_compl - handle SCSI and query command completion
 * @hba: per adapter instance
 */
static void ufshcd_transfer_req_compl(struct ufs_hba *hba, int reason)
{
	unsigned long completed_reqs;
	u32 tr_doorbell;

	/* Resetting interrupt aggregation counters first and reading the
	 * DOOR_BELL afterward allows us to handle all the completed requests.
	 * In order to prevent other interrupts starvation the DB is read once
	 * after reset. The down side of this solution is the possibility of
	 * false interrupt if device completes another request after resetting
	 * aggregation and before reading the DB.
	 */
	if (!ufshcd_can_reset_intr_aggr(hba) && ufshcd_is_intr_aggr_allowed(hba))
		ufshcd_reset_intr_aggr(hba);

	tr_doorbell = ufshcd_readl(hba, REG_UTP_TRANSFER_REQ_DOOR_BELL);
	completed_reqs = tr_doorbell ^ hba->outstanding_reqs;

	__ufshcd_transfer_req_compl(hba, reason, completed_reqs);
}

/**
 * ufshcd_disable_ee - disable exception event
 * @hba: per-adapter instance
 * @mask: exception event to disable
 *
 * Disables exception event in the device so that the EVENT_ALERT
 * bit is not set.
 *
 * Returns zero on success, non-zero error value on failure.
 */
static int ufshcd_disable_ee(struct ufs_hba *hba, u16 mask)
{
	int err = 0;
	u32 val;

	if (!(hba->ee_ctrl_mask & mask))
		goto out;

	val = hba->ee_ctrl_mask & ~mask;
	val &= MASK_EE_STATUS;
	err = ufshcd_query_attr_retry(hba, UPIU_QUERY_OPCODE_WRITE_ATTR,
			QUERY_ATTR_IDN_EE_CONTROL, 0, 0, &val);
	if (!err)
		hba->ee_ctrl_mask &= ~mask;
out:
	return err;
}

/**
 * ufshcd_enable_ee - enable exception event
 * @hba: per-adapter instance
 * @mask: exception event to enable
 *
 * Enable corresponding exception event in the device to allow
 * device to alert host in critical scenarios.
 *
 * Returns zero on success, non-zero error value on failure.
 */
static int ufshcd_enable_ee(struct ufs_hba *hba, u16 mask)
{
	int err = 0;
	u32 val;

	if (hba->ee_ctrl_mask & mask)
		goto out;

	val = hba->ee_ctrl_mask | mask;
	val &= MASK_EE_STATUS;
	err = ufshcd_query_attr_retry(hba, UPIU_QUERY_OPCODE_WRITE_ATTR,
			QUERY_ATTR_IDN_EE_CONTROL, 0, 0, &val);
	if (!err)
		hba->ee_ctrl_mask |= mask;
out:
	return err;
}

/**
 * ufshcd_enable_auto_bkops - Allow device managed BKOPS
 * @hba: per-adapter instance
 *
 * Allow device to manage background operations on its own. Enabling
 * this might lead to inconsistent latencies during normal data transfers
 * as the device is allowed to manage its own way of handling background
 * operations.
 *
 * Returns zero on success, non-zero on failure.
 */
static int ufshcd_enable_auto_bkops(struct ufs_hba *hba)
{
	int err = 0;

	if (hba->auto_bkops_enabled)
		goto out;

	err = ufshcd_query_flag_retry(hba, UPIU_QUERY_OPCODE_SET_FLAG,
			QUERY_FLAG_IDN_BKOPS_EN, NULL);
	if (err) {
		dev_err(hba->dev, "%s: failed to enable bkops %d\n",
				__func__, err);
		goto out;
	}

	hba->auto_bkops_enabled = true;
	trace_ufshcd_auto_bkops_state(dev_name(hba->dev), "Enabled");

	/* No need of URGENT_BKOPS exception from the device */
	err = ufshcd_disable_ee(hba, MASK_EE_URGENT_BKOPS);
	if (err)
		dev_err(hba->dev, "%s: failed to disable exception event %d\n",
				__func__, err);
out:
	return err;
}

/**
 * ufshcd_disable_auto_bkops - block device in doing background operations
 * @hba: per-adapter instance
 *
 * Disabling background operations improves command response latency but
 * has drawback of device moving into critical state where the device is
 * not-operable. Make sure to call ufshcd_enable_auto_bkops() whenever the
 * host is idle so that BKOPS are managed effectively without any negative
 * impacts.
 *
 * Returns zero on success, non-zero on failure.
 */
static int ufshcd_disable_auto_bkops(struct ufs_hba *hba)
{
	int err = 0;

	if (!hba->auto_bkops_enabled)
		goto out;

	/*
	 * If host assisted BKOPs is to be enabled, make sure
	 * urgent bkops exception is allowed.
	 */
	err = ufshcd_enable_ee(hba, MASK_EE_URGENT_BKOPS);
	if (err) {
		dev_err(hba->dev, "%s: failed to enable exception event %d\n",
				__func__, err);
		goto out;
	}

	err = ufshcd_query_flag_retry(hba, UPIU_QUERY_OPCODE_CLEAR_FLAG,
			QUERY_FLAG_IDN_BKOPS_EN, NULL);
	if (err) {
		dev_err(hba->dev, "%s: failed to disable bkops %d\n",
				__func__, err);
		ufshcd_disable_ee(hba, MASK_EE_URGENT_BKOPS);
		goto out;
	}

	hba->auto_bkops_enabled = false;
	trace_ufshcd_auto_bkops_state(dev_name(hba->dev), "Disabled");
	hba->is_urgent_bkops_lvl_checked = false;
out:
	return err;
}

/**
 * ufshcd_force_reset_auto_bkops - force reset auto bkops state
 * @hba: per adapter instance
 *
 * After a device reset the device may toggle the BKOPS_EN flag
 * to default value. The s/w tracking variables should be updated
 * as well. This function would change the auto-bkops state based on
 * UFSHCD_CAP_KEEP_AUTO_BKOPS_ENABLED_EXCEPT_SUSPEND.
 */
static void ufshcd_force_reset_auto_bkops(struct ufs_hba *hba)
{
	if (ufshcd_keep_autobkops_enabled_except_suspend(hba)) {
		hba->auto_bkops_enabled = false;
		hba->ee_ctrl_mask |= MASK_EE_URGENT_BKOPS;
		ufshcd_enable_auto_bkops(hba);
	} else {
		hba->auto_bkops_enabled = true;
		hba->ee_ctrl_mask &= ~MASK_EE_URGENT_BKOPS;
		ufshcd_disable_auto_bkops(hba);
	}
	hba->is_urgent_bkops_lvl_checked = false;
}

static inline int ufshcd_get_bkops_status(struct ufs_hba *hba, u32 *status)
{
	return ufshcd_query_attr_retry(hba, UPIU_QUERY_OPCODE_READ_ATTR,
			QUERY_ATTR_IDN_BKOPS_STATUS, 0, 0, status);
}

/**
 * ufshcd_bkops_ctrl - control the auto bkops based on current bkops status
 * @hba: per-adapter instance
 * @status: bkops_status value
 *
 * Read the bkops_status from the UFS device and Enable fBackgroundOpsEn
 * flag in the device to permit background operations if the device
 * bkops_status is greater than or equal to "status" argument passed to
 * this function, disable otherwise.
 *
 * Returns 0 for success, non-zero in case of failure.
 *
 * NOTE: Caller of this function can check the "hba->auto_bkops_enabled" flag
 * to know whether auto bkops is enabled or disabled after this function
 * returns control to it.
 */
static int ufshcd_bkops_ctrl(struct ufs_hba *hba,
			     enum bkops_status status)
{
	int err;
	u32 curr_status = 0;

	err = ufshcd_get_bkops_status(hba, &curr_status);
	if (err) {
		dev_err(hba->dev, "%s: failed to get BKOPS status %d\n",
				__func__, err);
		goto out;
	} else if (curr_status > BKOPS_STATUS_MAX) {
		dev_err(hba->dev, "%s: invalid BKOPS status %d\n",
				__func__, curr_status);
		err = -EINVAL;
		goto out;
	}

	if (curr_status >= status) {
		err = ufshcd_enable_auto_bkops(hba);
		if (!err)
		dev_info(hba->dev, "%s: auto_bkops enabled, status : %d\n",
			__func__, curr_status);
	}
	else
		err = ufshcd_disable_auto_bkops(hba);
	hba->urgent_bkops_lvl = curr_status;
out:
	return err;
}

/**
 * ufshcd_urgent_bkops - handle urgent bkops exception event
 * @hba: per-adapter instance
 *
 * Enable fBackgroundOpsEn flag in the device to permit background
 * operations.
 *
 * If BKOPs is enabled, this function returns 0, 1 if the bkops in not enabled
 * and negative error value for any other failure.
 */
static int ufshcd_urgent_bkops(struct ufs_hba *hba)
{
	return ufshcd_bkops_ctrl(hba, hba->urgent_bkops_lvl);
}

static inline int ufshcd_get_ee_status(struct ufs_hba *hba, u32 *status)
{
	return ufshcd_query_attr_retry(hba, UPIU_QUERY_OPCODE_READ_ATTR,
			QUERY_ATTR_IDN_EE_STATUS, 0, 0, status);
}

static void ufshcd_bkops_exception_event_handler(struct ufs_hba *hba)
{
	int err;
	u32 curr_status = 0;

	if (hba->is_urgent_bkops_lvl_checked)
		goto enable_auto_bkops;

	err = ufshcd_get_bkops_status(hba, &curr_status);
	if (err) {
		dev_err(hba->dev, "%s: failed to get BKOPS status %d\n",
				__func__, err);
		goto out;
	} else
		 dev_info(hba->dev, "%s: urgent bkops(status:%d)", 
								  __func__, curr_status);

	/*
	 * We are seeing that some devices are raising the urgent bkops
	 * exception events even when BKOPS status doesn't indicate performace
	 * impacted or critical. Handle these device by determining their urgent
	 * bkops status at runtime.
	 */
	if (curr_status < BKOPS_STATUS_PERF_IMPACT) {
		dev_err(hba->dev, "%s: device raised urgent BKOPS exception for bkops status %d\n",
				__func__, curr_status);
		/* update the current status as the urgent bkops level */
		//hba->urgent_bkops_lvl = curr_status;
		//hba->is_urgent_bkops_lvl_checked = true;
		
		/*SEC does not follow this policy that BKOPS is enabled for these events*/
		goto out;
	}

enable_auto_bkops:
	err = ufshcd_enable_auto_bkops(hba);
	if (!err)
		dev_info(hba->dev, "%s: auto bkops is enabled\n", __func__);
out:
	if (err < 0)
		dev_err(hba->dev, "%s: failed to handle urgent bkops %d\n",
				__func__, err);
}

/**
 * ufshcd_exception_event_handler - handle exceptions raised by device
 * @work: pointer to work data
 *
 * Read bExceptionEventStatus attribute from the device and handle the
 * exception event accordingly.
 */
static void ufshcd_exception_event_handler(struct work_struct *work)
{
	struct ufs_hba *hba;
	int err;
	u32 status = 0;
	hba = container_of(work, struct ufs_hba, eeh_work);

	pm_runtime_get_sync(hba->dev);
	scsi_block_requests(hba->host);
	err = ufshcd_get_ee_status(hba, &status);
	if (err) {
		dev_err(hba->dev, "%s: failed to get exception status %d\n",
				__func__, err);
		goto out;
	}

	status &= hba->ee_ctrl_mask;

	if (status & MASK_EE_URGENT_BKOPS)
		ufshcd_bkops_exception_event_handler(hba);

out:
	scsi_unblock_requests(hba->host);
	pm_runtime_put_sync(hba->dev);
	return;
}

/* Complete requests that have door-bell cleared */
static void ufshcd_complete_requests(struct ufs_hba *hba)
{
	ufshcd_transfer_req_compl(hba, 0);
	ufshcd_tmc_handler(hba);
}

/**
 * ufshcd_quirk_dl_nac_errors - This function checks if error handling is
 *				to recover from the DL NAC errors or not.
 * @hba: per-adapter instance
 *
 * Returns true if error handling is required, false otherwise
 */
static bool ufshcd_quirk_dl_nac_errors(struct ufs_hba *hba)
{
	unsigned long flags;
	bool err_handling = true;

	spin_lock_irqsave(hba->host->host_lock, flags);
	/*
	 * UFS_DEVICE_QUIRK_RECOVERY_FROM_DL_NAC_ERRORS only workaround the
	 * device fatal error and/or DL NAC & REPLAY timeout errors.
	 */
	if (hba->saved_err & (CONTROLLER_FATAL_ERROR | SYSTEM_BUS_FATAL_ERROR))
		goto out;

	if ((hba->saved_err & DEVICE_FATAL_ERROR) ||
	    ((hba->saved_err & UIC_ERROR) &&
	     (hba->saved_uic_err & UFSHCD_UIC_DL_TCx_REPLAY_ERROR)))
		goto out;

	if ((hba->saved_err & UIC_ERROR) &&
	    (hba->saved_uic_err & UFSHCD_UIC_DL_NAC_RECEIVED_ERROR)) {
		int err;
		/*
		 * wait for 50ms to see if we can get any other errors or not.
		 */
		spin_unlock_irqrestore(hba->host->host_lock, flags);
		msleep(50);
		spin_lock_irqsave(hba->host->host_lock, flags);

		/*
		 * now check if we have got any other severe errors other than
		 * DL NAC error?
		 */
		if ((hba->saved_err & INT_FATAL_ERRORS) ||
		    ((hba->saved_err & UIC_ERROR) &&
		    (hba->saved_uic_err & ~UFSHCD_UIC_DL_NAC_RECEIVED_ERROR)))
			goto out;

		/*
		 * As DL NAC is the only error received so far, send out NOP
		 * command to confirm if link is still active or not.
		 *   - If we don't get any response then do error recovery.
		 *   - If we get response then clear the DL NAC error bit.
		 */

		spin_unlock_irqrestore(hba->host->host_lock, flags);
		err = ufshcd_verify_dev_init(hba);
		spin_lock_irqsave(hba->host->host_lock, flags);

		if (err)
			goto out;

		/* Link seems to be alive hence ignore the DL NAC errors */
		if (hba->saved_uic_err == UFSHCD_UIC_DL_NAC_RECEIVED_ERROR)
			hba->saved_err &= ~UIC_ERROR;
		/* clear NAC error */
		hba->saved_uic_err &= ~UFSHCD_UIC_DL_NAC_RECEIVED_ERROR;
		if (!hba->saved_uic_err) {
			err_handling = false;
			goto out;
		}
	}
out:
	spin_unlock_irqrestore(hba->host->host_lock, flags);
	return err_handling;
}

/**
 * ufshcd_err_handler - handle UFS errors that require s/w attention
 * @work: pointer to work structure
 */
static void ufshcd_err_handler(struct work_struct *work)
{
	struct ufs_hba *hba;
	struct exynos_ufs *ufs;
	unsigned long flags;
	u32 err_xfer = 0;
	u32 err_tm = 0;
	int err = 0;
	int tag;
	bool needs_reset = false;

	hba = container_of(work, struct ufs_hba, eh_work);

	pm_runtime_get_sync(hba->dev);
	ufshcd_hold(hba, false);

	ufs = to_exynos_ufs(hba);
	if (hba->saved_err & UIC_ERROR) {
		dev_err(hba->dev, ": CLKSTOP CTRL(0x%04x):\t\t\t\t0x%08x\n",
				HCI_CLKSTOP_CTRL, hci_readl(ufs, HCI_CLKSTOP_CTRL));
		dev_err(hba->dev, ": FORCE HCS(0x%04x):\t\t\t\t0x%08x\n",
				HCI_FORCE_HCS, hci_readl(ufs, HCI_FORCE_HCS));
	}

	/* Dump debugging information to system memory */
	ufshcd_vops_dbg_register_dump(hba);

	spin_lock_irqsave(hba->host->host_lock, flags);
	if (hba->ufshcd_state == UFSHCD_STATE_RESET)
		goto out;

	hba->ufshcd_state = UFSHCD_STATE_RESET;
	ufshcd_set_eh_in_progress(hba);
	exynos_ufs_show_uic_info(hba);

	/* Complete requests that have door-bell cleared by h/w */
	ufshcd_complete_requests(hba);

	if (hba->dev_quirks & UFS_DEVICE_QUIRK_RECOVERY_FROM_DL_NAC_ERRORS) {
		bool ret;

		spin_unlock_irqrestore(hba->host->host_lock, flags);
		/* release the lock as ufshcd_quirk_dl_nac_errors() may sleep */
		ret = ufshcd_quirk_dl_nac_errors(hba);
		spin_lock_irqsave(hba->host->host_lock, flags);
		if (!ret)
			goto skip_err_handling;
	}
	if ((hba->saved_err & INT_FATAL_ERRORS) ||
	    ((hba->saved_err & UIC_ERROR) &&
	    (hba->saved_uic_err & (UFSHCD_UIC_DL_PA_INIT_ERROR |
				   UFSHCD_UIC_DL_ERROR |
				   UFSHCD_UIC_DL_NAC_RECEIVED_ERROR |
				   UFSHCD_UIC_DL_TCx_REPLAY_ERROR))))
		needs_reset = true;

	/*
	 * if host reset is required then skip clearing the pending
	 * transfers forcefully because they will get cleared during
	 * host reset and restore
	 */
	if (needs_reset)
		goto skip_pending_xfer_clear;

	/* release lock as clear command might sleep */
	spin_unlock_irqrestore(hba->host->host_lock, flags);
	/* Clear pending transfer requests */
	for_each_set_bit(tag, &hba->outstanding_reqs, hba->nutrs) {
		if (ufshcd_clear_cmd(hba, tag)) {
			err_xfer = true;
			goto lock_skip_pending_xfer_clear;
		}
	}

	/* Clear pending task management requests */
	for_each_set_bit(tag, &hba->outstanding_tasks, hba->nutmrs) {
		if (ufshcd_clear_tm_cmd(hba, tag)) {
			err_tm = true;
			goto lock_skip_pending_xfer_clear;
		}
	}

lock_skip_pending_xfer_clear:
	spin_lock_irqsave(hba->host->host_lock, flags);

	/* Complete the requests that are cleared by s/w */
	ufshcd_complete_requests(hba);

	if (err_xfer || err_tm)
		needs_reset = true;

skip_pending_xfer_clear:
	/* Fatal errors need reset */
	if (needs_reset) {
		unsigned long max_doorbells = (1UL << hba->nutrs) - 1;

		/*
		 * ufshcd_reset_and_restore() does the link reinitialization
		 * which will need atleast one empty doorbell slot to send the
		 * device management commands (NOP and query commands).
		 * If there is no slot empty at this moment then free up last
		 * slot forcefully.
		 */
		if (hba->outstanding_reqs == max_doorbells)
			__ufshcd_transfer_req_compl(hba, 0,
						    (1UL << (hba->nutrs - 1)));

		spin_unlock_irqrestore(hba->host->host_lock, flags);

		/* Fatal errors need reset */
		if (err_xfer || err_tm || (hba->saved_err & INT_FATAL_ERRORS) ||
				((hba->saved_err & UIC_ERROR) &&
				((hba->saved_uic_err & UFSHCD_UIC_DL_PA_INIT_ERROR) ||
				 (hba->saved_uic_err & UFSHCD_UIC_DL_ERROR))))
					dev_err(hba->dev,
					"%s: saved_err:0x%x, saved_uic_err:0x%x\n",
					__func__, hba->saved_err, hba->saved_uic_err);

		err = ufshcd_reset_and_restore(hba);
		spin_lock_irqsave(hba->host->host_lock, flags);
		if (err) {
			spin_lock_irqsave(hba->host->host_lock, flags);
			hba->ufshcd_state = UFSHCD_STATE_ERROR;
			spin_unlock_irqrestore(hba->host->host_lock, flags);

			dev_err(hba->dev, "%s: reset and restore failed\n",
					__func__);
		}
		hba->saved_err = 0;
		hba->saved_uic_err = 0;
	}

skip_err_handling:
	if (!needs_reset) {
		hba->ufshcd_state = UFSHCD_STATE_OPERATIONAL;
		if (hba->saved_err || hba->saved_uic_err)
			dev_err_ratelimited(hba->dev, "%s: exit: saved_err 0x%x saved_uic_err 0x%x",
			    __func__, hba->saved_err, hba->saved_uic_err);
	}

	ufshcd_clear_eh_in_progress(hba);

out:
	spin_unlock_irqrestore(hba->host->host_lock, flags);
	scsi_unblock_requests(hba->host);
	ufshcd_release(hba);
	pm_runtime_put_sync(hba->dev);
}

static void ufshcd_fatal_mode_handler(struct work_struct *work)
{
	struct ufs_hba *hba;

	hba = container_of(work, struct ufs_hba, fatal_mode_work);

	scsi_block_requests(hba->host);
	hba->ufshcd_state = UFSHCD_STATE_FATAL_MODE;

	dev_err(hba->dev, "fatal mode %04x.\n", hba->manufacturer_id);
	if (hba->manufacturer_id == UFS_VENDOR_TOSHIBA)
		UFS_Toshiba_K2_query_fatal_mode(hba);

	scsi_unblock_requests(hba->host);
	return;
}

static void ufshcd_update_uic_reg_hist(struct ufs_uic_err_reg_hist *reg_hist,
		u32 reg)
{
	reg_hist->reg[reg_hist->pos] = reg;
	reg_hist->tstamp[reg_hist->pos] = ktime_get();
	reg_hist->pos = (reg_hist->pos + 1) % UIC_ERR_REG_HIST_LENGTH;
}

/**
 * ufshcd_update_uic_error - check and set fatal UIC error flags.
 * @hba: per-adapter instance
 */
static void ufshcd_update_uic_error(struct ufs_hba *hba)
{
	u32 reg;

	/* PHY layer lane error */
	reg = ufshcd_readl(hba, REG_UIC_ERROR_CODE_PHY_ADAPTER_LAYER);
	/* Ignore LINERESET indication, as this is not an error */
	if ((reg & UIC_PHY_ADAPTER_LAYER_ERROR) &&
			(reg & UIC_PHY_ADAPTER_LAYER_LANE_ERR_MASK)) {
		/*
		 * To know whether this error is fatal or not, DB timeout
		 * must be checked but this error is handled separately.
		 */
		dev_dbg(hba->dev, "%s: UIC Lane error reported\n", __func__);
		ufshcd_update_uic_reg_hist(&hba->ufs_stats.pa_err, reg);
	}

	/* PA_INIT_ERROR is fatal and needs UIC reset */
	reg = ufshcd_readl(hba, REG_UIC_ERROR_CODE_DATA_LINK_LAYER);
	if (reg)
		ufshcd_update_uic_reg_hist(&hba->ufs_stats.dl_err, reg);

	if (reg & UIC_DATA_LINK_LAYER_ERROR_PA_INIT)
		hba->uic_error |= UFSHCD_UIC_DL_PA_INIT_ERROR;
	else if (hba->dev_quirks &
		   UFS_DEVICE_QUIRK_RECOVERY_FROM_DL_NAC_ERRORS) {
		if (reg & UIC_DATA_LINK_LAYER_ERROR_NAC_RECEIVED)
			hba->uic_error |=
				UFSHCD_UIC_DL_NAC_RECEIVED_ERROR;
		else if (reg & UIC_DATA_LINK_LAYER_ERROR_TCx_REPLAY_TIMEOUT)
			hba->uic_error |= UFSHCD_UIC_DL_TCx_REPLAY_ERROR;
	}

	if (reg & UIC_DATA_LINK_LAYER_ERROR_TCX_REP_TIMER_EXP)
		hba->tcx_replay_timer_expired_cnt++;

	if (reg & UIC_DATA_LINK_LAYER_ERROR_FCX_PRO_TIMER_EXP)
		hba->fcx_protection_timer_expired_cnt++;

	if (hba->tcx_replay_timer_expired_cnt >= 2 ||
	    hba->fcx_protection_timer_expired_cnt >= 2)
		hba->uic_error |= UFSHCD_UIC_DL_ERROR;

	/* UIC NL/TL/DME errors needs software retry */
	reg = ufshcd_readl(hba, REG_UIC_ERROR_CODE_NETWORK_LAYER);
	if (reg) {
		ufshcd_update_uic_reg_hist(&hba->ufs_stats.nl_err, reg);
		hba->uic_error |= UFSHCD_UIC_NL_ERROR;
	}

	reg = ufshcd_readl(hba, REG_UIC_ERROR_CODE_TRANSPORT_LAYER);
	if (reg) {
		ufshcd_update_uic_reg_hist(&hba->ufs_stats.tl_err, reg);
		hba->uic_error |= UFSHCD_UIC_TL_ERROR;
	}

	reg = ufshcd_readl(hba, REG_UIC_ERROR_CODE_DME);
	if (reg) {
		ufshcd_update_uic_reg_hist(&hba->ufs_stats.dme_err, reg);
		hba->uic_error |= UFSHCD_UIC_DME_ERROR;
	}

	dev_dbg(hba->dev, "%s: UIC error flags = 0x%08x\n",
			__func__, hba->uic_error);
#if defined(SEC_UFS_ERROR_COUNT)
	if (hba->uic_error)
		SEC_ufs_uic_error_check(hba, true, false);
#endif
}

/**
 * ufshcd_check_errors - Check for errors that need s/w attention
 * @hba: per-adapter instance
 */
static void ufshcd_check_errors(struct ufs_hba *hba)
{
	bool queue_eh_work = false;

	if (hba->errors & INT_FATAL_ERRORS) {
		queue_eh_work = true;
#if defined(SEC_UFS_ERROR_COUNT)
		SEC_ufs_uic_error_check(hba, false, true);
#endif
	}

	if (hba->errors & UIC_ERROR) {
		hba->uic_error = 0;
		ufshcd_update_uic_error(hba);
		if (hba->uic_error)
			queue_eh_work = true;
	}

	if (queue_eh_work) {
		/*
		 * update the transfer error masks to sticky bits, let's do this
		 * irrespective of current ufshcd_state.
		 */
		hba->saved_err |= hba->errors;
		hba->saved_uic_err |= hba->uic_error;

		/* handle fatal errors only when link is functional */
		if (hba->ufshcd_state == UFSHCD_STATE_OPERATIONAL) {
			/* block commands from scsi mid-layer */
			scsi_block_requests(hba->host);

			hba->ufshcd_state = UFSHCD_STATE_EH_SCHEDULED;

			/* dump controller state before resetting */
			if (hba->saved_err & (INT_FATAL_ERRORS | UIC_ERROR)) {
				bool pr_prdt = !!(hba->saved_err &
						SYSTEM_BUS_FATAL_ERROR);

				dev_err(hba->dev, "%s: saved_err 0x%x saved_uic_err 0x%x\n",
					__func__, hba->saved_err,
					hba->saved_uic_err);

				ufshcd_print_host_regs(hba);
				ufshcd_print_pwr_info(hba);

				if (hba->quirks & UFSHCD_QUIRK_DUMP_DEBUG_INFO) {
					ufshcd_print_tmrs(hba, hba->outstanding_tasks);
					ufshcd_print_trs(hba, hba->outstanding_reqs,
							pr_prdt);
				}
			}
			schedule_work(&hba->eh_work);
		}
	}
	/*
	 * if (!queue_eh_work) -
	 * Other errors are either non-fatal where host recovers
	 * itself without s/w intervention or errors that will be
	 * handled by the SCSI core layer.
	 */
}

/**
 * ufshcd_tmc_handler - handle task management function completion
 * @hba: per adapter instance
 */
static void ufshcd_tmc_handler(struct ufs_hba *hba)
{
	u32 tm_doorbell;

	tm_doorbell = ufshcd_readl(hba, REG_UTP_TASK_REQ_DOOR_BELL);
	hba->tm_condition = tm_doorbell ^ hba->outstanding_tasks;
	hba->outstanding_tasks ^= hba->tm_condition;
	wake_up(&hba->tm_wq);
}

/**
 * ufshcd_sl_intr - Interrupt service routine
 * @hba: per adapter instance
 * @intr_status: contains interrupts generated by the controller
 */
static void ufshcd_sl_intr(struct ufs_hba *hba, u32 intr_status)
{
	hba->errors = UFSHCD_ERROR_MASK & intr_status;
	if (hba->errors)
		ufshcd_check_errors(hba);

	if (intr_status & UFSHCD_UIC_MASK)
		ufshcd_uic_cmd_compl(hba, intr_status);

	if (intr_status & UTP_TASK_REQ_COMPL)
		ufshcd_tmc_handler(hba);

	if (intr_status & UTP_TRANSFER_REQ_COMPL)
		ufshcd_transfer_req_compl(hba, 0);
}

/**
 * ufshcd_intr - Main interrupt service routine
 * @irq: irq number
 * @__hba: pointer to adapter instance
 *
 * Returns IRQ_HANDLED - If interrupt is valid
 *		IRQ_NONE - If invalid interrupt
 */
static irqreturn_t ufshcd_intr(int irq, void *__hba)
{
	u32 intr_status, enabled_intr_status;
	irqreturn_t retval = IRQ_NONE;
	struct ufs_hba *hba = __hba;
	int retries = hba->nutrs;

	spin_lock(hba->host->host_lock);
	intr_status = ufshcd_readl(hba, REG_INTERRUPT_STATUS);

	/*
	 * There could be max of hba->nutrs reqs in flight and in worst case
	 * if the reqs get finished 1 by 1 after the interrupt status is
	 * read, make sure we handle them by checking the interrupt status
	 * again in a loop until we process all of the reqs before returning.
	 */
	do {
		enabled_intr_status =
			intr_status & ufshcd_readl(hba, REG_INTERRUPT_ENABLE);
		if (intr_status)
			ufshcd_writel(hba, intr_status, REG_INTERRUPT_STATUS);
		if (enabled_intr_status) {
			ufshcd_sl_intr(hba, enabled_intr_status);
			retval = IRQ_HANDLED;
		}

		intr_status = ufshcd_readl(hba, REG_INTERRUPT_STATUS);
	} while (intr_status && --retries);

	spin_unlock(hba->host->host_lock);
	return retval;
}

static int ufshcd_clear_tm_cmd(struct ufs_hba *hba, int tag)
{
	int err = 0;
	u32 mask = 1 << tag;
	unsigned long flags;

	spin_lock_irqsave(hba->host->host_lock, flags);
	ufshcd_utmrl_clear(hba, tag);
	spin_unlock_irqrestore(hba->host->host_lock, flags);

	/* poll for max. 1 sec to clear door bell register by h/w */
	err = ufshcd_wait_for_register(hba,
			REG_UTP_TASK_REQ_DOOR_BELL,
			mask, 0, 1000, 1000, true);
	return err;
}

/**
 * ufshcd_issue_tm_cmd - issues task management commands to controller
 * @hba: per adapter instance
 * @lun_id: LUN ID to which TM command is sent
 * @task_id: task ID to which the TM command is applicable
 * @tm_function: task management function opcode
 * @tm_response: task management service response return value
 *
 * Returns non-zero value on error, zero on success.
 */
static int ufshcd_issue_tm_cmd(struct ufs_hba *hba, int lun_id, int task_id,
		u8 tm_function, u8 *tm_response)
{
	struct utp_task_req_desc *task_req_descp;
	struct utp_upiu_task_req *task_req_upiup;
	struct Scsi_Host *host;
	unsigned long flags;
	int free_slot;
	int err;
	int task_tag;

	host = hba->host;

	/*
	 * Get free slot, sleep if slots are unavailable.
	 * Even though we use wait_event() which sleeps indefinitely,
	 * the maximum wait time is bounded by %TM_CMD_TIMEOUT.
	 */
	wait_event(hba->tm_tag_wq, ufshcd_get_tm_free_slot(hba, &free_slot));
	ufshcd_hold(hba, false);

	spin_lock_irqsave(host->host_lock, flags);
	task_req_descp = hba->utmrdl_base_addr;
	task_req_descp += free_slot;

	/* Configure task request descriptor */
	task_req_descp->header.dword_0 = cpu_to_le32(UTP_REQ_DESC_INT_CMD);
	task_req_descp->header.dword_2 =
			cpu_to_le32(OCS_INVALID_COMMAND_STATUS);

	/* Configure task request UPIU */
	task_req_upiup =
		(struct utp_upiu_task_req *) task_req_descp->task_req_upiu;
	task_tag = hba->nutrs + free_slot;
	task_req_upiup->header.dword_0 =
		UPIU_HEADER_DWORD(UPIU_TRANSACTION_TASK_REQ, 0,
					      lun_id, task_tag);
	task_req_upiup->header.dword_1 =
		UPIU_HEADER_DWORD(0, tm_function, 0, 0);
	/*
	 * The host shall provide the same value for LUN field in the basic
	 * header and for Input Parameter.
	 */
	task_req_upiup->input_param1 = cpu_to_be32(lun_id);
	task_req_upiup->input_param2 = cpu_to_be32(task_id);

	/* send command to the controller */
	if (hba->vops && hba->vops->set_nexus_t_task_mgmt)
		hba->vops->set_nexus_t_task_mgmt(hba, free_slot, tm_function);
	__set_bit(free_slot, &hba->outstanding_tasks);

	/* Make sure descriptors are ready before ringing the task doorbell */
	wmb();

	ufshcd_writel(hba, 1 << free_slot, REG_UTP_TASK_REQ_DOOR_BELL);
	/* Make sure that doorbell is committed immediately */
	wmb();

	spin_unlock_irqrestore(host->host_lock, flags);

	/* wait until the task management command is completed */
	err = wait_event_timeout(hba->tm_wq,
			test_bit(free_slot, &hba->tm_condition),
			msecs_to_jiffies(TM_CMD_TIMEOUT));
	if (!err) {
		dev_err(hba->dev, "%s: task management cmd 0x%.2x timed-out, intsts : 0x%x\n",
				__func__, tm_function, ufshcd_readl(hba, REG_INTERRUPT_STATUS));
		if (!ufshcd_clear_tm_cmd(hba, free_slot)) {
			spin_lock_irqsave(hba->host->host_lock, flags);
			__clear_bit(free_slot, &hba->outstanding_tasks);
			spin_unlock_irqrestore(hba->host->host_lock, flags);
		} else {
			dev_WARN(hba->dev, "%s: unable clear tm cmd (slot %d) after timeout\n",
					__func__, free_slot);
		}
		err = -ETIMEDOUT;
	} else {
		err = ufshcd_task_req_compl(hba, free_slot, tm_response);
	}

	clear_bit(free_slot, &hba->tm_condition);
	ufshcd_put_tm_slot(hba, free_slot);
	wake_up(&hba->tm_tag_wq);

	ufshcd_release(hba);
	return err;
}

/**
 * ufshcd_eh_device_reset_handler - device reset handler registered to
 *                                    scsi layer.
 * @cmd: SCSI command pointer
 *
 * Returns SUCCESS/FAILED
 */
static int ufshcd_eh_device_reset_handler(struct scsi_cmnd *cmd)
{
	struct Scsi_Host *host;
	struct ufs_hba *hba;
	unsigned int tag;
	u32 pos;
	int err;
	u8 resp = 0xF;
	struct ufshcd_lrb *lrbp;
	unsigned long flags;

	host = cmd->device->host;
	hba = shost_priv(host);
	tag = cmd->request->tag;

	/* secure log */
#ifdef CONFIG_EXYNOS_SMC_LOGGING
	exynos_smc(SMC_CMD_UFS_LOG, 1, 0, hba->secure_log.paddr);
#endif

	/* Dump debugging information to system memory */
	ufshcd_vops_dbg_register_dump(hba);
	exynos_ufs_show_uic_info(hba);

	lrbp = &hba->lrb[tag];
	err = ufshcd_issue_tm_cmd(hba, lrbp->lun, 0, UFS_LOGICAL_RESET, &resp);
	if (err || resp != UPIU_TASK_MANAGEMENT_FUNC_COMPL) {
		if (!err)
			err = resp;
		goto out;
	}

	/* clear the commands that were pending for corresponding LUN */
	for_each_set_bit(pos, &hba->outstanding_reqs, hba->nutrs) {
		if (hba->lrb[pos].lun == lrbp->lun) {
			err = ufshcd_clear_cmd(hba, pos);
			if (err)
				break;
		}
	}
	spin_lock_irqsave(host->host_lock, flags);
	ufshcd_transfer_req_compl(hba, DID_RESET);
	spin_unlock_irqrestore(host->host_lock, flags);

out:
	hba->req_abort_count = 0;
	if (!err) {
		dev_info(hba->dev, "%s: LU reset succeeded\n", __func__);
		err = SUCCESS;
	} else {
		dev_err(hba->dev, "%s: failed with err %d\n", __func__, err);
		err = FAILED;
	}
	return err;
}

static void ufshcd_set_req_abort_skip(struct ufs_hba *hba, unsigned long bitmap)
{
	struct ufshcd_lrb *lrbp;
	int tag;

	for_each_set_bit(tag, &bitmap, hba->nutrs) {
		lrbp = &hba->lrb[tag];
		lrbp->req_abort_skip = true;
	}
}

/**
 * ufshcd_abort - abort a specific command
 * @cmd: SCSI command pointer
 *
 * Abort the pending command in device by sending UFS_ABORT_TASK task management
 * command, and in host controller by clearing the door-bell register. There can
 * be race between controller sending the command to the device while abort is
 * issued. To avoid that, first issue UFS_QUERY_TASK to check if the command is
 * really issued and then try to abort it.
 *
 * Returns SUCCESS/FAILED
 */
static int ufshcd_abort(struct scsi_cmnd *cmd)
{
	struct Scsi_Host *host;
	struct ufs_hba *hba;
	unsigned long flags;
	unsigned int tag;
	int err = 0;
	int poll_cnt;
	u8 resp = 0xF;
	struct ufshcd_lrb *lrbp;
	u32 reg;

	host = cmd->device->host;
	hba = shost_priv(host);
	tag = cmd->request->tag;
	lrbp = &hba->lrb[tag];
	if (!ufshcd_valid_tag(hba, tag)) {
		dev_err(hba->dev,
			"%s: invalid command tag %d: cmd=0x%p, cmd->request=0x%p",
			__func__, tag, cmd, cmd->request);
		BUG();
	}

	/*
	 * Task abort to the device W-LUN is illegal. When this command
	 * will fail, due to spec violation, scsi err handling next step
	 * will be to send LU reset which, again, is a spec violation.
	 * To avoid these unnecessary/illegal step we skip to the last error
	 * handling stage: reset and restore.
	 */
	if (lrbp->lun == UFS_UPIU_UFS_DEVICE_WLUN)
		return ufshcd_eh_host_reset_handler(cmd);

	/* secure log */
#ifdef CONFIG_EXYNOS_SMC_LOGGING
	exynos_smc(SMC_CMD_UFS_LOG, 1, 0, hba->secure_log.paddr);
#endif

	if (cmd->cmnd[0] == READ_10 || cmd->cmnd[0] == WRITE_10) {
		unsigned long lba = (unsigned long) ((cmd->cmnd[2] << 24) |
					(cmd->cmnd[3] << 16) |
					(cmd->cmnd[4] << 8) |
					(cmd->cmnd[5] << 0));
		unsigned int sct = (cmd->cmnd[7] << 8) |
					(cmd->cmnd[8] << 0);

		dev_err(hba->dev, "%s: tag:%d, cmd:0x%x, "
				"lba:0x%08lx, sct:0x%04x, retries %d\n",
				__func__, tag, cmd->cmnd[0], lba, sct, cmd->retries);
	} else {
		dev_err(hba->dev, "%s: tag:%d, cmd:0x%x, retries %d\n",
				__func__, tag, cmd->cmnd[0], cmd->retries);
	}
#if defined(SEC_UFS_ERROR_COUNT)
	SEC_ufs_utp_error_check(hba, cmd, false, 0);
#endif

	ufshcd_hold(hba, false);

	/* Dump debugging information to system memory */
	ufshcd_vops_dbg_register_dump(hba);

	/* check smu abort */
	err = ufshcd_vops_access_control_abort(hba);
	if (err == ACCESS_CONTROL_ABORT)
		dev_err(hba->dev, "%s: Access Control Abort, newly initialized",
					__func__);
	else if (err && (err != ACCESS_CONTROL_ABORT))
		dev_err(hba->dev, "%s: Fail to check Access Control status (%d)",
					__func__, err);

	reg = ufshcd_readl(hba, REG_UTP_TRANSFER_REQ_DOOR_BELL);
	/* If command is already aborted/completed, return SUCCESS */
	if (!(test_bit(tag, &hba->outstanding_reqs))) {
		dev_err(hba->dev,
			"%s: cmd at tag %d already completed, outstanding=0x%lx, doorbell=0x%x\n",
			__func__, tag, hba->outstanding_reqs, reg);
		goto out;
	}

	if (!(reg & (1 << tag))) {
		dev_err(hba->dev,
		"%s: cmd was completed, but without a notifying intr, tag = %d",
		__func__, tag);
		goto clean;
	}

	/* Print Transfer Request of aborted task */
	dev_err(hba->dev, "%s: Device abort task at tag %d\n", __func__, tag);

	/*
	 * Print detailed info about aborted request.
	 * As more than one request might get aborted at the same time,
	 * print full information only for the first aborted request in order
	 * to reduce repeated printouts. For other aborted requests only print
	 * basic details.
	 */
	scsi_print_command(hba->lrb[tag].cmd);
	if (!hba->req_abort_count) {
		ufshcd_print_host_regs(hba);
		ufshcd_print_host_state(hba);
		ufshcd_print_pwr_info(hba);
		if (hba->quirks & UFSHCD_QUIRK_DUMP_DEBUG_INFO)
			ufshcd_print_trs(hba, 1 << tag, true);
	} else {
		if (hba->quirks & UFSHCD_QUIRK_DUMP_DEBUG_INFO)
			ufshcd_print_trs(hba, 1 << tag, false);
	}
	hba->req_abort_count++;

	/* Skip task abort in case previous aborts failed and report failure */
	if (lrbp->req_abort_skip) {
		err = -EIO;
		goto out;
	}

	for (poll_cnt = 100; poll_cnt; poll_cnt--) {
		err = ufshcd_issue_tm_cmd(hba, lrbp->lun, lrbp->task_tag,
				UFS_QUERY_TASK, &resp);
		if (!err && resp == UPIU_TASK_MANAGEMENT_FUNC_SUCCEEDED) {
			/* cmd pending in the device */
			dev_err(hba->dev, "%s: cmd pending in the device. tag = %d\n",
				__func__, tag);
			break;
		} else if (!err && resp == UPIU_TASK_MANAGEMENT_FUNC_COMPL) {
			/*
			 * cmd not pending in the device, check if it is
			 * in transition.
			 */
			dev_err(hba->dev, "%s: cmd at tag %d not pending in the device.\n",
				__func__, tag);
			reg = ufshcd_readl(hba, REG_UTP_TRANSFER_REQ_DOOR_BELL);
			if (reg & (1 << tag)) {
				/* sleep for max. 200us to stabilize */
				usleep_range(100, 200);
				continue;
			}
			/* command completed already */
			dev_err(hba->dev, "%s: cmd at tag %d successfully cleared from DB.\n",
				__func__, tag);
			goto out;
		} else {
			dev_err(hba->dev,
				"%s: no response from device. tag = %d, err %d\n",
				__func__, tag, err);
			if (!err)
				err = resp; /* service response error */
			dev_err(hba->dev,
				"%s: query task failed with err %d\n",
				__func__, err);
#if defined(SEC_UFS_ERROR_COUNT)
			SEC_ufs_utp_error_check(hba, NULL, true, UFS_QUERY_TASK);
#endif
			goto out;
		}
	}

	if (!poll_cnt) {
		err = -EBUSY;
		dev_err(hba->dev,
			"%s: cmd might be missed, not pending in device\n",
			__func__);
		goto out;
	}

	err = ufshcd_issue_tm_cmd(hba, lrbp->lun, lrbp->task_tag,
			UFS_ABORT_TASK, &resp);
	if (err || resp != UPIU_TASK_MANAGEMENT_FUNC_COMPL) {
		if (!err) {
			err = resp; /* service response error */
			dev_err(hba->dev, "%s: issued. tag = %d, err %d\n",
				__func__, tag, err);
		}
#if defined(SEC_UFS_ERROR_COUNT)
		SEC_ufs_utp_error_check(hba, NULL, true, UFS_ABORT_TASK);
#endif
		goto out;
	}

	err = ufshcd_clear_cmd(hba, tag);
	if (err) {
		dev_err(hba->dev, "%s: Failed clearing cmd at tag %d, err %d\n",
			__func__, tag, err);
		goto out;
	}
clean:
	scsi_dma_unmap(cmd);

	spin_lock_irqsave(host->host_lock, flags);
	ufshcd_outstanding_req_clear(hba, tag);
	hba->lrb[tag].cmd = NULL;
	spin_unlock_irqrestore(host->host_lock, flags);

	clear_bit_unlock(tag, &hba->lrb_in_use);
	wake_up(&hba->dev_cmd.tag_wq);

out:
	if (!err) {
		err = SUCCESS;
		if ((hba->dev_quirks & UFS_DEVICE_QUIRK_SUPPORT_QUERY_FATAL_MODE) &&
				!hba->UFS_fatal_mode_done) {
			unsigned long max_doorbells = (1UL << hba->nutrs) - 1;
			if (hba->outstanding_reqs == max_doorbells)
				__ufshcd_transfer_req_compl(hba, 0,
						(1UL << (hba->nutrs - 1)));
			schedule_work(&hba->fatal_mode_work);
		}
	} else {
		dev_err(hba->dev, "%s: failed with err %d\n", __func__, err);
		ufshcd_set_req_abort_skip(hba, hba->outstanding_reqs);
		err = FAILED;
	}

	/*
	 * This ufshcd_release() corresponds to the original scsi cmd that got
	 * aborted here (as we won't get any IRQ for it).
	 */
	ufshcd_release(hba);
	return err;
}

/**
 * ufshcd_host_reset_and_restore - reset and restore host controller
 * @hba: per-adapter instance
 *
 * Note that host controller reset may issue DME_RESET to
 * local and remote (device) Uni-Pro stack and the attributes
 * are reset to default state.
 *
 * Returns zero on success, non-zero on failure
 */
static int ufshcd_host_reset_and_restore(struct ufs_hba *hba)
{
	int err = 0;
	unsigned long flags;

	/*
	 * Stop the host controller and complete the requests
	 * cleared by h/w
	 */
	spin_lock_irqsave(hba->host->host_lock, flags);
	hba->ufshcd_state = UFSHCD_STATE_RESET;
	ufshcd_set_eh_in_progress(hba);
	ufshcd_hba_stop(hba, false);
	hba->silence_err_logs = true;
	ufshcd_complete_requests(hba);
	hba->silence_err_logs = false;
	spin_unlock_irqrestore(hba->host->host_lock, flags);

#if defined(CONFIG_PM_DEVFREQ)
	/* scale up clocks to max frequency before full reinitialization */
	ufshcd_scale_clks(hba, true);
#endif

	/* Establish the link again and restore the device */
#ifdef CONFIG_SCSI_UFS_ASYNC_RELINK
	if (hba->pm_op_in_progress)
		async_schedule(ufshcd_async_scan, hba);
	else
#endif
	{
		err = ufshcd_probe_hba(hba);

		if (!err && (hba->ufshcd_state != UFSHCD_STATE_OPERATIONAL)) {
			dev_err(hba->dev, "%s: failed\n", __func__);
			err = -EIO;
		}
	}

	spin_lock_irqsave(hba->host->host_lock, flags);
	ufshcd_clear_eh_in_progress(hba);
	spin_unlock_irqrestore(hba->host->host_lock, flags);

	return err;
}

/**
 * ufshcd_reset_and_restore - reset and re-initialize host/device
 * @hba: per-adapter instance
 *
 * Reset and recover device, host and re-establish link. This
 * is helpful to recover the communication in fatal error conditions.
 *
 * Returns zero on success, non-zero on failure
 */
static int ufshcd_reset_and_restore(struct ufs_hba *hba)
{
	int err = 0;
	int retries = MAX_HOST_RESET_RETRIES;
	unsigned long flags;
	int tag;

	for_each_set_bit(tag, &hba->outstanding_reqs, hba->nutrs)
		ufshcd_clear_cmd(hba, tag);

	ssleep(2);
#if defined(SEC_UFS_ERROR_COUNT)
	SEC_ufs_operation_check(hba, SEC_UFS_HW_RESET);
#endif

	do {
		err = ufshcd_host_reset_and_restore(hba);
	} while (err && --retries);

	/*
	 * After reset the door-bell might be cleared, complete
	 * outstanding requests in s/w here.
	 */
	spin_lock_irqsave(hba->host->host_lock, flags);
	ufshcd_transfer_req_compl(hba, DID_RESET);
	ufshcd_tmc_handler(hba);
	spin_unlock_irqrestore(hba->host->host_lock, flags);

	return err;
}

/**
 * ufshcd_eh_host_reset_handler - host reset handler registered to scsi layer
 * @cmd - SCSI command pointer
 *
 * Returns SUCCESS/FAILED
 */
static int ufshcd_eh_host_reset_handler(struct scsi_cmnd *cmd)
{
	int err;
	unsigned long flags;
	struct ufs_hba *hba;

	hba = shost_priv(cmd->device->host);

	ufshcd_hold(hba, false);
	/*
	 * Check if there is any race with fatal error handling.
	 * If so, wait for it to complete. Even though fatal error
	 * handling does reset and restore in some cases, don't assume
	 * anything out of it. We are just avoiding race here.
	 */
	do {
		spin_lock_irqsave(hba->host->host_lock, flags);
		if (!(work_pending(&hba->eh_work) ||
			    hba->ufshcd_state == UFSHCD_STATE_RESET ||
			    hba->ufshcd_state == UFSHCD_STATE_EH_SCHEDULED))
			break;
		spin_unlock_irqrestore(hba->host->host_lock, flags);
		dev_dbg(hba->dev, "%s: reset in progress\n", __func__);
		flush_work(&hba->eh_work);
	} while (1);

	hba->ufshcd_state = UFSHCD_STATE_RESET;
	ufshcd_set_eh_in_progress(hba);
	spin_unlock_irqrestore(hba->host->host_lock, flags);

	err = ufshcd_reset_and_restore(hba);

	spin_lock_irqsave(hba->host->host_lock, flags);
	if (!err) {
		err = SUCCESS;
		hba->ufshcd_state = UFSHCD_STATE_OPERATIONAL;
	} else {
		err = FAILED;
		hba->ufshcd_state = UFSHCD_STATE_ERROR;
	}
	ufshcd_clear_eh_in_progress(hba);
	spin_unlock_irqrestore(hba->host->host_lock, flags);

	ufshcd_release(hba);
	return err;
}

/**
 * ufshcd_get_max_icc_level - calculate the ICC level
 * @sup_curr_uA: max. current supported by the regulator
 * @start_scan: row at the desc table to start scan from
 * @buff: power descriptor buffer
 *
 * Returns calculated max ICC level for specific regulator
 */
static u32 ufshcd_get_max_icc_level(int sup_curr_uA, u32 start_scan, char *buff)
{
	int i;
	int curr_uA;
	u16 data;
	u16 unit;

	for (i = start_scan; i >= 0; i--) {
		data = be16_to_cpup((__be16 *)&buff[2 * i]);
		unit = (data & ATTR_ICC_LVL_UNIT_MASK) >>
						ATTR_ICC_LVL_UNIT_OFFSET;
		curr_uA = data & ATTR_ICC_LVL_VALUE_MASK;
		switch (unit) {
		case UFSHCD_NANO_AMP:
			curr_uA = curr_uA / 1000;
			break;
		case UFSHCD_MILI_AMP:
			curr_uA = curr_uA * 1000;
			break;
		case UFSHCD_AMP:
			curr_uA = curr_uA * 1000 * 1000;
			break;
		case UFSHCD_MICRO_AMP:
		default:
			break;
		}
		if (sup_curr_uA >= curr_uA)
			break;
	}
	if (i < 0) {
		i = 0;
		pr_err("%s: Couldn't find valid icc_level = %d", __func__, i);
	}

	return (u32)i;
}

/**
 * ufshcd_calc_icc_level - calculate the max ICC level
 * In case regulators are not initialized we'll return 0
 * @hba: per-adapter instance
 * @desc_buf: power descriptor buffer to extract ICC levels from.
 * @len: length of desc_buff
 *
 * Returns calculated ICC level
 */
static u32 ufshcd_find_max_sup_active_icc_level(struct ufs_hba *hba,
							u8 *desc_buf, int len)
{
	u32 icc_level = 0;

	if (!hba->vreg_info.vcc || !hba->vreg_info.vccq ||
						!hba->vreg_info.vccq2) {
		dev_err(hba->dev,
			"%s: Regulator capability was not set, actvIccLevel=%d",
							__func__, icc_level);
		goto out;
	}

	if (hba->vreg_info.vcc && hba->vreg_info.vcc->max_uA)
		icc_level = ufshcd_get_max_icc_level(
				hba->vreg_info.vcc->max_uA,
				POWER_DESC_MAX_ACTV_ICC_LVLS - 1,
				&desc_buf[PWR_DESC_ACTIVE_LVLS_VCC_0]);

	if (hba->vreg_info.vccq && hba->vreg_info.vccq->max_uA)
		icc_level = ufshcd_get_max_icc_level(
				hba->vreg_info.vccq->max_uA,
				icc_level,
				&desc_buf[PWR_DESC_ACTIVE_LVLS_VCCQ_0]);

	if (hba->vreg_info.vccq2 && hba->vreg_info.vccq2->max_uA)
		icc_level = ufshcd_get_max_icc_level(
				hba->vreg_info.vccq2->max_uA,
				icc_level,
				&desc_buf[PWR_DESC_ACTIVE_LVLS_VCCQ2_0]);
out:
	return icc_level;
}

static void ufshcd_init_icc_levels(struct ufs_hba *hba)
{
	int ret;
	int buff_len = hba->desc_size.pwr_desc;
	u8 desc_buf[hba->desc_size.pwr_desc];

	ret = ufshcd_read_power_desc(hba, desc_buf, buff_len);
	if (ret) {
		dev_err(hba->dev,
			"%s: Failed reading power descriptor.len = %d ret = %d",
			__func__, buff_len, ret);
		return;
	}

	hba->init_prefetch_data.icc_level =
			ufshcd_find_max_sup_active_icc_level(hba,
			desc_buf, buff_len);
	dev_dbg(hba->dev, "%s: setting icc_level 0x%x",
			__func__, hba->init_prefetch_data.icc_level);

	ret = ufshcd_query_attr_retry(hba, UPIU_QUERY_OPCODE_WRITE_ATTR,
		QUERY_ATTR_IDN_ACTIVE_ICC_LVL, 0, 0,
		&hba->init_prefetch_data.icc_level);

	if (ret)
		dev_err(hba->dev,
			"%s: Failed configuring bActiveICCLevel = %d ret = %d",
			__func__, hba->init_prefetch_data.icc_level , ret);

}

/**
 * ufshcd_scsi_add_wlus - Adds required W-LUs
 * @hba: per-adapter instance
 *
 * UFS device specification requires the UFS devices to support 4 well known
 * logical units:
 *	"REPORT_LUNS" (address: 01h)
 *	"UFS Device" (address: 50h)
 *	"RPMB" (address: 44h)
 *	"BOOT" (address: 30h)
 * UFS device's power management needs to be controlled by "POWER CONDITION"
 * field of SSU (START STOP UNIT) command. But this "power condition" field
 * will take effect only when its sent to "UFS device" well known logical unit
 * hence we require the scsi_device instance to represent this logical unit in
 * order for the UFS host driver to send the SSU command for power management.

 * We also require the scsi_device instance for "RPMB" (Replay Protected Memory
 * Block) LU so user space process can control this LU. User space may also
 * want to have access to BOOT LU.

 * This function adds scsi device instances for each of all well known LUs
 * (except "REPORT LUNS" LU).
 *
 * Returns zero on success (all required W-LUs are added successfully),
 * non-zero error value on failure (if failed to add any of the required W-LU).
 */
static int ufshcd_scsi_add_wlus(struct ufs_hba *hba)
{
	int ret = 0;
	struct scsi_device *sdev_boot;

	hba->sdev_ufs_device = __scsi_add_device(hba->host, 0, 0,
		ufshcd_upiu_wlun_to_scsi_wlun(UFS_UPIU_UFS_DEVICE_WLUN), NULL);
	if (IS_ERR(hba->sdev_ufs_device)) {
		ret = PTR_ERR(hba->sdev_ufs_device);
		hba->sdev_ufs_device = NULL;
		goto out;
	}
	scsi_device_put(hba->sdev_ufs_device);

	sdev_boot = __scsi_add_device(hba->host, 0, 0,
		ufshcd_upiu_wlun_to_scsi_wlun(UFS_UPIU_BOOT_WLUN), NULL);
	if (IS_ERR(sdev_boot)) {
		ret = PTR_ERR(sdev_boot);
		goto remove_sdev_ufs_device;
	}
	scsi_device_put(sdev_boot);

	hba->sdev_rpmb = __scsi_add_device(hba->host, 0, 0,
		ufshcd_upiu_wlun_to_scsi_wlun(UFS_UPIU_RPMB_WLUN), NULL);
	if (IS_ERR(hba->sdev_rpmb)) {
		ret = PTR_ERR(hba->sdev_rpmb);
		goto remove_sdev_boot;
	}
	scsi_device_put(hba->sdev_rpmb);
	goto out;

remove_sdev_boot:
	scsi_remove_device(sdev_boot);
remove_sdev_ufs_device:
	scsi_remove_device(hba->sdev_ufs_device);
out:
	return ret;
}

static int ufs_get_device_desc(struct ufs_hba *hba,
			       struct ufs_dev_desc *dev_desc)
{
	int err;
	u8 model_index;
	u8 serial_num_index;
	u8 str_desc_buf[hba->desc_size.str_desc + 1];
	u8 desc_buf[hba->desc_size.dev_desc];
	u8 health_buf[hba->desc_size.hlth_desc];
	bool ascii_type;

	err = ufshcd_read_device_desc(hba, desc_buf, hba->desc_size.dev_desc);
	if (err) {
		dev_err(hba->dev, "%s: Failed reading Device Desc. err = %d\n",
			__func__, err);
		goto out;
	}

	/*
	 * getting vendor (manufacturerID) and Bank Index in big endian
	 * format
	 */
	dev_desc->wmanufacturerid = desc_buf[DEVICE_DESC_PARAM_MANF_ID] << 8 |
				     desc_buf[DEVICE_DESC_PARAM_MANF_ID + 1];

	hba->manufacturer_id = dev_desc->wmanufacturerid;
	model_index = desc_buf[DEVICE_DESC_PARAM_PRDCT_NAME];

	memset(str_desc_buf, 0, hba->desc_size.str_desc);
	err = ufshcd_read_string_desc(hba, model_index, str_desc_buf,
				hba->desc_size.str_desc, ASCII_STD);
	if (err) {
		dev_err(hba->dev, "%s: Failed reading Product Name. err = %d\n",
			__func__, err);
		goto out;
	}

	str_desc_buf[hba->desc_size.str_desc] = '\0';
	strlcpy(dev_desc->model, (str_desc_buf + QUERY_DESC_HDR_SIZE),
		min_t(u8, str_desc_buf[QUERY_DESC_LENGTH_OFFSET],
		      MAX_MODEL_LEN));

	/* Null terminate the model string */
	dev_desc->model[MAX_MODEL_LEN] = '\0';
	
	/*serial number*/
	serial_num_index = desc_buf[DEVICE_DESC_PARAM_SN];
	memset(str_desc_buf, 0, hba->desc_size.str_desc);

	/*spec is unicode but sec use hex data*/
	ascii_type = UTF16_STD;

	err = ufshcd_read_string_desc(hba, serial_num_index, str_desc_buf,
		 hba->desc_size.str_desc, ascii_type);

	if (err)
		goto out;
	str_desc_buf[hba->desc_size.str_desc] = '\0';

	ufs_set_sec_unique_number(hba, str_desc_buf, desc_buf);

	err = ufshcd_read_health_desc(hba, health_buf,
					hba->desc_size.hlth_desc);
	if (err)
		goto out;

	/* getting Life Time at Device Health DESC*/
	dev_desc->lifetime = health_buf[HEALTH_DEVICE_DESC_PARAM_LIFETIMEA];

	dev_info(hba->dev,"LT: 0x%02x \n", health_buf[3]<<4|health_buf[4]);

	hba->lifetime = dev_desc->lifetime;

out:
	return err;
}

static void ufs_fixup_device_setup(struct ufs_hba *hba,
				   struct ufs_dev_desc *dev_desc)
{
	struct ufs_dev_fix *f;

	for (f = ufs_fixups; f->quirk; f++) {
		if ((f->card.wmanufacturerid == dev_desc->wmanufacturerid ||
		     f->card.wmanufacturerid == UFS_ANY_VENDOR) &&
		    (STR_PRFX_EQUAL(f->card.model, dev_desc->model) ||
		     !strcmp(f->card.model, UFS_ANY_MODEL)))
			hba->dev_quirks |= f->quirk;
	}
}

/**
 * ufshcd_tune_pa_tactivate - Tunes PA_TActivate of local UniPro
 * @hba: per-adapter instance
 *
 * PA_TActivate parameter can be tuned manually if UniPro version is less than
 * 1.61. PA_TActivate needs to be greater than or equal to peerM-PHY's
 * RX_MIN_ACTIVATETIME_CAPABILITY attribute. This optimal value can help reduce
 * the hibern8 exit latency.
 *
 * Returns zero on success, non-zero error value on failure.
 */
static int ufshcd_tune_pa_tactivate(struct ufs_hba *hba)
{
	int ret = 0;
	u32 peer_rx_min_activatetime = 0, tuned_pa_tactivate;

	ret = ufshcd_dme_peer_get(hba,
				  UIC_ARG_MIB_SEL(
					RX_MIN_ACTIVATETIME_CAPABILITY,
					UIC_ARG_MPHY_RX_GEN_SEL_INDEX(0)),
				  &peer_rx_min_activatetime);
	if (ret)
		goto out;

	/* make sure proper unit conversion is applied */
	tuned_pa_tactivate =
		((peer_rx_min_activatetime * RX_MIN_ACTIVATETIME_UNIT_US)
		 / PA_TACTIVATE_TIME_UNIT_US);
	ret = ufshcd_dme_set(hba, UIC_ARG_MIB(PA_TACTIVATE),
			     tuned_pa_tactivate);

out:
	return ret;
}

/**
 * ufshcd_tune_pa_hibern8time - Tunes PA_Hibern8Time of local UniPro
 * @hba: per-adapter instance
 *
 * PA_Hibern8Time parameter can be tuned manually if UniPro version is less than
 * 1.61. PA_Hibern8Time needs to be maximum of local M-PHY's
 * TX_HIBERN8TIME_CAPABILITY & peer M-PHY's RX_HIBERN8TIME_CAPABILITY.
 * This optimal value can help reduce the hibern8 exit latency.
 *
 * Returns zero on success, non-zero error value on failure.
 */
static int ufshcd_tune_pa_hibern8time(struct ufs_hba *hba)
{
	int ret = 0;
	u32 local_tx_hibern8_time_cap = 0, peer_rx_hibern8_time_cap = 0;
	u32 max_hibern8_time, tuned_pa_hibern8time;

	ret = ufshcd_dme_get(hba,
			     UIC_ARG_MIB_SEL(TX_HIBERN8TIME_CAPABILITY,
					UIC_ARG_MPHY_TX_GEN_SEL_INDEX(0)),
				  &local_tx_hibern8_time_cap);
	if (ret)
		goto out;

	ret = ufshcd_dme_peer_get(hba,
				  UIC_ARG_MIB_SEL(RX_HIBERN8TIME_CAPABILITY,
					UIC_ARG_MPHY_RX_GEN_SEL_INDEX(0)),
				  &peer_rx_hibern8_time_cap);
	if (ret)
		goto out;

	max_hibern8_time = max(local_tx_hibern8_time_cap,
			       peer_rx_hibern8_time_cap);
	/* make sure proper unit conversion is applied */
	tuned_pa_hibern8time = ((max_hibern8_time * HIBERN8TIME_UNIT_US)
				/ PA_HIBERN8_TIME_UNIT_US);
	ret = ufshcd_dme_set(hba, UIC_ARG_MIB(PA_HIBERN8TIME),
			     tuned_pa_hibern8time);
out:
	return ret;
}

static void ufshcd_tune_unipro_params(struct ufs_hba *hba)
{
	if (ufshcd_is_unipro_pa_params_tuning_req(hba)) {
		ufshcd_tune_pa_tactivate(hba);
		ufshcd_tune_pa_hibern8time(hba);
	}

	if (hba->dev_quirks & UFS_DEVICE_QUIRK_PA_TACTIVATE)
		/* set 1ms timeout for PA_TACTIVATE */
		ufshcd_dme_set(hba, UIC_ARG_MIB(PA_TACTIVATE), 10);


}

static void ufshcd_clear_dbg_ufs_stats(struct ufs_hba *hba)
{
	int err_reg_hist_size = sizeof(struct ufs_uic_err_reg_hist);

	hba->ufs_stats.hibern8_exit_cnt = 0;
	hba->ufs_stats.last_hibern8_exit_tstamp = ktime_set(0, 0);

	memset(&hba->ufs_stats.pa_err, 0, err_reg_hist_size);
	memset(&hba->ufs_stats.dl_err, 0, err_reg_hist_size);
	memset(&hba->ufs_stats.nl_err, 0, err_reg_hist_size);
	memset(&hba->ufs_stats.tl_err, 0, err_reg_hist_size);
	memset(&hba->ufs_stats.dme_err, 0, err_reg_hist_size);

	hba->req_abort_count = 0;
}

static void ufshcd_init_desc_sizes(struct ufs_hba *hba)
{
	int err;

	err = ufshcd_read_desc_length(hba, QUERY_DESC_IDN_DEVICE, 0,
		&hba->desc_size.dev_desc);
	if (err)
		hba->desc_size.dev_desc = QUERY_DESC_DEVICE_DEF_SIZE;

	err = ufshcd_read_desc_length(hba, QUERY_DESC_IDN_POWER, 0,
		&hba->desc_size.pwr_desc);
	if (err)
		hba->desc_size.pwr_desc = QUERY_DESC_POWER_DEF_SIZE;

	err = ufshcd_read_desc_length(hba, QUERY_DESC_IDN_INTERCONNECT, 0,
		&hba->desc_size.interc_desc);
	if (err)
		hba->desc_size.interc_desc = QUERY_DESC_INTERCONNECT_DEF_SIZE;

	err = ufshcd_read_desc_length(hba, QUERY_DESC_IDN_CONFIGURATION, 0,
		&hba->desc_size.conf_desc);
	if (err)
		hba->desc_size.conf_desc = QUERY_DESC_CONFIGURATION_DEF_SIZE;

	err = ufshcd_read_desc_length(hba, QUERY_DESC_IDN_UNIT, 0,
		&hba->desc_size.unit_desc);
	if (err)
		hba->desc_size.unit_desc = QUERY_DESC_UNIT_DEF_SIZE;

	err = ufshcd_read_desc_length(hba, QUERY_DESC_IDN_GEOMETRY, 0,
		&hba->desc_size.geom_desc);
	if (err)
		hba->desc_size.geom_desc = QUERY_DESC_GEOMETRY_DEF_SIZE;

	err = ufshcd_read_desc_length(hba, QUERY_DESC_IDN_HEALTH, 0,
		&hba->desc_size.hlth_desc);
	if (err)
		hba->desc_size.hlth_desc = QUERY_DESC_HEALTH_DEF_SIZE;
}

static void ufshcd_def_desc_sizes(struct ufs_hba *hba)
{
	hba->desc_size.dev_desc = QUERY_DESC_DEVICE_DEF_SIZE;
	hba->desc_size.pwr_desc = QUERY_DESC_POWER_DEF_SIZE;
	hba->desc_size.interc_desc = QUERY_DESC_INTERCONNECT_DEF_SIZE;
	hba->desc_size.conf_desc = QUERY_DESC_CONFIGURATION_DEF_SIZE;
	hba->desc_size.unit_desc = QUERY_DESC_UNIT_DEF_SIZE;
	hba->desc_size.geom_desc = QUERY_DESC_GEOMETRY_DEF_SIZE;
	hba->desc_size.str_desc = QUERY_DESC_STRING_DEF_SIZE;
	hba->desc_size.hlth_desc = QUERY_DESC_HEALTH_DEF_SIZE;
}

/**
 * ufshcd_probe_hba - probe hba to detect device and initialize
 * @hba: per-adapter instance
 *
 * Execute link-startup and verify device initialization
 */
static int ufshcd_probe_hba(struct ufs_hba *hba)
{
	struct ufs_dev_desc card = {0};
	struct ufs_pa_layer_attr *pwr_info = &hba->max_pwr_info.info;
	int re_cnt = 0;
	int ret;
	ktime_t start = ktime_get();
	unsigned long flags;

retry:
	ret = ufshcd_hba_enable(hba);
	if (ret)
		goto out;

	ret = ufshcd_link_startup(hba);
	if (ret)
		goto out;

	dev_info(hba->dev, "UFS link established\n");

	/* set the default level for urgent bkops */
	hba->urgent_bkops_lvl = BKOPS_STATUS_PERF_IMPACT;
	hba->is_urgent_bkops_lvl_checked = false;

	/* Debug counters initialization */
	ufshcd_clear_dbg_ufs_stats(hba);

	/* UniPro link is active now */
	ufshcd_set_link_active(hba);

	ret = ufshcd_verify_dev_init(hba);
	if (ret)
		goto out;

	ret = ufshcd_complete_dev_init(hba);
	if (ret)
		goto out;

	dev_info(hba->dev, "UFS device initialized\n");

	if (!ufshcd_eh_in_progress(hba) && !hba->pm_op_in_progress
			&& !hba->async_resume) {
		/* Init check for device descriptor sizes */
		ufshcd_init_desc_sizes(hba);

		ret = ufs_get_device_desc(hba, &card);
		if (ret) {
			dev_err(hba->dev, "%s: Failed getting device info. err = %d\n",
				__func__, ret);
			goto out;
		}

		ufs_fixup_device_setup(hba, &card);
	}

	ufshcd_tune_unipro_params(hba);

	ret = ufshcd_set_vccq_rail_unused(hba,
		(hba->dev_quirks & UFS_DEVICE_NO_VCCQ) ? true : false);
	if (ret)
		goto out;

	/* UFS device is also active now */
	ufshcd_set_ufs_dev_active(hba);
	ufshcd_force_reset_auto_bkops(hba);
	hba->wlun_dev_clr_ua = true;

	if (ufshcd_get_max_pwr_mode(hba)) {
		dev_err(hba->dev,
			"%s: Failed getting max supported power mode\n",
			__func__);
	} else {
		if (pwr_info->lane_rx != min(pwr_info->peer_available_lane_rx,
					pwr_info->available_lane_rx)) {
			dev_err(hba->dev,
				"%s: connected lane rx= %d, peer_available lane rx= %d\n",
				__func__, pwr_info->lane_rx,
				pwr_info->peer_available_lane_rx);
			goto out;
		}

		if (pwr_info->lane_tx != min(pwr_info->peer_available_lane_tx,
					pwr_info->available_lane_tx)) {
			dev_err(hba->dev,
				"%s: connected lane tx= %d, peer_available lane tx= %d\n",
				__func__, pwr_info->lane_tx,
				pwr_info->peer_available_lane_tx);
			goto out;
		}

		ret = ufshcd_config_pwr_mode(hba, &hba->max_pwr_info.info);
		if (ret) {
			dev_err(hba->dev, "%s: Failed setting power mode, err = %d\n",
					__func__, ret);
			goto out;
		}

		if (hba->max_pwr_info.info.pwr_rx == FAST_MODE ||
			hba->max_pwr_info.info.pwr_tx == FAST_MODE ||
			hba->max_pwr_info.info.pwr_rx == FASTAUTO_MODE ||
			hba->max_pwr_info.info.pwr_tx == FASTAUTO_MODE)
			dev_info(hba->dev, "HS mode configured\n");
	}

	/* set the state as operational after switching to desired gear */
	spin_lock_irqsave(hba->host->host_lock, flags);
	hba->ufshcd_state = UFSHCD_STATE_OPERATIONAL;
	spin_unlock_irqrestore(hba->host->host_lock, flags);

	hba->saved_err = 0;
	hba->saved_uic_err = 0;

	/*
	 * If we are in error handling context or in power management callbacks
	 * context, no need to scan the host
	 */
	if (!ufshcd_eh_in_progress(hba) && !hba->pm_op_in_progress
			&& !hba->async_resume) {
		bool flag;

		/* clear any previous UFS device information */
		memset(&hba->dev_info, 0, sizeof(hba->dev_info));
		if (!ufshcd_query_flag_retry(hba, UPIU_QUERY_OPCODE_READ_FLAG,
				QUERY_FLAG_IDN_PWR_ON_WPE, &flag))
			hba->dev_info.f_power_on_wp_en = flag;

		if (!hba->is_init_prefetch)
			ufshcd_init_icc_levels(hba);

		scsi_scan_host(hba->host);

		/* Add required well known logical units to scsi mid layer */
		ret = ufshcd_scsi_add_wlus(hba);
		if (ret) {
			dev_warn(hba->dev, "%s failed to add w-lus %d\n",
				__func__, ret);
			ret = 0;
		}

		/* Initialize devfreq after UFS device is detected */
		if (ufshcd_is_clkscaling_supported(hba)) {
			memcpy(&hba->clk_scaling.saved_pwr_info.info,
				&hba->pwr_info,
				sizeof(struct ufs_pa_layer_attr));
			hba->clk_scaling.saved_pwr_info.is_valid = true;
			if (!hba->devfreq) {
#if defined(CONFIG_PM_DEVFREQ)
				hba->devfreq = devm_devfreq_add_device(hba->dev,
							&ufs_devfreq_profile,
							"simple_ondemand",
							NULL);
#endif
				if (IS_ERR(hba->devfreq)) {
					ret = PTR_ERR(hba->devfreq);
					dev_err(hba->dev, "Unable to register with devfreq %d\n",
							ret);
					goto out;
				}
			}
			hba->clk_scaling.is_allowed = true;
		}

		pm_runtime_put_sync(hba->dev);
	}
	if (hba->sdev_rpmb)
		hba->host->wlun_clr_uac = true;
	if (!hba->is_init_prefetch)
		hba->is_init_prefetch = true;

out:
	if (ret && re_cnt++ < UFS_LINK_SETUP_RETRIES) {
		dev_err(hba->dev, "%s failed with err %d, retrying:%d\n",
			__func__, ret, re_cnt);
#if defined(CONFIG_SCSI_UFS_TEST_MODE)
		ufshcd_vops_dbg_register_dump(hba);
#endif
		goto retry;
	} else if (ret && re_cnt >= UFS_LINK_SETUP_RETRIES) {
		dev_err(hba->dev, "%s failed after retries with err %d\n",
			__func__, ret);
		exynos_ufs_dump_uic_info(hba);
		spin_lock_irqsave(hba->host->host_lock, flags);
		hba->ufshcd_state = UFSHCD_STATE_ERROR;
		spin_unlock_irqrestore(hba->host->host_lock, flags);
	}

	/*
	 * If we failed to initialize the device or the device is not
	 * present, turn off the power/clocks etc.
	 */
	if (ret && !ufshcd_eh_in_progress(hba) && !hba->pm_op_in_progress) {
		pm_runtime_put_sync(hba->dev);
		ufshcd_hba_exit(hba);
	}

	trace_ufshcd_init(dev_name(hba->dev), ret,
		ktime_to_us(ktime_sub(ktime_get(), start)),
		hba->curr_dev_pwr_mode, hba->uic_link_state);

	if (!ret) {
		/*
		 * Inform scsi mid-layer that we did reset and allow to handle
		 * Unit Attention properly.
		 */
		spin_lock_irqsave(hba->host->host_lock, flags);
		scsi_report_bus_reset(hba->host, 0);
		spin_unlock_irqrestore(hba->host->host_lock, flags);
	}

	hba->async_resume = false;

	return ret;
}

/**
 * ufshcd_async_scan - asynchronous execution for probing hba
 * @data: data pointer to pass to this function
 * @cookie: cookie data
 */
static void ufshcd_async_scan(void *data, async_cookie_t cookie)
{
	struct ufs_hba *hba = (struct ufs_hba *)data;
	int err = 0;

	if (hba->async_resume) {
		scsi_block_requests(hba->host);
		dev_info(hba->dev, "UFS async resume started\n");
		err = ufshcd_probe_hba(hba);
		dev_info(hba->dev, "UFS async resume finished\n");
		if (err)
			goto err;

		if (!ufshcd_is_ufs_dev_active(hba)) {
			scsi_unblock_requests(hba->host);
			ufshcd_set_dev_pwr_mode(hba, UFS_ACTIVE_PWR_MODE);
			scsi_block_requests(hba->host);
		}

		/*
		 * If BKOPs operations are urgently needed at this moment then
		 * keep auto-bkops enabled or else disable it.
		 */
		ufshcd_urgent_bkops(hba);
err:
		scsi_unblock_requests(hba->host);
	} else {
		ufshcd_probe_hba(hba);
	}
}

static enum blk_eh_timer_return ufshcd_eh_timed_out(struct scsi_cmnd *scmd)
{
	unsigned long flags;
	struct Scsi_Host *host;
	struct ufs_hba *hba;
	int index;
	bool found = false;

	if (!scmd || !scmd->device || !scmd->device->host)
		return BLK_EH_NOT_HANDLED;

	host = scmd->device->host;
	hba = shost_priv(host);
	if (!hba)
		return BLK_EH_NOT_HANDLED;

	spin_lock_irqsave(host->host_lock, flags);

	for_each_set_bit(index, &hba->outstanding_reqs, hba->nutrs) {
		if (hba->lrb[index].cmd == scmd) {
			found = true;
			break;
		}
	}

	spin_unlock_irqrestore(host->host_lock, flags);

	/*
	 * Bypass SCSI error handling and reset the block layer timer if this
	 * SCSI command was not actually dispatched to UFS driver, otherwise
	 * let SCSI layer handle the error as usual.
	 */
	return found ? BLK_EH_NOT_HANDLED : BLK_EH_RESET_TIMER;
}

/**
 * ufshcd_query_ioctl - perform user read queries
 * @hba: per-adapter instance
 * @lun: used for lun specific queries
 * @buffer: user space buffer for reading and submitting query data and params
 * @return: 0 for success negative error code otherwise
 *
 * Expected/Submitted buffer structure is struct ufs_ioctl_query_data.
 * It will read the opcode, idn and buf_length parameters, and, put the
 * response in the buffer field while updating the used size in buf_length.
 */
static int ufshcd_query_ioctl(struct ufs_hba *hba, u8 lun, void __user *buffer)
{
	struct ufs_ioctl_query_data *ioctl_data;
	int err = 0;
	int length = 0;
	void *data_ptr;
	bool flag;
	u32 att;
	u8 index;
	u8 *desc = NULL;

	ioctl_data = kzalloc(sizeof(struct ufs_ioctl_query_data), GFP_KERNEL);
	if (!ioctl_data) {
		dev_err(hba->dev, "%s: Failed allocating %zu bytes\n", __func__,
				sizeof(struct ufs_ioctl_query_data));
		err = -ENOMEM;
		goto out;
	}

	/* extract params from user buffer */
	err = copy_from_user(ioctl_data, buffer,
			sizeof(struct ufs_ioctl_query_data));
	if (err) {
		dev_err(hba->dev,
			"%s: Failed copying buffer from user, err %d\n",
			__func__, err);
		goto out_release_mem;
	}

	/* verify legal parameters & send query */
	switch (ioctl_data->opcode) {
	case UPIU_QUERY_OPCODE_READ_DESC:
		switch (ioctl_data->idn) {
		case QUERY_DESC_IDN_DEVICE:
		case QUERY_DESC_IDN_CONFIGURATION:
		case QUERY_DESC_IDN_INTERCONNECT:
		case QUERY_DESC_IDN_GEOMETRY:
		case QUERY_DESC_IDN_POWER:
		case QUERY_DESC_IDN_HEALTH:
			index = 0;
			break;
		case QUERY_DESC_IDN_STRING:
			index = 0;
			if (ioctl_data->buf_size > 0) {
				/* extract params from user buffer */
				err = copy_from_user(&index,
						buffer + sizeof(struct ufs_ioctl_query_data),
						sizeof(u8));
				if (err) {
					dev_err(hba->dev,
						"%s: Failed copying buffer from user, err %d\n",
						__func__, err);
					goto out_release_mem;
				}
			}
			break;
		case QUERY_DESC_IDN_UNIT:
			if (!ufs_is_valid_unit_desc_lun(lun)) {
				dev_err(hba->dev,
					"%s: No unit descriptor for lun 0x%x\n",
					__func__, lun);
				err = -EINVAL;
				goto out_release_mem;
			}
			index = lun;
			break;
		default:
			goto out_einval;
		}
		length = min_t(int, QUERY_DESC_MAX_SIZE,
				ioctl_data->buf_size);
		desc = kzalloc(length, GFP_KERNEL);
		if (!desc) {
			dev_err(hba->dev, "%s: Failed allocating %d bytes\n",
					__func__, length);
			err = -ENOMEM;
			goto out_release_mem;
		}
		err = ufshcd_query_descriptor_retry(hba, ioctl_data->opcode,
				ioctl_data->idn, index, 0, desc, &length);
		break;
	case UPIU_QUERY_OPCODE_READ_ATTR:
		switch (ioctl_data->idn) {
		case QUERY_ATTR_IDN_BOOT_LU_EN:
		case QUERY_ATTR_IDN_POWER_MODE:
		case QUERY_ATTR_IDN_ACTIVE_ICC_LVL:
		case QUERY_ATTR_IDN_OOO_DATA_EN:
		case QUERY_ATTR_IDN_BKOPS_STATUS:
		case QUERY_ATTR_IDN_PURGE_STATUS:
		case QUERY_ATTR_IDN_MAX_DATA_IN:
		case QUERY_ATTR_IDN_MAX_DATA_OUT:
		case QUERY_ATTR_IDN_REF_CLK_FREQ:
		case QUERY_ATTR_IDN_CONF_DESC_LOCK:
		case QUERY_ATTR_IDN_MAX_NUM_OF_RTT:
		case QUERY_ATTR_IDN_EE_CONTROL:
		case QUERY_ATTR_IDN_EE_STATUS:
		case QUERY_ATTR_IDN_SECONDS_PASSED:
			index = 0;
			break;
		case QUERY_ATTR_IDN_DYN_CAP_NEEDED:
		case QUERY_ATTR_IDN_CORR_PRG_BLK_NUM:
			index = lun;
			break;
		default:
			goto out_einval;
		}
		err = ufshcd_query_attr_retry(hba, ioctl_data->opcode,
					ioctl_data->idn, index, 0, &att);
		break;
	case UPIU_QUERY_OPCODE_READ_FLAG:
		switch (ioctl_data->idn) {
		case QUERY_FLAG_IDN_FDEVICEINIT:
		case QUERY_FLAG_IDN_PERMANENT_WPE:
		case QUERY_FLAG_IDN_PWR_ON_WPE:
		case QUERY_FLAG_IDN_BKOPS_EN:
		case QUERY_FLAG_IDN_PURGE_ENABLE:
		case QUERY_FLAG_IDN_FPHYRESOURCEREMOVAL:
		case QUERY_FLAG_IDN_BUSY_RTC:
			break;
		default:
			goto out_einval;
		}
		err = ufshcd_query_flag_retry(hba, ioctl_data->opcode,
					ioctl_data->idn, &flag);
		break;
	default:
		goto out_einval;
	}

	if (err) {
		dev_err(hba->dev, "%s: Query for idn %d failed\n", __func__,
					ioctl_data->idn);
		goto out_release_mem;
	}

	/*
	 * copy response data
	 * As we might end up reading less data then what is specified in
	 * "ioct_data->buf_size". So we are updating "ioct_data->
	 * buf_size" to what exactly we have read.
	 */
	switch (ioctl_data->opcode) {
	case UPIU_QUERY_OPCODE_READ_DESC:
		ioctl_data->buf_size = min_t(int, ioctl_data->buf_size, length);
		data_ptr = desc;
		break;
	case UPIU_QUERY_OPCODE_READ_ATTR:
		ioctl_data->buf_size = sizeof(u32);
		data_ptr = &att;
		break;
	case UPIU_QUERY_OPCODE_READ_FLAG:
		ioctl_data->buf_size = 1;
		data_ptr = &flag;
		break;
	default:
		BUG_ON(true);
	}

	/* copy to user */
	err = copy_to_user(buffer, ioctl_data,
			sizeof(struct ufs_ioctl_query_data));
	if (err)
		dev_err(hba->dev, "%s: Failed copying back to user.\n",
			__func__);
	err = copy_to_user(buffer + sizeof(struct ufs_ioctl_query_data),
			data_ptr, ioctl_data->buf_size);
	if (err)
		dev_err(hba->dev, "%s: err %d copying back to user.\n",
				__func__, err);
	goto out_release_mem;

out_einval:
	dev_err(hba->dev,
		"%s: illegal ufs query ioctl data, opcode 0x%x, idn 0x%x\n",
		__func__, ioctl_data->opcode, (unsigned int)ioctl_data->idn);
	err = -EINVAL;
out_release_mem:
	kfree(ioctl_data);
	kfree(desc);
out:
	return err;
}

/**
 * ufshcd_ioctl - ufs ioctl callback registered in scsi_host
 * @dev: scsi device required for per LUN queries
 * @cmd: command opcode
 * @buffer: user space buffer for transferring data
 *
 * Supported commands:
 * UFS_IOCTL_QUERY
 */
static int ufshcd_ioctl(struct scsi_device *dev, int cmd, void __user *buffer)
{
	struct ufs_hba *hba = shost_priv(dev->host);
	int err = 0;

	BUG_ON(!hba);
	if (!buffer) {
		if (cmd != SCSI_UFS_REQUEST_SENSE) {
			dev_err(hba->dev, "%s: User buffer is NULL!\n", __func__);
			return -EINVAL;
		}
	}
	switch (cmd) {
	case SCSI_UFS_REQUEST_SENSE:
		if (hba->sdev_rpmb) {
			err = ufshcd_send_request_sense(hba, hba->sdev_rpmb);
			if (err) {
				dev_warn(hba->dev, "%s failed to clear uac on rpmb(w-lu) %d\n",
						__func__, err);
			}
		} else {
			dev_err(hba->dev, "%s: sdev_rpmb is NULL!\n", __func__);
			err = -ENXIO;
			break;
		}
		hba->host->wlun_clr_uac = false;
		break;
	case UFS_IOCTL_QUERY:
		//pm_runtime_get_sync(hba->dev);
		err = ufshcd_query_ioctl(hba, ufshcd_scsi_to_upiu_lun(dev->lun),
				buffer);
		//pm_runtime_put_sync(hba->dev);
		break;
	case UFS_IOCTL_BLKROSET:
		err = -ENOIOCTLCMD;
		break;
	default:
		err = -EINVAL;
		dev_err(hba->dev, "%s: Illegal ufs-IOCTL cmd %d\n", __func__,
				cmd);
		break;
	}

	return err;
}
static struct scsi_host_template ufshcd_driver_template = {
	.module			= THIS_MODULE,
	.name			= UFSHCD,
	.proc_name		= UFSHCD,
	.queuecommand		= ufshcd_queuecommand,
	.slave_alloc		= ufshcd_slave_alloc,
	.slave_configure	= ufshcd_slave_configure,
	.slave_destroy		= ufshcd_slave_destroy,
	.change_queue_depth	= ufshcd_change_queue_depth,
	.eh_abort_handler	= ufshcd_abort,
	.eh_device_reset_handler = ufshcd_eh_device_reset_handler,
	.eh_host_reset_handler   = ufshcd_eh_host_reset_handler,
	.eh_timed_out		= ufshcd_eh_timed_out,
	.ioctl			= ufshcd_ioctl,
	.this_id		= -1,
	.sg_tablesize		= SG_ALL,
	.cmd_per_lun		= UFSHCD_CMD_PER_LUN,
	.can_queue		= UFSHCD_CAN_QUEUE,
	.max_host_blocked	= 1,
	.skip_settle_delay	= 1,
	.track_queue_depth	= 1,
};

static int ufshcd_config_vreg_load(struct device *dev, struct ufs_vreg *vreg,
				   int ua)
{
	int ret;

	if (!vreg)
		return 0;

	/*
	 * "set_load" operation shall be required on those regulators
	 * which specifically configured current limitation. Otherwise
	 * zero max_uA may cause unexpected behavior when regulator is
	 * enabled or set as high power mode.
	 */
	if (!vreg->max_uA)
		return 0;

	ret = regulator_set_load(vreg->reg, ua);
	if (ret < 0) {
		dev_err(dev, "%s: %s set load (ua=%d) failed, err=%d\n",
				__func__, vreg->name, ua, ret);
	}

	return ret;
}

static inline int ufshcd_config_vreg_lpm(struct ufs_hba *hba,
					 struct ufs_vreg *vreg)
{
	if (!vreg)
		return 0;
	else if (vreg->unused)
		return 0;
	else
		return ufshcd_config_vreg_load(hba->dev, vreg,
					       UFS_VREG_LPM_LOAD_UA);
}

static inline int ufshcd_config_vreg_hpm(struct ufs_hba *hba,
					 struct ufs_vreg *vreg)
{
	if (!vreg)
		return 0;
	else if (vreg->unused)
		return 0;
	else
		return ufshcd_config_vreg_load(hba->dev, vreg, vreg->max_uA);
}

static int ufshcd_config_vreg(struct device *dev,
		struct ufs_vreg *vreg, bool on)
{
	int ret = 0;
	struct regulator *reg;
	const char *name;
	int min_uV, uA_load;

	BUG_ON(!vreg);

	reg = vreg->reg;
	name = vreg->name;

	if (regulator_count_voltages(reg) > 0) {
		if (vreg->min_uV && vreg->max_uV) {
			min_uV = on ? vreg->min_uV : 0;
			ret = regulator_set_voltage(reg, min_uV, vreg->max_uV);
			if (ret) {
				dev_err(dev,
					"%s: %s set voltage failed, err=%d\n",
					__func__, name, ret);
				goto out;
			}
		}

		uA_load = on ? vreg->max_uA : 0;
		ret = ufshcd_config_vreg_load(dev, vreg, uA_load);
		if (ret)
			goto out;
	}
out:
	return ret;
}

static int ufshcd_enable_vreg(struct device *dev, struct ufs_vreg *vreg)
{
	int ret = 0;

	if (!vreg)
		goto out;
	else if (vreg->enabled || vreg->unused)
		goto out;

	ret = ufshcd_config_vreg(dev, vreg, true);
	if (!ret)
		ret = regulator_enable(vreg->reg);

	if (!ret)
		vreg->enabled = true;
	else
		dev_err(dev, "%s: %s enable failed, err=%d\n",
				__func__, vreg->name, ret);
out:
	return ret;
}

static int ufshcd_disable_vreg(struct device *dev, struct ufs_vreg *vreg)
{
	int ret = 0;

	if (!vreg)
		goto out;
	else if (!vreg->enabled || vreg->unused)
		goto out;

	ret = regulator_disable(vreg->reg);

	if (!ret) {
		/* ignore errors on applying disable config */
		ufshcd_config_vreg(dev, vreg, false);
		vreg->enabled = false;
	} else {
		dev_err(dev, "%s: %s disable failed, err=%d\n",
				__func__, vreg->name, ret);
	}
out:
	return ret;
}

static int ufshcd_setup_vreg(struct ufs_hba *hba, bool on)
{
	int ret = 0;
	struct device *dev = hba->dev;
	struct ufs_vreg_info *info = &hba->vreg_info;

	if (!info)
		goto out;

	ret = ufshcd_toggle_vreg(dev, info->vcc, on);
	if (ret)
		goto out;

	ret = ufshcd_toggle_vreg(dev, info->vccq, on);
	if (ret)
		goto out;

	ret = ufshcd_toggle_vreg(dev, info->vccq2, on);
	if (ret)
		goto out;

out:
	if (ret) {
		ufshcd_toggle_vreg(dev, info->vccq2, false);
		ufshcd_toggle_vreg(dev, info->vccq, false);
		ufshcd_toggle_vreg(dev, info->vcc, false);
	}
	return ret;
}

static int ufshcd_setup_hba_vreg(struct ufs_hba *hba, bool on)
{
	struct ufs_vreg_info *info = &hba->vreg_info;

	if (info)
		return ufshcd_toggle_vreg(hba->dev, info->vdd_hba, on);

	return 0;
}

static int ufshcd_get_vreg(struct device *dev, struct ufs_vreg *vreg)
{
	int ret = 0;

	if (!vreg)
		goto out;

	vreg->reg = devm_regulator_get(dev, vreg->name);
	if (IS_ERR(vreg->reg)) {
		ret = PTR_ERR(vreg->reg);
		dev_err(dev, "%s: %s get failed, err=%d\n",
				__func__, vreg->name, ret);
	}
out:
	return ret;
}

static int ufshcd_init_vreg(struct ufs_hba *hba)
{
	int ret = 0;
	struct device *dev = hba->dev;
	struct ufs_vreg_info *info = &hba->vreg_info;

	if (!info)
		goto out;

	ret = ufshcd_get_vreg(dev, info->vcc);
	if (ret)
		goto out;

	ret = ufshcd_get_vreg(dev, info->vccq);
	if (ret)
		goto out;

	ret = ufshcd_get_vreg(dev, info->vccq2);
out:
	return ret;
}

static int ufshcd_init_hba_vreg(struct ufs_hba *hba)
{
	struct ufs_vreg_info *info = &hba->vreg_info;

	if (info)
		return ufshcd_get_vreg(hba->dev, info->vdd_hba);

	return 0;
}

static int ufshcd_set_vccq_rail_unused(struct ufs_hba *hba, bool unused)
{
	int ret = 0;
	struct ufs_vreg_info *info = &hba->vreg_info;

	if (!info)
		goto out;
	else if (!info->vccq)
		goto out;

	if (unused) {
		/* shut off the rail here */
		ret = ufshcd_toggle_vreg(hba->dev, info->vccq, false);
		/*
		 * Mark this rail as no longer used, so it doesn't get enabled
		 * later by mistake
		 */
		if (!ret)
			info->vccq->unused = true;
	} else {
		/*
		 * rail should have been already enabled hence just make sure
		 * that unused flag is cleared.
		 */
		info->vccq->unused = false;
	}
out:
	return ret;
}

static int __ufshcd_setup_clocks(struct ufs_hba *hba, bool on,
					bool skip_ref_clk)
{
	int ret = 0;
	struct ufs_clk_info *clki;
	struct list_head *head = &hba->clk_list_head;
	const char *ref_clk = "ref_clk";
	unsigned long flags;
	ktime_t start = ktime_get();
	bool clk_state_changed = false;

	if (list_empty(head))
		goto out;

	ufshcd_vops_pre_setup_clocks(hba, on);

	list_for_each_entry(clki, head, list) {
		if (!IS_ERR_OR_NULL(clki->clk)) {
			if (skip_ref_clk &&
			    !strncmp(clki->name, ref_clk, strlen(ref_clk)))
				continue;

			clk_state_changed = on ^ clki->enabled;
			if (on && !clki->enabled) {
				ret = clk_prepare_enable(clki->clk);
				if (ret) {
					hba->clk_gating.state = CLKS_DISABLE;
					dev_err(hba->dev, "%s: %s prepare enable failed, %d\n",
						__func__, clki->name, ret);
					goto out;
				}
			} else if (!on && clki->enabled) {
				clk_disable_unprepare(clki->clk);
			}
			clki->enabled = on;
			dev_dbg(hba->dev, "%s: clk: %s %sabled\n", __func__,
					clki->name, on ? "en" : "dis");
		}
	}

	ret = ufshcd_vops_setup_clocks(hba, on);

out:
	if (ret) {
		list_for_each_entry(clki, head, list) {
			if (!IS_ERR_OR_NULL(clki->clk) && clki->enabled)
				clk_disable_unprepare(clki->clk);
		}
	} else if (!ret && on) {
		spin_lock_irqsave(hba->host->host_lock, flags);
		hba->clk_gating.state = CLKS_ON;
		trace_ufshcd_clk_gating(dev_name(hba->dev),
					hba->clk_gating.state);
		spin_unlock_irqrestore(hba->host->host_lock, flags);
	}

	if (clk_state_changed)
		trace_ufshcd_profile_clk_gating(dev_name(hba->dev),
			(on ? "on" : "off"),
			ktime_to_us(ktime_sub(ktime_get(), start)), ret);
	return ret;
}

static int ufshcd_setup_clocks(struct ufs_hba *hba, bool on)
{
	return  __ufshcd_setup_clocks(hba, on, false);
}

static int ufshcd_init_clocks(struct ufs_hba *hba)
{
	int ret = 0;
	struct ufs_clk_info *clki;
	struct device *dev = hba->dev;
	struct list_head *head = &hba->clk_list_head;

	if (list_empty(head))
		goto out;

	list_for_each_entry(clki, head, list) {
		if (!clki->name)
			continue;

		clki->clk = devm_clk_get(dev, clki->name);
		if (IS_ERR(clki->clk)) {
			ret = PTR_ERR(clki->clk);
			dev_err(dev, "%s: %s clk get failed, %d\n",
					__func__, clki->name, ret);
			goto out;
		}

		if (clki->max_freq) {
			ret = clk_set_rate(clki->clk, clki->max_freq);
			if (ret) {
				dev_err(hba->dev, "%s: %s clk set rate(%dHz) failed, %d\n",
					__func__, clki->name,
					clki->max_freq, ret);
				goto out;
			}
#if defined(CONFIG_PM_DEVFREQ)
			clki->curr_freq = clki->max_freq;
#endif
		}
		dev_dbg(dev, "%s: clk: %s, rate: %lu\n", __func__,
				clki->name, clk_get_rate(clki->clk));
	}
out:
	return ret;
}

static int ufshcd_variant_hba_init(struct ufs_hba *hba)
{
	int err = 0;

	if (!hba->vops)
		goto out;

	err = ufshcd_vops_init(hba);
	if (err)
		goto out;

	err = ufshcd_vops_setup_regulators(hba, true);
	if (err)
		goto out_exit;

	goto out;

out_exit:
	ufshcd_vops_exit(hba);
out:
	if (err)
		dev_err(hba->dev, "%s: variant %s init failed err %d\n",
			__func__, ufshcd_get_var_name(hba), err);
	return err;
}

static void ufshcd_variant_hba_exit(struct ufs_hba *hba)
{
	if (!hba->vops)
		return;

	ufshcd_vops_setup_regulators(hba, false);

	ufshcd_vops_exit(hba);
}

static int ufshcd_hba_init(struct ufs_hba *hba)
{
	int err;

	/*
	 * Handle host controller power separately from the UFS device power
	 * rails as it will help controlling the UFS host controller power
	 * collapse easily which is different than UFS device power collapse.
	 * Also, enable the host controller power before we go ahead with rest
	 * of the initialization here.
	 */
	err = ufshcd_init_hba_vreg(hba);
	if (err)
		goto out;

	err = ufshcd_setup_hba_vreg(hba, true);
	if (err)
		goto out;

	err = ufshcd_init_clocks(hba);
	if (err)
		goto out_disable_hba_vreg;

	err = ufshcd_setup_clocks(hba, true);
	if (err)
		goto out_disable_hba_vreg;

	err = ufshcd_init_vreg(hba);
	if (err)
		goto out_disable_clks;

	err = ufshcd_setup_vreg(hba, true);
	if (err)
		goto out_disable_clks;

	err = ufshcd_variant_hba_init(hba);
	if (err)
		goto out_disable_vreg;

	hba->is_powered = true;
	goto out;

out_disable_vreg:
	ufshcd_setup_vreg(hba, false);
out_disable_clks:
	ufshcd_setup_clocks(hba, false);
out_disable_hba_vreg:
	ufshcd_setup_hba_vreg(hba, false);
out:
	return err;
}

static void ufshcd_hba_exit(struct ufs_hba *hba)
{
	if (hba->is_powered) {
		ufshcd_variant_hba_exit(hba);
		ufshcd_setup_vreg(hba, false);
#if defined(CONFIG_PM_DEVFREQ)
		ufshcd_suspend_clkscaling(hba);
#endif
		if (ufshcd_is_clkscaling_supported(hba)) {
#if defined(CONFIG_PM_DEVFREQ)
			if (hba->devfreq)
				ufshcd_suspend_clkscaling(hba);
#endif
			destroy_workqueue(hba->clk_scaling.workq);
		}
		ufshcd_setup_clocks(hba, false);
		ufshcd_setup_hba_vreg(hba, false);
		hba->is_powered = false;
	}
}

static int
ufshcd_send_request_sense(struct ufs_hba *hba, struct scsi_device *sdp)
{
	unsigned char cmd[6] = {REQUEST_SENSE,
				0,
				0,
				0,
				UFSHCD_REQ_SENSE_SIZE,
				0};
	char *buffer;
	int ret;

	buffer = kzalloc(UFSHCD_REQ_SENSE_SIZE, GFP_KERNEL);
	if (!buffer) {
		ret = -ENOMEM;
		goto out;
	}

	ret = scsi_execute(sdp, cmd, DMA_FROM_DEVICE, buffer,
			UFSHCD_REQ_SENSE_SIZE, NULL, NULL,
			msecs_to_jiffies(1000), 3, 0, RQF_PM, NULL);
	if (ret)
		pr_err("%s: failed with err %d\n", __func__, ret);

	kfree(buffer);
out:
	return ret;
}

/**
 * ufshcd_set_dev_pwr_mode - sends START STOP UNIT command to set device
 *			     power mode
 * @hba: per adapter instance
 * @pwr_mode: device power mode to set
 *
 * Returns 0 if requested power mode is set successfully
 * Returns non-zero if failed to set the requested power mode
 */
static int ufshcd_set_dev_pwr_mode(struct ufs_hba *hba,
				     enum ufs_dev_pwr_mode pwr_mode)
{
	unsigned char cmd[6] = { START_STOP };
	struct scsi_sense_hdr sshdr;
	struct scsi_device *sdp;
	unsigned long flags;
	int ret;
	int retries = 0;

	spin_lock_irqsave(hba->host->host_lock, flags);
	sdp = hba->sdev_ufs_device;
	if (sdp) {
		ret = scsi_device_get(sdp);
		if (!ret && !scsi_device_online(sdp)) {
			ret = -ENODEV;
			scsi_device_put(sdp);
		}
	} else {
		ret = -ENODEV;
	}
	spin_unlock_irqrestore(hba->host->host_lock, flags);

	if (ret)
		return ret;

	/*
	 * If scsi commands fail, the scsi mid-layer schedules scsi error-
	 * handling, which would wait for host to be resumed. Since we know
	 * we are functional while we are here, skip host resume in error
	 * handling context.
	 */
	hba->host->eh_noresume = 1;
	if (hba->wlun_dev_clr_ua) {
		ret = ufshcd_send_request_sense(hba, sdp);
		if (ret)
			goto out;
		/* Unit attention condition is cleared now */
		hba->wlun_dev_clr_ua = false;
	}

	cmd[4] = pwr_mode << 4;

	for (retries = 0; retries < 3; retries++) {
		/*
		 * Current function would be generally called from the power management
		 * callbacks hence set the RQF_PM flag so that it doesn't resume the
		 * already suspended childs.
		 */
		ret = scsi_execute(sdp, cmd, DMA_NONE, NULL, 0, NULL, &sshdr,
				UFS_START_STOP_TIMEOUT, 2, 0, RQF_PM, NULL);
		if (ret) {
			sdev_printk(KERN_WARNING, sdp,
					"START_STOP failed for power mode: %d, result %x, retries : %d\n",
					pwr_mode, ret, retries);
			if (driver_byte(ret) & DRIVER_SENSE)
				scsi_print_sense_hdr(sdp, NULL, &sshdr);
		}
		else {
			break;
		}
	}

	if (!ret)
		hba->curr_dev_pwr_mode = pwr_mode;
out:
	scsi_device_put(sdp);
	hba->host->eh_noresume = 0;
	return ret;
}

static int ufshcd_link_state_transition(struct ufs_hba *hba,
					enum uic_link_state req_link_state,
					int check_for_bkops)
{
	int ret = 0;

	if (req_link_state == hba->uic_link_state)
		return 0;

	if (req_link_state == UIC_LINK_HIBERN8_STATE ||
			req_link_state == UIC_LINK_OFF_STATE) {
		ufshcd_set_link_trans_hibern8(hba);
		ret = ufshcd_link_hibern8_ctrl(hba, true);
		if (!ret)
			ufshcd_set_link_hibern8(hba);
		else {
			unsigned long flags;
			bool saved_is_suspended = hba->clk_gating.is_suspended;

			spin_lock_irqsave(hba->host->host_lock, flags);
			hba->clk_gating.state = __CLKS_ON;
			spin_unlock_irqrestore(hba->host->host_lock, flags);

			hba->clk_gating.is_suspended = true;
			ufshcd_host_reset_and_restore(hba);
			spin_lock_irqsave(hba->host->host_lock, flags);
			hba->clk_gating.state = CLKS_ON;
			spin_unlock_irqrestore(hba->host->host_lock, flags);
			hba->clk_gating.is_suspended = saved_is_suspended;

			goto out;
		}


		/*
		 * If autobkops is enabled, link can't be turned off because
		 * turning off the link would also turn off the device.
		 */
		if ((req_link_state == UIC_LINK_OFF_STATE) &&
				(!check_for_bkops || (check_for_bkops &&
						      !hba->auto_bkops_enabled))) {
			unsigned long flags;

			/*
			 * Change controller state to "reset state" which
			 * should also put the link in off/reset state
			 */

			spin_lock_irqsave(hba->host->host_lock, flags);
			hba->ufshcd_state = UFSHCD_STATE_RESET;
			ufshcd_hba_stop(hba, true);
			spin_unlock_irqrestore(hba->host->host_lock, flags);
			/*
			 * TODO: Check if we need any delay to make sure that
			 * controller is reset
			 */
			ufshcd_set_link_off(hba);
		}
	}

out:
	return ret;
}

static void ufshcd_vreg_set_lpm(struct ufs_hba *hba)
{
	/*
	 * It seems some UFS devices may keep drawing more than sleep current
	 * (atleast for 500us) from UFS rails (especially from VCCQ rail).
	 * To avoid this situation, add 2ms delay before putting these UFS
	 * rails in LPM mode.
	 */
	if (!ufshcd_is_link_active(hba) &&
	    hba->dev_quirks & UFS_DEVICE_QUIRK_DELAY_BEFORE_LPM)
		usleep_range(2000, 2100);

	/*
	 * If UFS device is either in UFS_Sleep turn off VCC rail to save some
	 * power.
	 *
	 * If UFS device and link is in OFF state, all power supplies (VCC,
	 * VCCQ, VCCQ2) can be turned off if power on write protect is not
	 * required. If UFS link is inactive (Hibern8 or OFF state) and device
	 * is in sleep state, put VCCQ & VCCQ2 rails in LPM mode.
	 *
	 * Ignore the error returned by ufshcd_toggle_vreg() as device is anyway
	 * in low power state which would save some power.
	 */
	if (ufshcd_is_ufs_dev_poweroff(hba) && ufshcd_is_link_off(hba) &&
	    !hba->dev_info.is_lu_power_on_wp) {
		ufshcd_setup_vreg(hba, false);
	} else if (!ufshcd_is_ufs_dev_active(hba)) {
		ufshcd_toggle_vreg(hba->dev, hba->vreg_info.vcc, false);
		if (!ufshcd_is_link_active(hba)) {
			ufshcd_config_vreg_lpm(hba, hba->vreg_info.vccq);
			ufshcd_config_vreg_lpm(hba, hba->vreg_info.vccq2);
		}
	}
}

static int ufshcd_vreg_set_hpm(struct ufs_hba *hba)
{
	int ret = 0;

	if (ufshcd_is_ufs_dev_poweroff(hba) && ufshcd_is_link_off(hba) &&
	    !hba->dev_info.is_lu_power_on_wp) {
		ret = ufshcd_setup_vreg(hba, true);
	} else if (!ufshcd_is_ufs_dev_active(hba)) {
		if (!ret && !ufshcd_is_link_active(hba)) {
			ret = ufshcd_config_vreg_hpm(hba, hba->vreg_info.vccq);
			if (ret)
				goto vcc_disable;
			ret = ufshcd_config_vreg_hpm(hba, hba->vreg_info.vccq2);
			if (ret)
				goto vccq_lpm;
		}
		ret = ufshcd_toggle_vreg(hba->dev, hba->vreg_info.vcc, true);
	}
	goto out;

vccq_lpm:
	ufshcd_config_vreg_lpm(hba, hba->vreg_info.vccq);
vcc_disable:
	ufshcd_toggle_vreg(hba->dev, hba->vreg_info.vcc, false);
out:
	return ret;
}

static void ufshcd_hba_vreg_set_lpm(struct ufs_hba *hba)
{
	if (ufshcd_is_link_off(hba))
		ufshcd_setup_hba_vreg(hba, false);
}

static void ufshcd_hba_vreg_set_hpm(struct ufs_hba *hba)
{
	if (ufshcd_is_link_off(hba))
		ufshcd_setup_hba_vreg(hba, true);
}

/**
 * ufshcd_suspend - helper function for suspend operations
 * @hba: per adapter instance
 * @pm_op: desired low power operation type
 *
 * This function will try to put the UFS device and link into low power
 * mode based on the "rpm_lvl" (Runtime PM level) or "spm_lvl"
 * (System PM level).
 *
 * If this function is called during shutdown, it will make sure that
 * both UFS device and UFS link is powered off.
 *
 * NOTE: UFS device & link must be active before we enter in this function.
 *
 * Returns 0 for success and non-zero for failure
 */
static int ufshcd_suspend(struct ufs_hba *hba, enum ufs_pm_op pm_op)
{
	int ret = 0;
	enum ufs_pm_level pm_lvl;
	enum ufs_dev_pwr_mode req_dev_pwr_mode;
	enum uic_link_state req_link_state;
	bool gating_allowed = !ufshcd_can_fake_clkgating(hba);

	hba->pm_op_in_progress = 1;
	if (!ufshcd_is_shutdown_pm(pm_op)) {
		pm_lvl = ufshcd_is_runtime_pm(pm_op) ?
			 hba->rpm_lvl : hba->spm_lvl;
		req_dev_pwr_mode = ufs_get_pm_lvl_to_dev_pwr_mode(pm_lvl);
		req_link_state = ufs_get_pm_lvl_to_link_pwr_state(pm_lvl);
	} else {
		req_dev_pwr_mode = UFS_POWERDOWN_PWR_MODE;
		req_link_state = UIC_LINK_OFF_STATE;
	}

	/*
	 * If we can't transition into any of the low power modes
	 * just gate the clocks.
	 */
	ufshcd_hold(hba, false);
	hba->clk_gating.is_suspended = true;

	if (hba->clk_scaling.is_allowed) {
		cancel_work_sync(&hba->clk_scaling.suspend_work);
		cancel_work_sync(&hba->clk_scaling.resume_work);
#if defined(CONFIG_PM_DEVFREQ)
		ufshcd_suspend_clkscaling(hba);
#endif
	}

	if (req_dev_pwr_mode == UFS_ACTIVE_PWR_MODE &&
			req_link_state == UIC_LINK_ACTIVE_STATE) {
		goto disable_clks;
	}

	if ((req_dev_pwr_mode == hba->curr_dev_pwr_mode) &&
	    (req_link_state == hba->uic_link_state))
		goto enable_gating;

	/* UFS device & link must be active before we enter in this function */
	if (!ufshcd_is_ufs_dev_active(hba) || !ufshcd_is_link_active(hba)) {
		ret = -EINVAL;
		goto enable_gating;
	}

	if (ufshcd_is_runtime_pm(pm_op)) {
		if (ufshcd_can_autobkops_during_suspend(hba)) {
			/*
			 * The device is idle with no requests in the queue,
			 * allow background operations if bkops status shows
			 * that performance might be impacted.
			 */
			ret = ufshcd_urgent_bkops(hba);
			if (ret)
				goto enable_gating;
		} else {
			/* make sure that auto bkops is disabled */
			ufshcd_disable_auto_bkops(hba);
		}
	}

	if (ufshcd_is_shutdown_pm(pm_op))
		ufs_shutdown_state = 1;

	if ((req_dev_pwr_mode != hba->curr_dev_pwr_mode) &&
	     ((ufshcd_is_runtime_pm(pm_op) && !hba->auto_bkops_enabled) ||
	       !ufshcd_is_runtime_pm(pm_op))) {
		/* ensure that bkops is disabled */
		ufshcd_disable_auto_bkops(hba);
		ret = ufshcd_set_dev_pwr_mode(hba, req_dev_pwr_mode);
		if (ret)
			goto enable_gating;
	}

	ret = ufshcd_link_state_transition(hba, req_link_state, 1);
	if (ret)
		goto set_dev_active;

disable_clks:


	/*
	 * Flush pending works before clock is disabled
	 */
	cancel_work_sync(&hba->eh_work);
	cancel_work_sync(&hba->eeh_work);

	/*
	 * Disable the host irq as host controller as there won't be any
	 * host controller trasanction expected till resume.
	 */
	ufshcd_disable_irq(hba);

	ufshcd_vreg_set_lpm(hba);
	udelay(50);

	if (gating_allowed) {
		if (!ufshcd_is_link_active(hba))
			ufshcd_setup_clocks(hba, false);
		else
			/* If link is active, device ref_clk can't be switched off */
			__ufshcd_setup_clocks(hba, false, true);
	}

	hba->clk_gating.state = CLKS_OFF;
	trace_ufshcd_clk_gating(dev_name(hba->dev), hba->clk_gating.state);
	mdelay(10);
	/*
	 * Call vendor specific suspend callback. As these callbacks may access
	 * vendor specific host controller register space call them before the
	 * host clocks are ON.
	 */
	ret = ufshcd_vops_suspend(hba, pm_op);
	if (ret)
		goto set_link_active;


	/* Put the host controller in low power mode if possible */
	ufshcd_hba_vreg_set_lpm(hba);
	goto out;

set_link_active:
#if defined(CONFIG_PM_DEVFREQ)
	if (hba->clk_scaling.is_allowed)
		ufshcd_resume_clkscaling(hba);
#endif

	if (ufshcd_is_shutdown_pm(pm_op))
		goto out;

	ret = ufshcd_enable_irq(hba);
	if (ret)
		goto out;

	if (ufshcd_is_link_hibern8(hba)) {
		ufshcd_set_link_trans_active(hba);
		if (!ufshcd_link_hibern8_ctrl(hba, false))
			ufshcd_set_link_active(hba);
		else
			ufshcd_set_link_off(hba);
	} else if (ufshcd_is_link_off(hba))
		ufshcd_host_reset_and_restore(hba);
set_dev_active:
	if (ufshcd_is_shutdown_pm(pm_op))
		goto out;

	if (!ufshcd_set_dev_pwr_mode(hba, UFS_ACTIVE_PWR_MODE))
		ufshcd_disable_auto_bkops(hba);
enable_gating:
#if defined(CONFIG_PM_DEVFREQ)
	if (hba->clk_scaling.is_allowed)
		ufshcd_resume_clkscaling(hba);
	hba->clk_gating.is_suspended = false;
#endif
	ufshcd_release(hba);
out:
	hba->pm_op_in_progress = 0;

	if (hba->monitor.flag & UFSHCD_MONITOR_LEVEL1)
		dev_info(hba->dev, "UFS suspend done\n");

	return ret;
}

/**
 * ufshcd_resume - helper function for resume operations
 * @hba: per adapter instance
 * @pm_op: runtime PM or system PM
 *
 * This function basically brings the UFS device, UniPro link and controller
 * to active state.
 *
 * Returns 0 for success and non-zero for failure
 */
static int ufshcd_resume(struct ufs_hba *hba, enum ufs_pm_op pm_op)
{
	int ret;
	enum uic_link_state old_link_state;
	enum ufs_pm_level pm_lvl;
	bool gating_allowed = !ufshcd_can_fake_clkgating(hba);
	unsigned long flags;

	spin_lock_irqsave(hba->host->host_lock, flags);
	if ((!hba->lrb_in_use) && (hba->clk_gating.active_reqs != 1)) {
		dev_err(hba->dev, "%s: hba->clk_gating.active_reqs = %d\n",
				__func__, hba->clk_gating.active_reqs);
#if defined(CONFIG_SCSI_UFS_TEST_MODE)
		BUG();
#endif
	}
	spin_unlock_irqrestore(hba->host->host_lock, flags);

	hba->pm_op_in_progress = 1;
	if (ufshcd_is_system_pm(pm_op))
		pm_lvl = hba->spm_lvl;
	else
		pm_lvl = hba->rpm_lvl;

	if (ufs_get_pm_lvl_to_link_pwr_state(pm_lvl) == UIC_LINK_OFF_STATE)
		hba->uic_link_state = UIC_LINK_OFF_STATE;
	old_link_state = hba->uic_link_state;

	ufshcd_hba_vreg_set_hpm(hba);

	ret = ufshcd_vreg_set_hpm(hba);
	if (ret)
		goto disable_irq_and_vops_clks;

	/*
	 * Call vendor specific resume callback. As these callbacks may access
	 * vendor specific host controller register space call them when the
	 * host clocks are ON.
	 */
	ret = ufshcd_vops_resume(hba, pm_op);
	if (ret)
		goto disable_vreg;

	if (gating_allowed) {
		/* Make sure clocks are enabled before accessing controller */
		ret = ufshcd_setup_clocks(hba, true);
		if (ret)
			goto disable_vreg;
	}

	/* enable the host irq as host controller would be active soon */
	ret = ufshcd_enable_irq(hba);
	if (ret)
		goto disable_irq_and_vops_clks;

	if (ufshcd_is_link_hibern8(hba)) {
		ufshcd_set_link_trans_active(hba);
		ret = ufshcd_link_hibern8_ctrl(hba, false);
		if (!ret)
			ufshcd_set_link_active(hba);
		else {
			ufshcd_set_link_off(hba);
			goto vendor_suspend;
		}
	} else if (ufshcd_is_link_off(hba)) {
#ifdef CONFIG_SCSI_UFS_ASYNC_RELINK
		hba->async_resume = true;
		ret = ufshcd_host_reset_and_restore(hba);
		goto async_resume;
#else
		ret = ufshcd_host_reset_and_restore(hba);
#endif

		/*
		 * ufshcd_host_reset_and_restore() should have already
		 * set the link state as active
		 */
		if (ret || !ufshcd_is_link_active(hba))
			goto vendor_suspend;
	}

	if (!ufshcd_is_ufs_dev_active(hba)) {
		ret = ufshcd_set_dev_pwr_mode(hba, UFS_ACTIVE_PWR_MODE);
		if (ret)
			goto set_old_link_state;
	}

	if (ufshcd_keep_autobkops_enabled_except_suspend(hba))
		ufshcd_enable_auto_bkops(hba);
	else
		/*
		 * If BKOPs operations are urgently needed at this moment then
		 * keep auto-bkops enabled or else disable it.
		 */
		ufshcd_urgent_bkops(hba);
#ifdef CONFIG_SCSI_UFS_ASYNC_RELINK
async_resume:
#endif
	hba->clk_gating.is_suspended = false;

#if defined(CONFIG_PM_DEVFREQ)
	if (hba->clk_scaling.is_allowed)
		ufshcd_resume_clkscaling(hba);
#endif

	/* Schedule clock gating in case of no access to UFS device yet */
	ufshcd_release(hba);
	goto out;

set_old_link_state:
	ufshcd_link_state_transition(hba, old_link_state, 0);
vendor_suspend:
	ufshcd_vops_suspend(hba, pm_op);
disable_irq_and_vops_clks:
	ufshcd_disable_irq(hba);
#if defined(CONFIG_PM_DEVFREQ)
	if (hba->clk_scaling.is_allowed)
		ufshcd_suspend_clkscaling(hba);
#endif

	if (gating_allowed)
		ufshcd_setup_clocks(hba, false);
disable_vreg:
	ufshcd_vreg_set_lpm(hba);
out:
	hba->pm_op_in_progress = 0;

	if (hba->monitor.flag & UFSHCD_MONITOR_LEVEL1)
		dev_info(hba->dev, "UFS resume done\n");

	return ret;
}

/**
 * ufshcd_system_suspend - system suspend routine
 * @hba: per adapter instance
 * @pm_op: runtime PM or system PM
 *
 * Check the description of ufshcd_suspend() function for more details.
 *
 * Returns 0 for success and non-zero for failure
 */
int ufshcd_system_suspend(struct ufs_hba *hba)
{
	int ret = 0;
	ktime_t start = ktime_get();

	if (!hba || !hba->is_powered)
		return 0;

	if ((ufs_get_pm_lvl_to_dev_pwr_mode(hba->spm_lvl) ==
	     hba->curr_dev_pwr_mode) &&
	    (ufs_get_pm_lvl_to_link_pwr_state(hba->spm_lvl) ==
	     hba->uic_link_state))
		goto out;

	if (pm_runtime_suspended(hba->dev)) {
		/*
		 * UFS device and/or UFS link low power states during runtime
		 * suspend seems to be different than what is expected during
		 * system suspend. Hence runtime resume the devic & link and
		 * let the system suspend low power states to take effect.
		 * TODO: If resume takes longer time, we might have optimize
		 * it in future by not resuming everything if possible.
		 */
		ret = ufshcd_runtime_resume(hba);
		if (ret)
			goto out;
	}

	ret = ufshcd_suspend(hba, UFS_SYSTEM_PM);
out:
	trace_ufshcd_system_suspend(dev_name(hba->dev), ret,
		ktime_to_us(ktime_sub(ktime_get(), start)),
		hba->curr_dev_pwr_mode, hba->uic_link_state);
	if (!ret)
		hba->is_sys_suspended = true;
	return ret;
}
EXPORT_SYMBOL(ufshcd_system_suspend);

/**
 * ufshcd_system_resume - system resume routine
 * @hba: per adapter instance
 *
 * Returns 0 for success and non-zero for failure
 */

int ufshcd_system_resume(struct ufs_hba *hba)
{
	int ret = 0;
	ktime_t start = ktime_get();

	if (!hba)
		return -EINVAL;

	if (!hba->is_powered || pm_runtime_suspended(hba->dev))
		/*
		 * Let the runtime resume take care of resuming
		 * if runtime suspended.
		 */
		goto out;
	else
		ret = ufshcd_resume(hba, UFS_SYSTEM_PM);
out:
	trace_ufshcd_system_resume(dev_name(hba->dev), ret,
		ktime_to_us(ktime_sub(ktime_get(), start)),
		hba->curr_dev_pwr_mode, hba->uic_link_state);
	if (!ret)
		hba->is_sys_suspended = false;
	return ret;
}
EXPORT_SYMBOL(ufshcd_system_resume);

/**
 * ufshcd_runtime_suspend - runtime suspend routine
 * @hba: per adapter instance
 *
 * Check the description of ufshcd_suspend() function for more details.
 *
 * Returns 0 for success and non-zero for failure
 */
int ufshcd_runtime_suspend(struct ufs_hba *hba)
{
	int ret = 0;
	ktime_t start = ktime_get();

	if (!hba)
		return -EINVAL;

	if (!hba->is_powered)
		goto out;
	else
		ret = ufshcd_suspend(hba, UFS_RUNTIME_PM);
out:
	trace_ufshcd_runtime_suspend(dev_name(hba->dev), ret,
		ktime_to_us(ktime_sub(ktime_get(), start)),
		hba->curr_dev_pwr_mode, hba->uic_link_state);
	return ret;
}
EXPORT_SYMBOL(ufshcd_runtime_suspend);

/**
 * ufshcd_runtime_resume - runtime resume routine
 * @hba: per adapter instance
 *
 * This function basically brings the UFS device, UniPro link and controller
 * to active state. Following operations are done in this function:
 *
 * 1. Turn on all the controller related clocks
 * 2. Bring the UniPro link out of Hibernate state
 * 3. If UFS device is in sleep state, turn ON VCC rail and bring the UFS device
 *    to active state.
 * 4. If auto-bkops is enabled on the device, disable it.
 *
 * So following would be the possible power state after this function return
 * successfully:
 *	S1: UFS device in Active state with VCC rail ON
 *	    UniPro link in Active state
 *	    All the UFS/UniPro controller clocks are ON
 *
 * Returns 0 for success and non-zero for failure
 */
int ufshcd_runtime_resume(struct ufs_hba *hba)
{
	int ret = 0;
	ktime_t start = ktime_get();

	if (!hba)
		return -EINVAL;

	if (!hba->is_powered)
		goto out;
	else
		ret = ufshcd_resume(hba, UFS_RUNTIME_PM);
out:
	trace_ufshcd_runtime_resume(dev_name(hba->dev), ret,
		ktime_to_us(ktime_sub(ktime_get(), start)),
		hba->curr_dev_pwr_mode, hba->uic_link_state);
	return ret;
}
EXPORT_SYMBOL(ufshcd_runtime_resume);

int ufshcd_runtime_idle(struct ufs_hba *hba)
{
	return 0;
}
EXPORT_SYMBOL(ufshcd_runtime_idle);

static inline ssize_t ufshcd_pm_lvl_store(struct device *dev,
					   struct device_attribute *attr,
					   const char *buf, size_t count,
					   bool rpm)
{
	struct ufs_hba *hba = dev_get_drvdata(dev);
	unsigned long flags, value;

	if (kstrtoul(buf, 0, &value))
		return -EINVAL;

	if (value >= UFS_PM_LVL_MAX)
		return -EINVAL;

	spin_lock_irqsave(hba->host->host_lock, flags);
	if (rpm)
		hba->rpm_lvl = value;
	else
		hba->spm_lvl = value;
	spin_unlock_irqrestore(hba->host->host_lock, flags);
	return count;
}

static ssize_t ufshcd_rpm_lvl_show(struct device *dev,
		struct device_attribute *attr, char *buf)
{
	struct ufs_hba *hba = dev_get_drvdata(dev);
	int curr_len;
	u8 lvl;

	curr_len = snprintf(buf, PAGE_SIZE,
			    "\nCurrent Runtime PM level [%d] => dev_state [%s] link_state [%s]\n",
			    hba->rpm_lvl,
			    ufschd_ufs_dev_pwr_mode_to_string(
				ufs_pm_lvl_states[hba->rpm_lvl].dev_state),
			    ufschd_uic_link_state_to_string(
				ufs_pm_lvl_states[hba->rpm_lvl].link_state));

	curr_len += snprintf((buf + curr_len), (PAGE_SIZE - curr_len),
			     "\nAll available Runtime PM levels info:\n");
	for (lvl = UFS_PM_LVL_0; lvl < UFS_PM_LVL_MAX; lvl++)
		curr_len += snprintf((buf + curr_len), (PAGE_SIZE - curr_len),
				     "\tRuntime PM level [%d] => dev_state [%s] link_state [%s]\n",
				    lvl,
				    ufschd_ufs_dev_pwr_mode_to_string(
					ufs_pm_lvl_states[lvl].dev_state),
				    ufschd_uic_link_state_to_string(
					ufs_pm_lvl_states[lvl].link_state));

	return curr_len;
}

static ssize_t ufshcd_rpm_lvl_store(struct device *dev,
		struct device_attribute *attr, const char *buf, size_t count)
{
	return ufshcd_pm_lvl_store(dev, attr, buf, count, true);
}

static void ufshcd_add_rpm_lvl_sysfs_nodes(struct ufs_hba *hba)
{
	hba->rpm_lvl_attr.show = ufshcd_rpm_lvl_show;
	hba->rpm_lvl_attr.store = ufshcd_rpm_lvl_store;
	sysfs_attr_init(&hba->rpm_lvl_attr.attr);
	hba->rpm_lvl_attr.attr.name = "rpm_lvl";
	hba->rpm_lvl_attr.attr.mode = 0644;
	if (device_create_file(hba->dev, &hba->rpm_lvl_attr))
		dev_err(hba->dev, "Failed to create sysfs for rpm_lvl\n");
}

static ssize_t ufshcd_spm_lvl_show(struct device *dev,
		struct device_attribute *attr, char *buf)
{
	struct ufs_hba *hba = dev_get_drvdata(dev);
	int curr_len;
	u8 lvl;

	curr_len = snprintf(buf, PAGE_SIZE,
			    "\nCurrent System PM level [%d] => dev_state [%s] link_state [%s]\n",
			    hba->spm_lvl,
			    ufschd_ufs_dev_pwr_mode_to_string(
				ufs_pm_lvl_states[hba->spm_lvl].dev_state),
			    ufschd_uic_link_state_to_string(
				ufs_pm_lvl_states[hba->spm_lvl].link_state));

	curr_len += snprintf((buf + curr_len), (PAGE_SIZE - curr_len),
			     "\nAll available System PM levels info:\n");
	for (lvl = UFS_PM_LVL_0; lvl < UFS_PM_LVL_MAX; lvl++)
		curr_len += snprintf((buf + curr_len), (PAGE_SIZE - curr_len),
				     "\tSystem PM level [%d] => dev_state [%s] link_state [%s]\n",
				    lvl,
				    ufschd_ufs_dev_pwr_mode_to_string(
					ufs_pm_lvl_states[lvl].dev_state),
				    ufschd_uic_link_state_to_string(
					ufs_pm_lvl_states[lvl].link_state));

	return curr_len;
}

static ssize_t ufshcd_spm_lvl_store(struct device *dev,
		struct device_attribute *attr, const char *buf, size_t count)
{
	return ufshcd_pm_lvl_store(dev, attr, buf, count, false);
}

static void ufshcd_add_spm_lvl_sysfs_nodes(struct ufs_hba *hba)
{
	hba->spm_lvl_attr.show = ufshcd_spm_lvl_show;
	hba->spm_lvl_attr.store = ufshcd_spm_lvl_store;
	sysfs_attr_init(&hba->spm_lvl_attr.attr);
	hba->spm_lvl_attr.attr.name = "spm_lvl";
	hba->spm_lvl_attr.attr.mode = 0644;
	if (device_create_file(hba->dev, &hba->spm_lvl_attr))
		dev_err(hba->dev, "Failed to create sysfs for spm_lvl\n");
}

static ssize_t ufshcd_unique_number_show(struct device *dev,
		struct device_attribute *attr, char *buf)
{
	struct Scsi_Host *host = container_of(dev, struct Scsi_Host, shost_dev);
	struct ufs_hba *hba = shost_priv(host);
	int curr_len;

	curr_len = snprintf(buf, PAGE_SIZE, "%s\n", hba->unique_number);

	return curr_len;
}

static void ufshcd_add_unique_number_sysfs_nodes(struct ufs_hba *hba)
{
	struct device *dev = &(hba->host->shost_dev);

	hba->unique_number_attr.show = ufshcd_unique_number_show;
	hba->unique_number_attr.store = NULL;
	sysfs_attr_init(&hba->unique_number_attr.attr);
	hba->unique_number_attr.attr.name = "unique_number";
	hba->unique_number_attr.attr.mode = S_IRUSR|S_IRGRP;
	if (device_create_file(dev, &hba->unique_number_attr))
		dev_err(hba->dev, "Failed to create sysfs for unique_number\n");
}

static ssize_t ufshcd_manufacturer_id_show(struct device *dev,
		struct device_attribute *attr, char *buf)
{
	struct Scsi_Host *host = container_of(dev, struct Scsi_Host, shost_dev);
	struct ufs_hba *hba = shost_priv(host);
	int curr_len;

	curr_len = snprintf(buf, PAGE_SIZE, "%04x\n", hba->manufacturer_id);

	return curr_len;
}

static void ufshcd_add_manufacturer_id_sysfs_nodes(struct ufs_hba *hba)
{
	struct device *dev = &(hba->host->shost_dev);

	hba->manufacturer_id_attr.show = ufshcd_manufacturer_id_show;
	hba->manufacturer_id_attr.store = NULL;
	sysfs_attr_init(&hba->manufacturer_id_attr.attr);
	hba->manufacturer_id_attr.attr.name = "man_id";
	hba->manufacturer_id_attr.attr.mode = S_IRUGO;
	if (device_create_file(dev, &hba->manufacturer_id_attr))
		dev_err(hba->dev, "Failed to create sysfs for manufacturer_id\n");
}

#if defined(SEC_UFS_ERROR_COUNT)
#define SEC_UFS_DATA_ATTR(name, fmt, args...)								\
static ssize_t SEC_UFS_##name##_show(struct device *dev, struct device_attribute *attr, char *buf)	\
{													\
	struct Scsi_Host *Shost = container_of(dev, struct Scsi_Host, shost_dev);			\
	struct ufs_hba *hba = shost_priv(Shost);							\
	struct SEC_UFS_counting *err_info = &(hba->SEC_err_info);					\
	return sprintf(buf, fmt, args);									\
}													\
static DEVICE_ATTR(name, (S_IRUGO|S_IWUSR|S_IWGRP), SEC_UFS_##name##_show, NULL)

SEC_UFS_DATA_ATTR(SEC_UFS_op_cnt, "\"HWRESET\":\"%u\",\"LINKFAIL\":\"%u\",\"H8ENTERFAIL\":\"%u\",\"H8EXITFAIL\":\"%u\"\n",
		err_info->op_count.HW_RESET_count, err_info->op_count.link_startup_count,
		err_info->op_count.Hibern8_enter_count, err_info->op_count.Hibern8_exit_count);

SEC_UFS_DATA_ATTR(SEC_UFS_uic_cmd_cnt, "\"TESTMODE\":\"%d\",\"DME_GET\":\"%d\",\"DME_SET\":\"%d\""
		",\"DME_PGET\":\"%d\",\"DME_PSET\":\"%d\",\"PWRON\":\"%d\",\"PWROFF\":\"%d\""
		",\"DME_EN\":\"%d\",\"DME_RST\":\"%d\",\"EPRST\":\"%d\",\"LINKSTARTUP\":\"%d\""
		",\"H8ENTER\":\"%d\",\"H8EXIT\":\"%d\"\n",
		err_info->UIC_cmd_count.DME_TEST_MODE_err,	// TEST_MODE
		err_info->UIC_cmd_count.DME_GET_err,		// DME_GET
		err_info->UIC_cmd_count.DME_SET_err,		// DME_SET
		err_info->UIC_cmd_count.DME_PEER_GET_err,	// DME_PEER_GET
		err_info->UIC_cmd_count.DME_PEER_SET_err,	// DME_PEER_SET
		err_info->UIC_cmd_count.DME_POWERON_err,	// DME_POWERON
		err_info->UIC_cmd_count.DME_POWEROFF_err,	// DME_POWEROFF
		err_info->UIC_cmd_count.DME_ENABLE_err,		// DME_ENABLE
		err_info->UIC_cmd_count.DME_RESET_err,		// DME_RESET
		err_info->UIC_cmd_count.DME_END_PT_RST_err,	// DME_END_PT_RST
		err_info->UIC_cmd_count.DME_LINK_STARTUP_err,	// DME_LINK_STARTUP
		err_info->UIC_cmd_count.DME_HIBER_ENTER_err,	// DME_HIBERN8_ENTER
		err_info->UIC_cmd_count.DME_HIBER_EXIT_err);	// DME_HIBERN8_EXIT

SEC_UFS_DATA_ATTR(SEC_UFS_uic_err_cnt, "\"PAERR\":\"%d\",\"DLPAINITERROR\":\"%d\",\"DLNAC\":\"%d\""
		",\"DLTCREPLAY\":\"%d\",\"NLERR\":\"%d\",\"TLERR\":\"%d\",\"DMEERR\":\"%d\"\n",
		err_info->UIC_err_count.PA_ERR_cnt,			// PA_ERR
		err_info->UIC_err_count.DL_PA_INIT_ERROR_cnt,		// DL_PA_INIT_ERROR
		err_info->UIC_err_count.DL_NAC_RECEIVED_ERROR_cnt,	// DL_NAC_RECEIVED
		err_info->UIC_err_count.DL_TC_REPLAY_ERROR_cnt,		// DL_TCx_REPLAY_ERROR
		err_info->UIC_err_count.NL_ERROR_cnt,			// NL_ERROR
		err_info->UIC_err_count.TL_ERROR_cnt,			// TL_ERROR
		err_info->UIC_err_count.DME_ERROR_cnt);			// DME_ERROR

SEC_UFS_DATA_ATTR(SEC_UFS_fatal_cnt, "\"DFE\":\"%d\",\"CFE\":\"%d\",\"SBFE\":\"%d\""
		",\"CEFE\":\"%d\",\"LLE\":\"%d\"\n",
		err_info->Fatal_err_count.DFE,		// Device_Fatal
		err_info->Fatal_err_count.CFE,		// Controller_Fatal
		err_info->Fatal_err_count.SBFE,		// System_Bus_Fatal
		err_info->Fatal_err_count.CEFE,		// Crypto_Engine_Fatal
		err_info->Fatal_err_count.LLE);		// Link_Lost

SEC_UFS_DATA_ATTR(SEC_UFS_utp_cnt, "\"UTMRQTASK\":\"%d\",\"UTMRATASK\":\"%d\",\"UTRR\":\"%d\""
		",\"UTRW\":\"%d\",\"UTRSYNCCACHE\":\"%d\",\"UTRUNMAP\":\"%d\",\"UTRETC\":\"%d\"\n",
		err_info->UTP_count.UTMR_query_task_count,	// QUERY_TASK
		err_info->UTP_count.UTMR_abort_task_count,	// ABORT_TASK
		err_info->UTP_count.UTR_read_err,		// READ_10
		err_info->UTP_count.UTR_write_err,		// WRITE_10
		err_info->UTP_count.UTR_sync_cache_err,		// SYNC_CACHE
		err_info->UTP_count.UTR_unmap_err,		// UNMAP
		err_info->UTP_count.UTR_etc_err);		// etc

SEC_UFS_DATA_ATTR(SEC_UFS_query_cnt, "\"NOPERR\":\"%d\",\"R_DESC\":\"%d\",\"W_DESC\":\"%d\""
		",\"R_ATTR\":\"%d\",\"W_ATTR\":\"%d\",\"R_FLAG\":\"%d\",\"S_FLAG\":\"%d\""
		",\"C_FLAG\":\"%d\",\"T_FLAG\":\"%d\"\n",
		err_info->query_count.NOP_err,
		err_info->query_count.R_Desc_err,		// R_Desc
		err_info->query_count.W_Desc_err,	// W_Desc
		err_info->query_count.R_Attr_err,	// R_Attr
		err_info->query_count.W_Attr_err,	// W_Attr
		err_info->query_count.R_Flag_err,	// R_Flag
		err_info->query_count.Set_Flag_err,	// Set_Flag
		err_info->query_count.Clear_Flag_err,	// Clear_Flag
		err_info->query_count.Toggle_Flag_err);	// Toggle_Flag

SEC_UFS_DATA_ATTR(SEC_UFS_err_sum, "\"OPERR\":\"%d\",\"UICCMD\":\"%d\",\"UICERR\":\"%d\""
		",\"FATALERR\":\"%d\",\"UTPERR\":\"%d\",\"QUERYERR\":\"%d\"\n",
		err_info->op_count.op_err,
		err_info->UIC_cmd_count.UIC_cmd_err,
		err_info->UIC_err_count.UIC_err,
		err_info->Fatal_err_count.Fatal_err,
		err_info->UTP_count.UTP_err,
		err_info->query_count.Query_err);
#endif

UFS_DEV_ATTR(sense_err_count, "\"MEDIUM\":\"%d\",\"HWERR\":\"%d\"\n",
						hba->host->medium_err_cnt, hba->host->hw_err_cnt); 
UFS_DEV_ATTR(sense_err_logging, "\"LBA0\":\"%lx\",\"LBA1\":\"%lx\",\"LBA2\":\"%lx\""
		",\"LBA3\":\"%lx\",\"LBA4\":\"%lx\",\"LBA5\":\"%lx\""
		",\"LBA6\":\"%lx\",\"LBA7\":\"%lx\",\"LBA8\":\"%lx\",\"LBA9\":\"%lx\""
		",\"REGIONMAP\":\"%016llx\"\n",
		hba->host->issue_LBA_list[0], hba->host->issue_LBA_list[1]
		, hba->host->issue_LBA_list[2], hba->host->issue_LBA_list[3]
		, hba->host->issue_LBA_list[4], hba->host->issue_LBA_list[5]
		, hba->host->issue_LBA_list[6], hba->host->issue_LBA_list[7]
		, hba->host->issue_LBA_list[8], hba->host->issue_LBA_list[9]
		, hba->host->issue_region_map);

static ssize_t ufs_lt_info_show(struct device *dev, struct device_attribute *attr, char *buf)
{
	struct Scsi_Host *host = container_of(dev, struct Scsi_Host, shost_dev);
	struct ufs_hba *hba = shost_priv(host);
	u8 health_buf[QUERY_DESC_MAX_SIZE];
	int err = 0;

	if (!hba) {
		printk("skipping ufs lt read\n");
		hba->lifetime = 0;
	} else if (hba->ufshcd_state == UFSHCD_STATE_OPERATIONAL) {
		pm_runtime_get_sync(hba->dev);
		err = ufshcd_read_health_desc(hba, health_buf,
						hba->desc_size.hlth_desc);
		pm_runtime_put(hba->dev);
		if (err)
			goto skip;
		dev_info(hba->dev,"LT: 0x%02x \n", health_buf[3]<<4|health_buf[4]);

		hba->lifetime = health_buf[HEALTH_DEVICE_DESC_PARAM_LIFETIMEA];
	} else {
		/* return previous LT value if not operational */
		dev_info(hba->dev, "ufshcd_state : %d, old LT: %01x\n",
					hba->ufshcd_state, hba->lifetime);
	}

skip:
	return sprintf(buf, "%01x\n", hba->lifetime);
}
static DEVICE_ATTR(lt, 0444, ufs_lt_info_show, NULL);

static ssize_t ufs_lc_info_show(struct device *dev, struct device_attribute *attr, char *buf)
{
	struct Scsi_Host *host = container_of(dev, struct Scsi_Host, shost_dev);
	struct ufs_hba *hba = shost_priv(host);
	return sprintf(buf, "%u\n", hba->lc_info);
}

static ssize_t ufs_lc_info_store(struct device *dev,
		struct device_attribute *attr, const char *buf, size_t count)
{
	struct Scsi_Host *host = container_of(dev, struct Scsi_Host, shost_dev);
	struct ufs_hba *hba = shost_priv(host);
	unsigned int value;

	if (kstrtou32(buf, 0, &value))
		return -EINVAL;

	hba->lc_info = value;

	return count;
}

static DEVICE_ATTR(lc, 0664, ufs_lc_info_show, ufs_lc_info_store);

static struct attribute *ufs_attributes[] = {
	&dev_attr_lt.attr,
	&dev_attr_sense_err_count.attr,
	&dev_attr_lc.attr,
	&dev_attr_sense_err_logging.attr,
#if defined(SEC_UFS_ERROR_COUNT)
	&dev_attr_SEC_UFS_op_cnt.attr,
	&dev_attr_SEC_UFS_uic_cmd_cnt.attr,
	&dev_attr_SEC_UFS_uic_err_cnt.attr,
	&dev_attr_SEC_UFS_fatal_cnt.attr,
	&dev_attr_SEC_UFS_utp_cnt.attr,
	&dev_attr_SEC_UFS_query_cnt.attr,
	&dev_attr_SEC_UFS_err_sum.attr,
#endif
	NULL
};

static struct attribute_group ufs_attribute_group = {
	.attrs	= ufs_attributes,
};

static void ufshcd_add_lt_sysfs_node(struct ufs_hba *hba)
{
	int err  = -ENOMEM;

	struct device *dev = &(hba->host->shost_dev);
	err = sysfs_create_group(&dev->kobj, &ufs_attribute_group);

	if (err)
		printk("cannot create sysfs group err: %d\n", err);
}


static inline void ufshcd_add_sysfs_nodes(struct ufs_hba *hba)
{
	ufshcd_add_rpm_lvl_sysfs_nodes(hba);
	ufshcd_add_spm_lvl_sysfs_nodes(hba);
	ufshcd_add_unique_number_sysfs_nodes(hba);
	ufshcd_add_lt_sysfs_node(hba);
	ufshcd_add_manufacturer_id_sysfs_nodes(hba);
}

static inline void ufshcd_remove_sysfs_nodes(struct ufs_hba *hba)
{
	struct device *dev = &(hba->host->shost_dev);

	device_remove_file(hba->dev, &hba->rpm_lvl_attr);
	device_remove_file(hba->dev, &hba->spm_lvl_attr);
	device_remove_file(hba->dev, &hba->unique_number_attr);
	device_remove_file(hba->dev, &hba->manufacturer_id_attr);
	sysfs_remove_group(&dev->kobj, &ufs_attribute_group);
}

/**
 * ufshcd_shutdown - shutdown routine
 * @hba: per adapter instance
 *
 * This function would power off both UFS device and UFS link.
 *
 * Returns 0 always to allow force shutdown even in case of errors.
 */
int ufshcd_shutdown(struct ufs_hba *hba)
{
	struct SEC_UFS_counting *err_info = &(hba->SEC_err_info);
	struct SEC_UFS_op_count *op_cnt = &(err_info->op_count);
	struct SEC_UFS_UIC_err_count *uic_err_cnt = &(err_info->UIC_err_count);
	struct SEC_UFS_UTP_count *utp_err = &(err_info->UTP_count);
	struct SEC_UFS_QUERY_count *query_cnt = &(err_info->query_count);
	int ret = 0;

	if (!hba->is_powered)
		goto out;

	if (ufshcd_is_ufs_dev_poweroff(hba) && ufshcd_is_link_off(hba))
		goto out;

	if (pm_runtime_suspended(hba->dev)) {
		ret = ufshcd_runtime_resume(hba);
		if (ret)
			goto out;
	}

	ret = ufshcd_suspend(hba, UFS_SHUTDOWN_PM);
out:
	if (ret)
		dev_err(hba->dev, "%s failed, err %d\n", __func__, ret);
	/* allow force shutdown even in case of errors */
	
	dev_err(hba->dev, "Count: %d UIC: %d  UTP:%d QUERY: %d\n",
		op_cnt->HW_RESET_count,
		uic_err_cnt->UIC_err,
		utp_err->UTP_err,
		query_cnt->Query_err);

	dev_err(hba->dev, "Sense Key: medium: %d, hw: %d\n",
	hba->host->medium_err_cnt, hba->host->hw_err_cnt);
		
	return 0;
}
EXPORT_SYMBOL(ufshcd_shutdown);

/**
 * ufshcd_remove - de-allocate SCSI host and host memory space
 *		data structure memory
 * @hba - per adapter instance
 */
void ufshcd_remove(struct ufs_hba *hba)
{
	ufshcd_remove_sysfs_nodes(hba);
	scsi_remove_host(hba->host);
	/* disable interrupts */
	ufshcd_disable_intr(hba, hba->intr_mask);
	ufshcd_hba_stop(hba, true);

	ufshcd_exit_clk_gating(hba);
#if defined(CONFIG_PM_DEVFREQ)
	if (ufshcd_is_clkscaling_supported(hba))
		device_remove_file(hba->dev, &hba->clk_scaling.enable_attr);
#endif
	ufshcd_hba_exit(hba);
}
EXPORT_SYMBOL_GPL(ufshcd_remove);

/**
 * ufshcd_dealloc_host - deallocate Host Bus Adapter (HBA)
 * @hba: pointer to Host Bus Adapter (HBA)
 */
void ufshcd_dealloc_host(struct ufs_hba *hba)
{
	scsi_host_put(hba->host);
}
EXPORT_SYMBOL_GPL(ufshcd_dealloc_host);

/**
 * ufshcd_set_dma_mask - Set dma mask based on the controller
 *			 addressing capability
 * @hba: per adapter instance
 *
 * Returns 0 for success, non-zero for failure
 */
static int ufshcd_set_dma_mask(struct ufs_hba *hba)
{
	if (hba->capabilities & MASK_64_ADDRESSING_SUPPORT) {
		if (!dma_set_mask_and_coherent(hba->dev, DMA_BIT_MASK(64)))
			return 0;
	}
	return dma_set_mask_and_coherent(hba->dev, DMA_BIT_MASK(32));
}

/**
 * ufshcd_alloc_host - allocate Host Bus Adapter (HBA)
 * @dev: pointer to device handle
 * @hba_handle: driver private handle
 * Returns 0 on success, non-zero value on failure
 */
int ufshcd_alloc_host(struct device *dev, struct ufs_hba **hba_handle)
{
	struct Scsi_Host *host;
	struct ufs_hba *hba;
	int err = 0;

	if (!dev) {
		dev_err(dev,
		"Invalid memory reference for dev is NULL\n");
		err = -ENODEV;
		goto out_error;
	}

	host = scsi_host_alloc(&ufshcd_driver_template,
				sizeof(struct ufs_hba));
	if (!host) {
		dev_err(dev, "scsi_host_alloc failed\n");
		err = -ENOMEM;
		goto out_error;
	}
	hba = shost_priv(host);
	hba->host = host;
	hba->dev = dev;
	*hba_handle = hba;

	INIT_LIST_HEAD(&hba->clk_list_head);

out_error:
	return err;
}
EXPORT_SYMBOL(ufshcd_alloc_host);

/**
 * ufs_sec_send_errinfo - Send UFS Error Information to AP
 * Format : U0H0L0X0Q0R0W0F0
 * U : UTP cmd ERRor count
 * H : HWRESET count
 * L : Link startup failure count
 * X : Link Lost Error count
 * Q : UTMR QUERY_TASK error count
 * R : READ error count
 * W : WRITE error count
 * F : Device Fatal Error count
 **/
static void ufs_sec_send_errinfo(void *data)
{
	static struct ufs_hba *hba;
	struct SEC_UFS_counting *err_info;
	char buf[23];

	if (data) {
		hba = (struct ufs_hba *)data;
		return;
	}
	if (!hba) {
		pr_err("%s: hba is not initialized\n", __func__);
		return;
	}
	if (&(hba->SEC_err_info)) {
		err_info = &(hba->SEC_err_info);
		sprintf(buf, "U%dH%dL%dX%dQ%dR%dW%dF%dSM%dSH%d",
				(err_info->UTP_count.UTP_err > 9)	/* UTP Error */
				? 9 : err_info->UTP_count.UTP_err,
				(err_info->op_count.HW_RESET_count > 9)	/* HW Reset */
				? 9 : err_info->op_count.HW_RESET_count,
				(err_info->op_count.link_startup_count > 9)	/* Link Startup Fail */
				? 9 : err_info->op_count.link_startup_count,
				(err_info->Fatal_err_count.LLE > 9)			/* Link Lost */
				? 9 : err_info->Fatal_err_count.LLE,
				(err_info->UTP_count.UTMR_query_task_count > 9)	/* Query task */
				? 9 : err_info->UTP_count.UTMR_query_task_count,
				(err_info->UTP_count.UTR_read_err > 9)			/* UTRR */
				? 9 : err_info->UTP_count.UTR_read_err,
				(err_info->UTP_count.UTR_write_err > 9)		/* UTRW */
				? 9 : err_info->UTP_count.UTR_write_err,
				(err_info->Fatal_err_count.DFE > 9)				/* Device Fatal Error */
				? 9 : err_info->Fatal_err_count.DFE,
				(hba->host->medium_err_cnt > 9)			/* Device Medium error */
				? 9 : hba->host->medium_err_cnt,
				(hba->host->hw_err_cnt > 9)			/* Device HW error */
				? 9 : hba->host->hw_err_cnt);
		pr_err("%s: Send UFS information to AP : %s\n", __func__, buf);
#ifdef CONFIG_SEC_DEBUG_EXTRA_INFO
		sec_debug_set_extra_info_ufs_error(buf);
#endif
	}
	return;
}

/**
 * ufshcd_init - Driver initialization routine
 * @hba: per-adapter instance
 * @mmio_base: base register address
 * @irq: Interrupt line of device
 * Returns 0 on success, non-zero value on failure
 */
int ufshcd_init(struct ufs_hba *hba, void __iomem *mmio_base, unsigned int irq)
{
	int err;
	struct Scsi_Host *host = hba->host;
	struct device *dev = hba->dev;

	if (!mmio_base) {
		dev_err(hba->dev,
		"Invalid memory reference for mmio_base is NULL\n");
		err = -ENODEV;
		goto out_error;
	}

	hba->mmio_base = mmio_base;
	hba->irq = irq;

	/* Set descriptor lengths to specification defaults */
	ufshcd_def_desc_sizes(hba);

	err = ufshcd_hba_init(hba);
	if (err)
		goto out_error;

	/* Read capabilities registers */
	ufshcd_hba_capabilities(hba);

	/* Get UFS version supported by the controller */
	hba->ufs_version = ufshcd_get_ufs_version(hba);

	if ((hba->ufs_version != UFSHCI_VERSION_10) &&
	    (hba->ufs_version != UFSHCI_VERSION_11) &&
	    (hba->ufs_version != UFSHCI_VERSION_20) &&
	    (hba->ufs_version != UFSHCI_VERSION_21))
		dev_err(hba->dev, "invalid UFS version 0x%x\n",
			hba->ufs_version);

	/* Get Interrupt bit mask per version */
	hba->intr_mask = ufshcd_get_intr_mask(hba);

	err = ufshcd_set_dma_mask(hba);
	if (err) {
		dev_err(hba->dev, "set dma mask failed\n");
		goto out_disable;
	}

	/* Allocate memory for host memory space */
	err = ufshcd_memory_alloc(hba);
	if (err) {
		dev_err(hba->dev, "Memory allocation failed\n");
		goto out_disable;
	}

	/* Configure LRB */
	ufshcd_host_memory_configure(hba);

	host->can_queue = hba->nutrs;
	host->cmd_per_lun = hba->nutrs;
	host->max_id = UFSHCD_MAX_ID;
	host->max_lun = UFS_MAX_LUNS;
	host->max_channel = UFSHCD_MAX_CHANNEL;
	host->unique_id = host->host_no;
	host->max_cmd_len = MAX_CDB_SIZE;
	host->by_ufs = 1;

	hba->max_pwr_info.is_valid = false;

	/* Initailize wait queue for task management */
	init_waitqueue_head(&hba->tm_wq);
	init_waitqueue_head(&hba->tm_tag_wq);

	/* Initialize work queues */
	INIT_WORK(&hba->eh_work, ufshcd_err_handler);
	INIT_WORK(&hba->eeh_work, ufshcd_exception_event_handler);
	INIT_WORK(&hba->fatal_mode_work, ufshcd_fatal_mode_handler);

	/* Initialize UIC command mutex */
	mutex_init(&hba->uic_cmd_mutex);

	/* Initialize mutex for device management commands */
	mutex_init(&hba->dev_cmd.lock);

	init_rwsem(&hba->clk_scaling_lock);

	/* Initialize device management tag acquire wait queue */
	init_waitqueue_head(&hba->dev_cmd.tag_wq);

	/* Initialize monitor */
	ufshcd_init_monitor(hba);
	
	err = ufshcd_init_clk_gating(hba);
	if (err) {
		dev_err(hba->dev, "init clk_gating failed\n");
		goto out_disable;
	}

	/*
	 * In order to avoid any spurious interrupt immediately after
	 * registering UFS controller interrupt handler, clear any pending UFS
	 * interrupt status and disable all the UFS interrupts.
	 */
	ufshcd_writel(hba, ufshcd_readl(hba, REG_INTERRUPT_STATUS),
		      REG_INTERRUPT_STATUS);
	ufshcd_writel(hba, 0, REG_INTERRUPT_ENABLE);
	/*
	 * Make sure that UFS interrupts are disabled and any pending interrupt
	 * status is cleared before registering UFS interrupt handler.
	 */
	mb();

	/* IRQ registration */
	err = devm_request_irq(dev, irq, ufshcd_intr, IRQF_SHARED, UFSHCD, hba);
	if (err) {
		dev_err(hba->dev, "request irq failed\n");
		goto exit_gating;
	} else {
		hba->is_irq_enabled = true;
	}

	err = scsi_add_host(host, hba->dev);
	if (err) {
		dev_err(hba->dev, "scsi_add_host failed\n");
		goto exit_gating;
	}

#if defined(CONFIG_PM_DEVFREQ)
	if (ufshcd_is_clkscaling_supported(hba)) {
		char wq_name[sizeof("ufs_clkscaling_00")];

		INIT_WORK(&hba->clk_scaling.suspend_work,
			  ufshcd_clk_scaling_suspend_work);
		INIT_WORK(&hba->clk_scaling.resume_work,
			  ufshcd_clk_scaling_resume_work);

		snprintf(wq_name, sizeof(wq_name), "ufs_clkscaling_%d",
			 host->host_no);
		hba->clk_scaling.workq = create_singlethread_workqueue(wq_name);

		ufshcd_clkscaling_init_sysfs(hba);
	}
#endif

#if defined(CONFIG_SCSI_UFS_TEST_MODE)
	dev_info(hba->dev, "UFS test mode enabled\n");
#endif

	/* init ufs_sec_debug function */
	ufs_sec_send_errinfo(hba);

	/* Hold auto suspend until async scan completes */
	pm_runtime_get_sync(dev);

	/*
	 * The device-initialize-sequence hasn't been invoked yet.
	 * Set the device to power-off state
	 */
	ufshcd_set_ufs_dev_poweroff(hba);

	async_schedule(ufshcd_async_scan, hba);
	ufshcd_add_sysfs_nodes(hba);

	return 0;

exit_gating:
	ufshcd_exit_clk_gating(hba);
out_disable:
	hba->is_irq_enabled = false;
	ufshcd_hba_exit(hba);
out_error:
	return err;
}
EXPORT_SYMBOL_GPL(ufshcd_init);

MODULE_AUTHOR("Santosh Yaragnavi <santosh.sy@samsung.com>");
MODULE_AUTHOR("Vinayak Holikatti <h.vinayak@samsung.com>");
MODULE_DESCRIPTION("Generic UFS host controller driver Core");
MODULE_LICENSE("GPL");
MODULE_VERSION(UFSHCD_DRIVER_VERSION);<|MERGE_RESOLUTION|>--- conflicted
+++ resolved
@@ -1847,18 +1847,13 @@
 		 * Make sure we exit hibern8 state also in addition to
 		 * clocks being ON.
 		 */
-<<<<<<< HEAD
-		if (!async && ufshcd_can_hibern8_during_gating(hba) &&
+		if (ufshcd_can_hibern8_during_gating(hba) &&
 			ufshcd_is_link_hibern8(hba)) {
-=======
-		if (ufshcd_can_hibern8_during_gating(hba) &&
-		    ufshcd_is_link_hibern8(hba)) {
 			if (async) {
 				rc = -EAGAIN;
 				hba->clk_gating.active_reqs--;
 				break;
 			}
->>>>>>> 79556c23
 			spin_unlock_irqrestore(hba->host->host_lock, flags);
 			flush_work(&hba->clk_gating.ungate_work);
 			spin_lock_irqsave(hba->host->host_lock, flags);
