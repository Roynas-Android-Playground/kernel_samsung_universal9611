/*
 * gadget.c - DesignWare USB3 DRD Controller Gadget Framework Link
 *
 * Copyright (C) 2010-2011 Texas Instruments Incorporated - http://www.ti.com
 *
 * Authors: Felipe Balbi <balbi@ti.com>,
 *	    Sebastian Andrzej Siewior <bigeasy@linutronix.de>
 *
 * This program is free software: you can redistribute it and/or modify
 * it under the terms of the GNU General Public License version 2  of
 * the License as published by the Free Software Foundation.
 *
 * This program is distributed in the hope that it will be useful,
 * but WITHOUT ANY WARRANTY; without even the implied warranty of
 * MERCHANTABILITY or FITNESS FOR A PARTICULAR PURPOSE.  See the
 * GNU General Public License for more details.
 */

#include <linux/kernel.h>
#include <linux/delay.h>
#include <linux/slab.h>
#include <linux/spinlock.h>
#include <linux/platform_device.h>
#include <linux/pm_runtime.h>
#include <linux/interrupt.h>
#include <linux/io.h>
#include <linux/list.h>
#include <linux/dma-mapping.h>

#include <linux/usb/ch9.h>
#include <linux/usb/gadget.h>
#ifdef CONFIG_USB_ANDROID_SAMSUNG_COMPOSITE
#include <linux/usb/composite.h>
#endif
#include <linux/usb/samsung_usb.h>
#include <linux/phy/phy.h>
#include <linux/usb_notify.h>
#include <linux/workqueue.h>

#include "debug.h"
#include "core.h"
#include "otg.h"
#include "gadget.h"
#include "io.h"

extern bool acc_dev_status;

#ifdef CONFIG_USB_ANDROID_SAMSUNG_COMPOSITE
static void dwc3_disconnect_gadget(struct dwc3 *dwc);
static void dwc3_gadget_cable_connect(struct dwc3 *dwc, bool connect)
{
	static bool last_connect;
	struct usb_composite_dev *cdev;

	if (last_connect != connect) {
		if (!connect) {
			cdev = get_gadget_data(&dwc->gadget);
			if (cdev != NULL) {
				cdev->mute_switch = 0;
				cdev->force_disconnect = 1;
				dev_info(dwc->dev, "Force Disconnect set to 1\n");
			}
		}
		last_connect = connect;
	}
}
#endif

#ifdef CONFIG_ARGOS
extern int argos_irq_affinity_setup_label(unsigned int irq, const char *label,
		struct cpumask *affinity_cpu_mask,
		struct cpumask *default_cpu_mask);
#ifdef CONFIG_SCHED_HMP
extern struct cpumask hmp_slow_cpu_mask;
static inline struct cpumask *get_default_cpu_mask(void)
{
	return &hmp_slow_cpu_mask;
}
#else
static inline struct cpumask *get_default_cpu_mask(void)
{
	return cpu_all_mask;
}
#endif
cpumask_var_t affinity_cpu_mask;
cpumask_var_t default_cpu_mask;
#endif

/**
 * dwc3_gadget_set_test_mode - enables usb2 test modes
 * @dwc: pointer to our context structure
 * @mode: the mode to set (J, K SE0 NAK, Force Enable)
 *
 * Caller should take care of locking. This function will return 0 on
 * success or -EINVAL if wrong Test Selector is passed.
 */
int dwc3_gadget_set_test_mode(struct dwc3 *dwc, int mode)
{
	u32		reg;

	reg = dwc3_readl(dwc->regs, DWC3_DCTL);
	reg &= ~DWC3_DCTL_TSTCTRL_MASK;

	switch (mode) {
	case TEST_J:
	case TEST_K:
	case TEST_SE0_NAK:
	case TEST_PACKET:
	case TEST_FORCE_EN:
		reg |= mode << 1;
		break;
	default:
		return -EINVAL;
	}

	dwc3_writel(dwc->regs, DWC3_DCTL, reg);

	return 0;
}

#ifdef CONFIG_USB_TYPEC_MANAGER_NOTIFIER
/**
 * dwc3_gadget_get_cmply_link_state - Gets current state of USB Link
 * @dwc: pointer to our context structure
 *
 * extern module can check dwc3 core link state  This function will
 * return 1 link is on compliance of loopback mode else 0.
 */
int dwc3_gadget_get_cmply_link_state(struct usb_gadget *g)
{
	struct dwc3 *dwc = gadget_to_dwc(g);
	u32		reg = 0;
	u32		ret = -ENODEV;

 	if (!dwc)
		return ret;

	if (dwc->pullups_connected) {
		reg= dwc3_gadget_get_link_state(dwc);

		dev_info(dwc->dev, "%s: link state = %d\n", __func__, reg);
		if ((reg == DWC3_LINK_STATE_CMPLY) || (reg == DWC3_LINK_STATE_LPBK))
			ret = 1;
		else
			ret = 0;
	} else
		dev_info(dwc->dev, "%s: udc not enabled \n", __func__);

	return ret;
}
EXPORT_SYMBOL(dwc3_gadget_get_cmply_link_state);
#endif

/**
 * dwc3_gadget_get_link_state - Gets current state of USB Link
 * @dwc: pointer to our context structure
 *
 * Caller should take care of locking. This function will
 * return the link state on success (>= 0) or -ETIMEDOUT.
 */
int dwc3_gadget_get_link_state(struct dwc3 *dwc)
{
	u32		reg;

	reg = dwc3_readl(dwc->regs, DWC3_DSTS);

	return DWC3_DSTS_USBLNKST(reg);
}

/**
 * dwc3_gadget_set_link_state - sets usb link to a particular state
 * @dwc: pointer to our context structure
 * @state: the state to put link into
 *
 * Caller should take care of locking. This function will
 * return 0 on success or -ETIMEDOUT.
 */
int dwc3_gadget_set_link_state(struct dwc3 *dwc, enum dwc3_link_state state)
{
	int		retries = 10000;
	u32		reg;

	/*
	 * Wait until device controller is ready. Only applies to 1.94a and
	 * later RTL.
	 */
	if (dwc->revision >= DWC3_REVISION_194A) {
		while (--retries) {
			reg = dwc3_readl(dwc->regs, DWC3_DSTS);
			if (reg & DWC3_DSTS_DCNRD)
				udelay(5);
			else
				break;
		}

		if (retries <= 0)
			return -ETIMEDOUT;
	}

	reg = dwc3_readl(dwc->regs, DWC3_DCTL);
	reg &= ~DWC3_DCTL_ULSTCHNGREQ_MASK;

	/* set requested state */
	reg |= DWC3_DCTL_ULSTCHNGREQ(state);
	dwc3_writel(dwc->regs, DWC3_DCTL, reg);

	/*
	 * The following code is racy when called from dwc3_gadget_wakeup,
	 * and is not needed, at least on newer versions
	 */
	if (dwc->revision >= DWC3_REVISION_194A)
		return 0;

	/* wait for a change in DSTS */
	retries = 10000;
	while (--retries) {
		reg = dwc3_readl(dwc->regs, DWC3_DSTS);

		if (DWC3_DSTS_USBLNKST(reg) == state)
			return 0;

		udelay(5);
	}

	return -ETIMEDOUT;
}

/**
 * dwc3_ep_inc_trb - increment a trb index.
 * @index: Pointer to the TRB index to increment.
 *
 * The index should never point to the link TRB. After incrementing,
 * if it is point to the link TRB, wrap around to the beginning. The
 * link TRB is always at the last TRB entry.
 */
static void dwc3_ep_inc_trb(u8 *index)
{
	(*index)++;
	if (*index == (DWC3_TRB_NUM - 1))
		*index = 0;
}

/**
 * dwc3_ep_inc_enq - increment endpoint's enqueue pointer
 * @dep: The endpoint whose enqueue pointer we're incrementing
 */
static void dwc3_ep_inc_enq(struct dwc3_ep *dep)
{
	dwc3_ep_inc_trb(&dep->trb_enqueue);
}

/**
 * dwc3_ep_inc_deq - increment endpoint's dequeue pointer
 * @dep: The endpoint whose enqueue pointer we're incrementing
 */
static void dwc3_ep_inc_deq(struct dwc3_ep *dep)
{
	dwc3_ep_inc_trb(&dep->trb_dequeue);
}

void dwc3_gadget_del_and_unmap_request(struct dwc3_ep *dep,
		struct dwc3_request *req, int status)
{
	struct dwc3			*dwc = dep->dwc;

	req->started = false;
	/* Only delete from the list if the item isn't poisoned. */
	if (req->list.next != LIST_POISON1)
		list_del(&req->list);
	req->remaining = 0;

	if (req->request.status == -EINPROGRESS)
		req->request.status = status;

	if (req->trb)
		usb_gadget_unmap_request_by_dev(dwc->sysdev,
				&req->request, req->direction);

	req->trb = NULL;
	trace_dwc3_gadget_giveback(req);

	if (dep->number > 1)
		pm_runtime_put(dwc->dev);
}

/**
 * dwc3_gadget_giveback - call struct usb_request's ->complete callback
 * @dep: The endpoint to whom the request belongs to
 * @req: The request we're giving back
 * @status: completion code for the request
 *
 * Must be called with controller's lock held and interrupts disabled. This
 * function will unmap @req and call its ->complete() callback to notify upper
 * layers that it has completed.
 */
void dwc3_gadget_giveback(struct dwc3_ep *dep, struct dwc3_request *req,
		int status)
{
	struct dwc3			*dwc = dep->dwc;
	struct usb_gadget		*gadget = &dwc->gadget;
	struct usb_composite_dev	*cdev = get_gadget_data(gadget);

	dwc3_gadget_del_and_unmap_request(dep, req, status);

	if (cdev && cdev->gadget) {
		spin_unlock(&dwc->lock);
		usb_gadget_giveback_request(&dep->endpoint, &req->request);
		spin_lock(&dwc->lock);
	}
}

/**
 * dwc3_send_gadget_generic_command - issue a generic command for the controller
 * @dwc: pointer to the controller context
 * @cmd: the command to be issued
 * @param: command parameter
 *
 * Caller should take care of locking. Issue @cmd with a given @param to @dwc
 * and wait for its completion.
 */
int dwc3_send_gadget_generic_command(struct dwc3 *dwc, unsigned cmd, u32 param)
{
	u32		timeout = 500;
	int		status = 0;
	int		ret = 0;
	u32		reg;

	dwc3_writel(dwc->regs, DWC3_DGCMDPAR, param);
	dwc3_writel(dwc->regs, DWC3_DGCMD, cmd | DWC3_DGCMD_CMDACT);

	do {
		reg = dwc3_readl(dwc->regs, DWC3_DGCMD);
		if (!(reg & DWC3_DGCMD_CMDACT)) {
			status = DWC3_DGCMD_STATUS(reg);
			if (status)
				ret = -EINVAL;
			break;
		}
	} while (--timeout);

	if (!timeout) {
		ret = -ETIMEDOUT;
		status = -ETIMEDOUT;
	}

	trace_dwc3_gadget_generic_cmd(cmd, param, status);

	return ret;
}

static int __dwc3_gadget_wakeup(struct dwc3 *dwc);

/**
 * dwc3_send_gadget_ep_cmd - issue an endpoint command
 * @dep: the endpoint to which the command is going to be issued
 * @cmd: the command to be issued
 * @params: parameters to the command
 *
 * Caller should handle locking. This function will issue @cmd with given
 * @params to @dep and wait for its completion.
 */
int dwc3_send_gadget_ep_cmd(struct dwc3_ep *dep, unsigned cmd,
		struct dwc3_gadget_ep_cmd_params *params)
{
	const struct usb_endpoint_descriptor *desc = dep->endpoint.desc;
	struct dwc3		*dwc = dep->dwc;
	u32			timeout = 5000;
	u32			saved_config = 0;
	u32			reg;

	int			cmd_status = 0;
	int			ret = -EINVAL;

	/*
	 * When operating in USB 2.0 speeds (HS/FS), if GUSB2PHYCFG.ENBLSLPM or
	 * GUSB2PHYCFG.SUSPHY is set, it must be cleared before issuing an
	 * endpoint command.
	 *
	 * Save and clear both GUSB2PHYCFG.ENBLSLPM and GUSB2PHYCFG.SUSPHY
	 * settings. Restore them after the command is completed.
	 *
	 * DWC_usb3 3.30a and DWC_usb31 1.90a programming guide section 3.2.2
	 */
	if (dwc->gadget.speed <= USB_SPEED_HIGH) {
		reg = dwc3_readl(dwc->regs, DWC3_GUSB2PHYCFG(0));
		if (unlikely(reg & DWC3_GUSB2PHYCFG_SUSPHY)) {
			saved_config |= DWC3_GUSB2PHYCFG_SUSPHY;
			reg &= ~DWC3_GUSB2PHYCFG_SUSPHY;
		}

		if (reg & DWC3_GUSB2PHYCFG_ENBLSLPM) {
			saved_config |= DWC3_GUSB2PHYCFG_ENBLSLPM;
			reg &= ~DWC3_GUSB2PHYCFG_ENBLSLPM;
		}

		if (saved_config)
			dwc3_writel(dwc->regs, DWC3_GUSB2PHYCFG(0), reg);
	}

	if (DWC3_DEPCMD_CMD(cmd) == DWC3_DEPCMD_STARTTRANSFER) {
		int link_state;

		link_state = dwc3_gadget_get_link_state(dwc);
		if (link_state == DWC3_LINK_STATE_U1 ||
		    link_state == DWC3_LINK_STATE_U2 ||
		    link_state == DWC3_LINK_STATE_U3) {
			ret = __dwc3_gadget_wakeup(dwc);
			/*
			 * disable warning when muic/ccic wasn't merged
			 *dev_WARN_ONCE(dwc->dev, ret, "wakeup failed --> %d\n",
			 *		ret);
			 */
		}
	}

	dwc3_writel(dep->regs, DWC3_DEPCMDPAR0, params->param0);
	dwc3_writel(dep->regs, DWC3_DEPCMDPAR1, params->param1);
	dwc3_writel(dep->regs, DWC3_DEPCMDPAR2, params->param2);

	/*
	 * Synopsys Databook 2.60a states in section 6.3.2.5.6 of that if we're
	 * not relying on XferNotReady, we can make use of a special "No
	 * Response Update Transfer" command where we should clear both CmdAct
	 * and CmdIOC bits.
	 *
	 * With this, we don't need to wait for command completion and can
	 * straight away issue further commands to the endpoint.
	 *
	 * NOTICE: We're making an assumption that control endpoints will never
	 * make use of Update Transfer command. This is a safe assumption
	 * because we can never have more than one request at a time with
	 * Control Endpoints. If anybody changes that assumption, this chunk
	 * needs to be updated accordingly.
	 */
	if (DWC3_DEPCMD_CMD(cmd) == DWC3_DEPCMD_UPDATETRANSFER &&
			!usb_endpoint_xfer_isoc(desc))
		cmd &= ~(DWC3_DEPCMD_CMDIOC | DWC3_DEPCMD_CMDACT);
	else
		cmd |= DWC3_DEPCMD_CMDACT;

	dwc3_writel(dep->regs, DWC3_DEPCMD, cmd);
	do {
		reg = dwc3_readl(dep->regs, DWC3_DEPCMD);
		if (!(reg & DWC3_DEPCMD_CMDACT)) {
			cmd_status = DWC3_DEPCMD_STATUS(reg);

			switch (cmd_status) {
			case 0:
				ret = 0;
				break;
			case DEPEVT_TRANSFER_NO_RESOURCE:
				ret = -EINVAL;
				break;
			case DEPEVT_TRANSFER_BUS_EXPIRY:
				/*
				 * SW issues START TRANSFER command to
				 * isochronous ep with future frame interval. If
				 * future interval time has already passed when
				 * core receives the command, it will respond
				 * with an error status of 'Bus Expiry'.
				 *
				 * Instead of always returning -EINVAL, let's
				 * give a hint to the gadget driver that this is
				 * the case by returning -EAGAIN.
				 */
				/* skip this status when isochrouns works */
				if (usb_endpoint_xfer_isoc(dep->endpoint.desc))
					ret = 0;
				else
					ret = -EAGAIN;
				break;
			default:
				dev_WARN(dwc->dev, "UNKNOWN cmd status\n");
			}

			break;
		}
	} while (--timeout);

	if (timeout == 0) {
		ret = -ETIMEDOUT;
		cmd_status = -ETIMEDOUT;
	}

	trace_dwc3_gadget_ep_cmd(dep, cmd, params, cmd_status);

	if (ret == 0) {
		switch (DWC3_DEPCMD_CMD(cmd)) {
		case DWC3_DEPCMD_STARTTRANSFER:
			dep->flags |= DWC3_EP_TRANSFER_STARTED;
			break;
		case DWC3_DEPCMD_ENDTRANSFER:
			dep->flags &= ~DWC3_EP_TRANSFER_STARTED;
			break;
		default:
			/* nothing */
			break;
		}
	}

	if (saved_config) {
		reg = dwc3_readl(dwc->regs, DWC3_GUSB2PHYCFG(0));
		reg |= saved_config;
		dwc3_writel(dwc->regs, DWC3_GUSB2PHYCFG(0), reg);
	}

	return ret;
}

static int dwc3_send_clear_stall_ep_cmd(struct dwc3_ep *dep)
{
	struct dwc3 *dwc = dep->dwc;
	struct dwc3_gadget_ep_cmd_params params;
	u32 cmd = DWC3_DEPCMD_CLEARSTALL;

	/*
	 * As of core revision 2.60a the recommended programming model
	 * is to set the ClearPendIN bit when issuing a Clear Stall EP
	 * command for IN endpoints. This is to prevent an issue where
	 * some (non-compliant) hosts may not send ACK TPs for pending
	 * IN transfers due to a mishandled error condition. Synopsys
	 * STAR 9000614252.
	 */
	if (dep->direction && (dwc->revision >= DWC3_REVISION_260A) &&
	    (dwc->gadget.speed >= USB_SPEED_SUPER))
		cmd |= DWC3_DEPCMD_CLEARPENDIN;

	memset(&params, 0, sizeof(params));

	return dwc3_send_gadget_ep_cmd(dep, cmd, &params);
}

static dma_addr_t dwc3_trb_dma_offset(struct dwc3_ep *dep,
		struct dwc3_trb *trb)
{
	u32		offset = (char *) trb - (char *) dep->trb_pool;

	return dep->trb_pool_dma + offset;
}

static int dwc3_alloc_trb_pool(struct dwc3_ep *dep)
{
	struct dwc3		*dwc = dep->dwc;

	if (dep->trb_pool)
		return 0;

	dep->trb_pool = dma_alloc_coherent(dwc->sysdev,
			sizeof(struct dwc3_trb) * DWC3_TRB_NUM,
			&dep->trb_pool_dma, GFP_KERNEL);
	if (!dep->trb_pool) {
		dev_err(dep->dwc->dev, "failed to allocate trb pool for %s\n",
				dep->name);
		return -ENOMEM;
	}

	return 0;
}

static void dwc3_free_trb_pool(struct dwc3_ep *dep)
{
	struct dwc3		*dwc = dep->dwc;

	dma_free_coherent(dwc->sysdev, sizeof(struct dwc3_trb) * DWC3_TRB_NUM,
			dep->trb_pool, dep->trb_pool_dma);

	dep->trb_pool = NULL;
	dep->trb_pool_dma = 0;
}

static int dwc3_gadget_set_xfer_resource(struct dwc3 *dwc, struct dwc3_ep *dep);

/**
 * dwc3_gadget_start_config - configure ep resources
 * @dwc: pointer to our controller context structure
 * @dep: endpoint that is being enabled
 *
 * Issue a %DWC3_DEPCMD_DEPSTARTCFG command to @dep. After the command's
 * completion, it will set Transfer Resource for all available endpoints.
 *
 * The assignment of transfer resources cannot perfectly follow the data book
 * due to the fact that the controller driver does not have all knowledge of the
 * configuration in advance. It is given this information piecemeal by the
 * composite gadget framework after every SET_CONFIGURATION and
 * SET_INTERFACE. Trying to follow the databook programming model in this
 * scenario can cause errors. For two reasons:
 *
 * 1) The databook says to do %DWC3_DEPCMD_DEPSTARTCFG for every
 * %USB_REQ_SET_CONFIGURATION and %USB_REQ_SET_INTERFACE (8.1.5). This is
 * incorrect in the scenario of multiple interfaces.
 *
 * 2) The databook does not mention doing more %DWC3_DEPCMD_DEPXFERCFG for new
 * endpoint on alt setting (8.1.6).
 *
 * The following simplified method is used instead:
 *
 * All hardware endpoints can be assigned a transfer resource and this setting
 * will stay persistent until either a core reset or hibernation. So whenever we
 * do a %DWC3_DEPCMD_DEPSTARTCFG(0) we can go ahead and do
 * %DWC3_DEPCMD_DEPXFERCFG for every hardware endpoint as well. We are
 * guaranteed that there are as many transfer resources as endpoints.
 *
 * This function is called for each endpoint when it is being enabled but is
 * triggered only when called for EP0-out, which always happens first, and which
 * should only happen in one of the above conditions.
 */
static int dwc3_gadget_start_config(struct dwc3 *dwc, struct dwc3_ep *dep)
{
	struct dwc3_gadget_ep_cmd_params params;
	u32			cmd;
	int			i;
	int			ret;

	if (dep->number)
		return 0;

	memset(&params, 0x00, sizeof(params));
	cmd = DWC3_DEPCMD_DEPSTARTCFG;

	ret = dwc3_send_gadget_ep_cmd(dep, cmd, &params);
	if (ret)
		return ret;

	for (i = 0; i < DWC3_ENDPOINTS_NUM; i++) {
		struct dwc3_ep *dep = dwc->eps[i];

		if (!dep)
			continue;

		ret = dwc3_gadget_set_xfer_resource(dwc, dep);
		if (ret)
			return ret;
	}

	return 0;
}

static int dwc3_gadget_set_ep_config(struct dwc3 *dwc, struct dwc3_ep *dep,
		bool modify, bool restore)
{
	const struct usb_ss_ep_comp_descriptor *comp_desc;
	const struct usb_endpoint_descriptor *desc;
	struct dwc3_gadget_ep_cmd_params params;

	if (dev_WARN_ONCE(dwc->dev, modify && restore,
					"Can't modify and restore\n"))
		return -EINVAL;

	comp_desc = dep->endpoint.comp_desc;
	desc = dep->endpoint.desc;

	memset(&params, 0x00, sizeof(params));

	params.param0 = DWC3_DEPCFG_EP_TYPE(usb_endpoint_type(desc))
		| DWC3_DEPCFG_MAX_PACKET_SIZE(usb_endpoint_maxp(desc));

	/* Burst size is only needed in SuperSpeed mode */
	if (dwc->gadget.speed >= USB_SPEED_SUPER) {
		u32 burst = dep->endpoint.maxburst;
		params.param0 |= DWC3_DEPCFG_BURST_SIZE(burst - 1);
	}

	if (modify) {
		params.param0 |= DWC3_DEPCFG_ACTION_MODIFY;
	} else if (restore) {
		params.param0 |= DWC3_DEPCFG_ACTION_RESTORE;
		params.param2 |= dep->saved_state;
	} else {
		params.param0 |= DWC3_DEPCFG_ACTION_INIT;
	}

	if (usb_endpoint_xfer_control(desc))
		params.param1 = DWC3_DEPCFG_XFER_COMPLETE_EN;

	if (dep->number <= 1 || usb_endpoint_xfer_isoc(desc))
		params.param1 |= DWC3_DEPCFG_XFER_NOT_READY_EN;

	if (usb_ss_max_streams(comp_desc) && usb_endpoint_xfer_bulk(desc)) {
		params.param1 |= DWC3_DEPCFG_STREAM_CAPABLE
			| DWC3_DEPCFG_STREAM_EVENT_EN;
		dep->stream_capable = true;
	}

	if (!usb_endpoint_xfer_control(desc))
		params.param1 |= DWC3_DEPCFG_XFER_IN_PROGRESS_EN;

	/*
	 * We are doing 1:1 mapping for endpoints, meaning
	 * Physical Endpoints 2 maps to Logical Endpoint 2 and
	 * so on. We consider the direction bit as part of the physical
	 * endpoint number. So USB endpoint 0x81 is 0x03.
	 */
	params.param1 |= DWC3_DEPCFG_EP_NUMBER(dep->number);

	/*
	 * We must use the lower 16 TX FIFOs even though
	 * HW might have more
	 */
	if (dep->direction)
		params.param0 |= DWC3_DEPCFG_FIFO_NUMBER(dep->number >> 1);

	if (desc->bInterval) {
		u8 bInterval_m1;

		/*
		 * Valid range for DEPCFG.bInterval_m1 is from 0 to 13, and it
		 * must be set to 0 when the controller operates in full-speed.
		 */
		bInterval_m1 = min_t(u8, desc->bInterval - 1, 13);
		if (dwc->gadget.speed == USB_SPEED_FULL)
			bInterval_m1 = 0;

		if (usb_endpoint_type(desc) == USB_ENDPOINT_XFER_INT &&
		    dwc->gadget.speed == USB_SPEED_FULL)
			dep->interval = desc->bInterval;
		else
			dep->interval = 1 << (desc->bInterval - 1);

		params.param1 |= DWC3_DEPCFG_BINTERVAL_M1(bInterval_m1);
	}

	return dwc3_send_gadget_ep_cmd(dep, DWC3_DEPCMD_SETEPCONFIG, &params);
}

static int dwc3_gadget_set_xfer_resource(struct dwc3 *dwc, struct dwc3_ep *dep)
{
	struct dwc3_gadget_ep_cmd_params params;

	memset(&params, 0x00, sizeof(params));

	params.param0 = DWC3_DEPXFERCFG_NUM_XFER_RES(1);

	return dwc3_send_gadget_ep_cmd(dep, DWC3_DEPCMD_SETTRANSFRESOURCE,
			&params);
}

/**
 * __dwc3_gadget_ep_enable - initializes a hw endpoint
 * @dep: endpoint to be initialized
 * @modify: if true, modify existing endpoint configuration
 * @restore: if true, restore endpoint configuration from scratch buffer
 *
 * Caller should take care of locking. Execute all necessary commands to
 * initialize a HW endpoint so it can be used by a gadget driver.
 */
static int __dwc3_gadget_ep_enable(struct dwc3_ep *dep,
		bool modify, bool restore)
{
	const struct usb_endpoint_descriptor *desc = dep->endpoint.desc;
	struct dwc3		*dwc = dep->dwc;

	u32			reg;
	int			ret;

	if (!(dep->flags & DWC3_EP_ENABLED)) {
		ret = dwc3_gadget_start_config(dwc, dep);
		if (ret)
			return ret;
	}

	ret = dwc3_gadget_set_ep_config(dwc, dep, modify, restore);
	if (ret)
		return ret;

	if (!(dep->flags & DWC3_EP_ENABLED)) {
		struct dwc3_trb	*trb_st_hw;
		struct dwc3_trb	*trb_link;

		dep->type = usb_endpoint_type(desc);
		dep->flags |= DWC3_EP_ENABLED;
		dep->flags &= ~DWC3_EP_END_TRANSFER_PENDING;

		reg = dwc3_readl(dwc->regs, DWC3_DALEPENA);
		reg |= DWC3_DALEPENA_EP(dep->number);
		dwc3_writel(dwc->regs, DWC3_DALEPENA, reg);

		init_waitqueue_head(&dep->wait_end_transfer);

		if (usb_endpoint_xfer_control(desc))
			goto out;

		/* Initialize the TRB ring */
		dep->trb_dequeue = 0;
		dep->trb_enqueue = 0;
		memset(dep->trb_pool, 0,
		       sizeof(struct dwc3_trb) * DWC3_TRB_NUM);

		/* Link TRB. The HWO bit is never reset */
		trb_st_hw = &dep->trb_pool[0];

		trb_link = &dep->trb_pool[DWC3_TRB_NUM - 1];
		trb_link->bpl = lower_32_bits(dwc3_trb_dma_offset(dep, trb_st_hw));
		trb_link->bph = upper_32_bits(dwc3_trb_dma_offset(dep, trb_st_hw));
		trb_link->ctrl |= DWC3_TRBCTL_LINK_TRB;
		trb_link->ctrl |= DWC3_TRB_CTRL_HWO;
	}

	/*
	 * Issue StartTransfer here with no-op TRB so we can always rely on No
	 * Response Update Transfer command.
	 */
	if (usb_endpoint_xfer_bulk(desc)) {
		struct dwc3_gadget_ep_cmd_params params;
		struct dwc3_trb	*trb;
		dma_addr_t trb_dma;
		u32 cmd;

		memset(&params, 0, sizeof(params));
		trb = &dep->trb_pool[0];
		trb_dma = dwc3_trb_dma_offset(dep, trb);

		params.param0 = upper_32_bits(trb_dma);
		params.param1 = lower_32_bits(trb_dma);

		cmd = DWC3_DEPCMD_STARTTRANSFER;

		ret = dwc3_send_gadget_ep_cmd(dep, cmd, &params);
		if (ret < 0)
			return ret;

		dep->flags |= DWC3_EP_BUSY;

		dep->resource_index = dwc3_gadget_ep_get_transfer_index(dep);
		WARN_ON_ONCE(!dep->resource_index);
	}


out:
	trace_dwc3_gadget_ep_enable(dep);

	return 0;
}

static void dwc3_stop_active_transfer(struct dwc3 *dwc, u32 epnum, bool force);
static void dwc3_remove_requests(struct dwc3 *dwc, struct dwc3_ep *dep)
{
	struct dwc3_request		*req;

	dwc3_stop_active_transfer(dwc, dep->number, true);

	/* - giveback all requests to gadget driver */
	while (!list_empty(&dep->started_list)) {
		req = next_request(&dep->started_list);

		dwc3_gadget_giveback(dep, req, -ESHUTDOWN);
	}

	while (!list_empty(&dep->pending_list)) {
		req = next_request(&dep->pending_list);

		dwc3_gadget_giveback(dep, req, -ESHUTDOWN);
	}
}

/**
 * __dwc3_gadget_ep_disable - disables a hw endpoint
 * @dep: the endpoint to disable
 *
 * This function undoes what __dwc3_gadget_ep_enable did and also removes
 * requests which are currently being processed by the hardware and those which
 * are not yet scheduled.
 *
 * Caller should take care of locking.
 */
static int __dwc3_gadget_ep_disable(struct dwc3_ep *dep)
{
	struct dwc3		*dwc = dep->dwc;
	u32			reg;

	trace_dwc3_gadget_ep_disable(dep);

	dwc3_remove_requests(dwc, dep);

	/* make sure HW endpoint isn't stalled */
	if (dep->flags & DWC3_EP_STALL)
		__dwc3_gadget_ep_set_halt(dep, 0, false);

	reg = dwc3_readl(dwc->regs, DWC3_DALEPENA);
	reg &= ~DWC3_DALEPENA_EP(dep->number);
	dwc3_writel(dwc->regs, DWC3_DALEPENA, reg);

	dep->stream_capable = false;
	dep->type = 0;
	dep->flags &= DWC3_EP_END_TRANSFER_PENDING;

	/* Clear out the ep descriptors for non-ep0 */
	if (dep->number > 1) {
		dep->endpoint.comp_desc = NULL;
		dep->endpoint.desc = NULL;
	}

	return 0;
}

/* -------------------------------------------------------------------------- */

static int dwc3_gadget_ep0_enable(struct usb_ep *ep,
		const struct usb_endpoint_descriptor *desc)
{
	return -EINVAL;
}

static int dwc3_gadget_ep0_disable(struct usb_ep *ep)
{
	return -EINVAL;
}

/* -------------------------------------------------------------------------- */

static int dwc3_gadget_ep_enable(struct usb_ep *ep,
		const struct usb_endpoint_descriptor *desc)
{
	struct dwc3_ep			*dep;
	struct dwc3			*dwc;
	unsigned long			flags;
	int				ret;

	if (!ep || !desc || desc->bDescriptorType != USB_DT_ENDPOINT) {
		pr_debug("dwc3: invalid parameters\n");
		return -EINVAL;
	}

	if (!desc->wMaxPacketSize) {
		pr_debug("dwc3: missing wMaxPacketSize\n");
		return -EINVAL;
	}

	dep = to_dwc3_ep(ep);
	dwc = dep->dwc;

	if (dev_WARN_ONCE(dwc->dev, dep->flags & DWC3_EP_ENABLED,
					"%s is already enabled\n",
					dep->name))
		return 0;

	spin_lock_irqsave(&dwc->lock, flags);
	ret = __dwc3_gadget_ep_enable(dep, false, false);
	spin_unlock_irqrestore(&dwc->lock, flags);

	return ret;
}

static int dwc3_gadget_ep_disable(struct usb_ep *ep)
{
	struct dwc3_ep			*dep;
	struct dwc3			*dwc;
	unsigned long			flags;
	int				ret;

	if (!ep) {
		pr_debug("dwc3: invalid parameters\n");
		return -EINVAL;
	}

	dep = to_dwc3_ep(ep);
	dwc = dep->dwc;

	if (dev_WARN_ONCE(dwc->dev, !(dep->flags & DWC3_EP_ENABLED),
					"%s is already disabled\n",
					dep->name))
		return 0;

	spin_lock_irqsave(&dwc->lock, flags);
	ret = __dwc3_gadget_ep_disable(dep);
	spin_unlock_irqrestore(&dwc->lock, flags);

	return ret;
}

static struct usb_request *dwc3_gadget_ep_alloc_request(struct usb_ep *ep,
	gfp_t gfp_flags)
{
	struct dwc3_request		*req;
	struct dwc3_ep			*dep = to_dwc3_ep(ep);

	req = kzalloc(sizeof(*req), gfp_flags);
	if (!req)
		return NULL;

	req->epnum	= dep->number;
	req->dep	= dep;

	dep->allocated_requests++;

	trace_dwc3_alloc_request(req);

	return &req->request;
}

static void dwc3_gadget_ep_free_request(struct usb_ep *ep,
		struct usb_request *request)
{
	struct dwc3_request		*req = to_dwc3_request(request);
	struct dwc3_ep			*dep = to_dwc3_ep(ep);
	struct dwc3			*dwc = dep->dwc;
	unsigned long			flags;

	dep->allocated_requests--;
	trace_dwc3_free_request(req);

	spin_lock_irqsave(&dwc->lock, flags);
	if (req->list.next != LIST_POISON1) {
		if (req->list.next != NULL)
			list_del(&req->list);
	}
	spin_unlock_irqrestore(&dwc->lock, flags);

	kfree(req);
}

static u32 dwc3_calc_trbs_left(struct dwc3_ep *dep);

static void __dwc3_prepare_one_trb(struct dwc3_ep *dep, struct dwc3_trb *trb,
		dma_addr_t dma, unsigned length, unsigned chain, unsigned node,
		unsigned stream_id, unsigned short_not_ok, unsigned no_interrupt)
{
	struct dwc3		*dwc = dep->dwc;
	struct usb_gadget	*gadget = &dwc->gadget;
	enum usb_device_speed	speed = gadget->speed;

	dwc3_ep_inc_enq(dep);

	trb->size = DWC3_TRB_SIZE_LENGTH(length);
	trb->bpl = lower_32_bits(dma);
	trb->bph = upper_32_bits(dma);

	switch (usb_endpoint_type(dep->endpoint.desc)) {
	case USB_ENDPOINT_XFER_CONTROL:
		trb->ctrl = DWC3_TRBCTL_CONTROL_SETUP;
		break;

	case USB_ENDPOINT_XFER_ISOC:
		if (!node) {
			trb->ctrl = DWC3_TRBCTL_ISOCHRONOUS_FIRST;

			/*
			 * USB Specification 2.0 Section 5.9.2 states that: "If
			 * there is only a single transaction in the microframe,
			 * only a DATA0 data packet PID is used.  If there are
			 * two transactions per microframe, DATA1 is used for
			 * the first transaction data packet and DATA0 is used
			 * for the second transaction data packet.  If there are
			 * three transactions per microframe, DATA2 is used for
			 * the first transaction data packet, DATA1 is used for
			 * the second, and DATA0 is used for the third."
			 *
			 * IOW, we should satisfy the following cases:
			 *
			 * 1) length <= maxpacket
			 *	- DATA0
			 *
			 * 2) maxpacket < length <= (2 * maxpacket)
			 *	- DATA1, DATA0
			 *
			 * 3) (2 * maxpacket) < length <= (3 * maxpacket)
			 *	- DATA2, DATA1, DATA0
			 */
			if (speed == USB_SPEED_HIGH) {
				struct usb_ep *ep = &dep->endpoint;
				unsigned int mult = ep->mult - 1;
				unsigned int maxp = usb_endpoint_maxp(ep->desc);

				if (length <= (2 * maxp))
					mult--;

				if (length <= maxp)
					mult--;

				trb->size |= DWC3_TRB_SIZE_PCM1(mult);
			}
		} else {
			trb->ctrl = DWC3_TRBCTL_ISOCHRONOUS;
		}

		/* always enable Interrupt on Missed ISOC */
		trb->ctrl |= DWC3_TRB_CTRL_ISP_IMI;
		break;

	case USB_ENDPOINT_XFER_BULK:
	case USB_ENDPOINT_XFER_INT:
		trb->ctrl = DWC3_TRBCTL_NORMAL;
		break;
	default:
		/*
		 * This is only possible with faulty memory because we
		 * checked it already :)
		 */
		dev_WARN(dwc->dev, "Unknown endpoint type %d\n",
				usb_endpoint_type(dep->endpoint.desc));
	}

	/* always enable Continue on Short Packet */
	if (usb_endpoint_dir_out(dep->endpoint.desc)) {
		trb->ctrl |= DWC3_TRB_CTRL_CSP;

		if (short_not_ok)
			trb->ctrl |= DWC3_TRB_CTRL_ISP_IMI;
	}

	if ((!no_interrupt && !chain) ||
			(dwc3_calc_trbs_left(dep) == 0))
		trb->ctrl |= DWC3_TRB_CTRL_IOC;

	if (chain)
		trb->ctrl |= DWC3_TRB_CTRL_CHN;

	if (usb_endpoint_xfer_bulk(dep->endpoint.desc) && dep->stream_capable)
		trb->ctrl |= DWC3_TRB_CTRL_SID_SOFN(stream_id);

	trb->ctrl |= DWC3_TRB_CTRL_HWO;

	trace_dwc3_prepare_trb(dep, trb);
}

/**
 * dwc3_prepare_one_trb - setup one TRB from one request
 * @dep: endpoint for which this request is prepared
 * @req: dwc3_request pointer
 * @chain: should this TRB be chained to the next?
 * @node: only for isochronous endpoints. First TRB needs different type.
 */
static void dwc3_prepare_one_trb(struct dwc3_ep *dep,
		struct dwc3_request *req, unsigned chain, unsigned node)
{
	struct dwc3_trb		*trb;
	unsigned		length = req->request.length;
	unsigned		stream_id = req->request.stream_id;
	unsigned		short_not_ok = req->request.short_not_ok;
	unsigned		no_interrupt = req->request.no_interrupt;
	dma_addr_t		dma = req->request.dma;

	trb = &dep->trb_pool[dep->trb_enqueue];

	if (!req->trb) {
		dwc3_gadget_move_started_request(req);
		req->trb = trb;
		req->trb_dma = dwc3_trb_dma_offset(dep, trb);
		dep->queued_requests++;
	}

	__dwc3_prepare_one_trb(dep, trb, dma, length, chain, node,
			stream_id, short_not_ok, no_interrupt);
}

/**
 * dwc3_ep_prev_trb - returns the previous TRB in the ring
 * @dep: The endpoint with the TRB ring
 * @index: The index of the current TRB in the ring
 *
 * Returns the TRB prior to the one pointed to by the index. If the
 * index is 0, we will wrap backwards, skip the link TRB, and return
 * the one just before that.
 */
static struct dwc3_trb *dwc3_ep_prev_trb(struct dwc3_ep *dep, u8 index)
{
	u8 tmp = index;

	if (!tmp)
		tmp = DWC3_TRB_NUM - 1;

	return &dep->trb_pool[tmp - 1];
}

static u32 dwc3_calc_trbs_left(struct dwc3_ep *dep)
{
	struct dwc3_trb		*tmp;
	u8			trbs_left;

	/*
	 * If enqueue & dequeue are equal than it is either full or empty.
	 *
	 * One way to know for sure is if the TRB right before us has HWO bit
	 * set or not. If it has, then we're definitely full and can't fit any
	 * more transfers in our ring.
	 */
	if (dep->trb_enqueue == dep->trb_dequeue) {
		tmp = dwc3_ep_prev_trb(dep, dep->trb_enqueue);
		if (tmp->ctrl & DWC3_TRB_CTRL_HWO)
			return 0;

		return DWC3_TRB_NUM - 1;
	}

	trbs_left = dep->trb_dequeue - dep->trb_enqueue;
	trbs_left &= (DWC3_TRB_NUM - 1);

	if (dep->trb_dequeue < dep->trb_enqueue)
		trbs_left--;

	return trbs_left;
}

static void dwc3_prepare_one_trb_sg(struct dwc3_ep *dep,
		struct dwc3_request *req)
{
	struct scatterlist *sg = req->sg;
	struct scatterlist *s;
	int		i;

	for_each_sg(sg, s, req->num_pending_sgs, i) {
		unsigned int length = req->request.length;
		unsigned int maxp = usb_endpoint_maxp(dep->endpoint.desc);
		unsigned int rem = length % maxp;
		unsigned chain = true;

		if (sg_is_last(s))
			chain = false;

		if (rem && usb_endpoint_dir_out(dep->endpoint.desc) && !chain) {
			struct dwc3	*dwc = dep->dwc;
			struct dwc3_trb	*trb;

			req->unaligned = true;

			/* prepare normal TRB */
			dwc3_prepare_one_trb(dep, req, true, i);

			/* Now prepare one extra TRB to align transfer size */
			trb = &dep->trb_pool[dep->trb_enqueue];
			__dwc3_prepare_one_trb(dep, trb, dwc->bounce_addr,
					maxp - rem, false, 0,
					req->request.stream_id,
					req->request.short_not_ok,
					req->request.no_interrupt);
		} else {
			dwc3_prepare_one_trb(dep, req, chain, i);
		}

		if (!dwc3_calc_trbs_left(dep))
			break;
	}
}

static void dwc3_prepare_one_trb_linear(struct dwc3_ep *dep,
		struct dwc3_request *req)
{
	unsigned int length = req->request.length;
	unsigned int maxp = usb_endpoint_maxp(dep->endpoint.desc);
	unsigned int rem = length % maxp;

	if (rem && usb_endpoint_dir_out(dep->endpoint.desc)) {
		struct dwc3	*dwc = dep->dwc;
		struct dwc3_trb	*trb;

		req->unaligned = true;

		/* prepare normal TRB */
		dwc3_prepare_one_trb(dep, req, true, 0);

		/* Now prepare one extra TRB to align transfer size */
		trb = &dep->trb_pool[dep->trb_enqueue];
		__dwc3_prepare_one_trb(dep, trb, dwc->bounce_addr, maxp - rem,
				false, 0, req->request.stream_id,
				req->request.short_not_ok,
				req->request.no_interrupt);
	} else if (req->request.zero && req->request.length &&
		   (IS_ALIGNED(req->request.length,dep->endpoint.maxpacket))) {
		struct dwc3	*dwc = dep->dwc;
		struct dwc3_trb	*trb;

		req->zero = true;

		/* prepare normal TRB */
		dwc3_prepare_one_trb(dep, req, true, 0);

		/* Now prepare one extra TRB to handle ZLP */
		trb = &dep->trb_pool[dep->trb_enqueue];
		__dwc3_prepare_one_trb(dep, trb, dwc->bounce_addr, 0,
				false, 0, req->request.stream_id,
				req->request.short_not_ok,
				req->request.no_interrupt);
	} else {
		dwc3_prepare_one_trb(dep, req, false, 0);
	}
}

/*
 * dwc3_prepare_trbs - setup TRBs from requests
 * @dep: endpoint for which requests are being prepared
 *
 * The function goes through the requests list and sets up TRBs for the
 * transfers. The function returns once there are no more TRBs available or
 * it runs out of requests.
 */
static void dwc3_prepare_trbs(struct dwc3_ep *dep)
{
	struct dwc3_request	*req, *n;

	BUILD_BUG_ON_NOT_POWER_OF_2(DWC3_TRB_NUM);

	if (!dwc3_calc_trbs_left(dep))
		return;

	/*
	 * We can get in a situation where there's a request in the started list
	 * but there weren't enough TRBs to fully kick it in the first time
	 * around, so it has been waiting for more TRBs to be freed up.
	 *
	 * In that case, we should check if we have a request with pending_sgs
	 * in the started list and prepare TRBs for that request first,
	 * otherwise we will prepare TRBs completely out of order and that will
	 * break things.
	 */
	list_for_each_entry(req, &dep->started_list, list) {
		if (req->num_pending_sgs > 0)
			dwc3_prepare_one_trb_sg(dep, req);

		if (!dwc3_calc_trbs_left(dep))
			return;
	}

	list_for_each_entry_safe(req, n, &dep->pending_list, list) {
		struct dwc3	*dwc = dep->dwc;
		int		ret;

		ret = usb_gadget_map_request_by_dev(dwc->sysdev, &req->request,
						    dep->direction);
		if (ret)
			return;

		req->sg			= req->request.sg;
		req->num_pending_sgs	= req->request.num_mapped_sgs;

		if (req->num_pending_sgs > 0)
			dwc3_prepare_one_trb_sg(dep, req);
		else
			dwc3_prepare_one_trb_linear(dep, req);

		if (!dwc3_calc_trbs_left(dep))
			return;
	}
}

static int __dwc3_gadget_kick_transfer(struct dwc3_ep *dep, u16 cmd_param)
{
	struct dwc3_gadget_ep_cmd_params params;
	struct dwc3_request		*req;
	int				starting;
	int				ret;
	u32				cmd;

	starting = !(dep->flags & DWC3_EP_BUSY);

	dwc3_prepare_trbs(dep);
	req = next_request(&dep->started_list);
	if (!req) {
		dep->flags |= DWC3_EP_PENDING_REQUEST;
		return 0;
	}

	memset(&params, 0, sizeof(params));

	if (starting) {
		params.param0 = upper_32_bits(req->trb_dma);
		params.param1 = lower_32_bits(req->trb_dma);
		cmd = DWC3_DEPCMD_STARTTRANSFER |
			DWC3_DEPCMD_PARAM(cmd_param);
	} else {
		cmd = DWC3_DEPCMD_UPDATETRANSFER |
			DWC3_DEPCMD_PARAM(dep->resource_index);
	}

	ret = dwc3_send_gadget_ep_cmd(dep, cmd, &params);
	if (ret < 0) {
		/*
		 * FIXME we need to iterate over the list of requests
		 * here and stop, unmap, free and del each of the linked
		 * requests instead of what we do now.
		 */
		if (req->trb)
			memset(req->trb, 0, sizeof(struct dwc3_trb));
		dep->queued_requests--;
		dwc3_gadget_del_and_unmap_request(dep, req, ret);
		return ret;
	}

	dep->flags |= DWC3_EP_BUSY;

	if (starting) {
		dep->resource_index = dwc3_gadget_ep_get_transfer_index(dep);
		WARN_ON_ONCE(!dep->resource_index);
	}

	return 0;
}

static int __dwc3_gadget_get_frame(struct dwc3 *dwc)
{
	u32			reg;

	reg = dwc3_readl(dwc->regs, DWC3_DSTS);
	return DWC3_DSTS_SOFFN(reg);
}

static void __dwc3_gadget_start_isoc(struct dwc3 *dwc,
		struct dwc3_ep *dep, u32 cur_uf)
{
	u32 uf;

	if (list_empty(&dep->pending_list)) {
		dev_info(dwc->dev, "%s: ran out of requests\n",
				dep->name);
		dep->flags |= DWC3_EP_PENDING_REQUEST;
		return;
	}

	/*
	 * Schedule the first trb for one interval in the future or at
	 * least 4 microframes.
	 */
	uf = cur_uf + max_t(u32, 4, dep->interval);

	__dwc3_gadget_kick_transfer(dep, uf);
}

static void dwc3_gadget_start_isoc(struct dwc3 *dwc,
		struct dwc3_ep *dep, const struct dwc3_event_depevt *event)
{
	u32 cur_uf, mask;

	mask = ~(dep->interval - 1);
	cur_uf = event->parameters & mask;

	__dwc3_gadget_start_isoc(dwc, dep, cur_uf);
}

static int __dwc3_gadget_ep_queue(struct dwc3_ep *dep, struct dwc3_request *req)
{
	struct dwc3		*dwc = dep->dwc;
	int			ret = 0;

	if (!dep->endpoint.desc) {
		dev_err(dwc->dev, "%s: can't queue to disabled endpoint\n",
				dep->name);
		return -ESHUTDOWN;
	}

	if (WARN(req->dep != dep, "request %pK belongs to '%s'\n",
				&req->request, req->dep->name))
		return -EINVAL;

	pm_runtime_get(dwc->dev);

	req->request.actual	= 0;
	req->request.status	= -EINPROGRESS;
	req->direction		= dep->direction;
	req->epnum		= dep->number;

	trace_dwc3_ep_queue(req);

	list_add_tail(&req->list, &dep->pending_list);

	/* prevent starting transfer if controller is stopped */
	if (!dwc->pullups_connected) {
		dev_dbg(dwc->dev, "queue request while udc is stopped");
		return 0;
	}

	/*
	 * NOTICE: Isochronous endpoints should NEVER be prestarted. We must
	 * wait for a XferNotReady event so we will know what's the current
	 * (micro-)frame number.
	 *
	 * Without this trick, we are very, very likely gonna get Bus Expiry
	 * errors which will force us issue EndTransfer command.
	 */
	if (usb_endpoint_xfer_isoc(dep->endpoint.desc)) {
		if ((dep->flags & DWC3_EP_PENDING_REQUEST)) {
			if (dep->flags & DWC3_EP_TRANSFER_STARTED) {
				dwc3_stop_active_transfer(dwc, dep->number, true);
				dep->flags = DWC3_EP_ENABLED;
			} else {
				u32 cur_uf;

				cur_uf = __dwc3_gadget_get_frame(dwc);
				__dwc3_gadget_start_isoc(dwc, dep, cur_uf);
				dep->flags &= ~DWC3_EP_PENDING_REQUEST;
			}
			return 0;
		}

		if ((dep->flags & DWC3_EP_BUSY) &&
		    !(dep->flags & DWC3_EP_MISSED_ISOC)) {
			WARN_ON_ONCE(!dep->resource_index);
			ret = __dwc3_gadget_kick_transfer(dep,
							  dep->resource_index);
		}

		goto out;
	}

	if (!dwc3_calc_trbs_left(dep))
		return 0;

	ret = __dwc3_gadget_kick_transfer(dep, 0);
out:
	if (ret == -EBUSY)
		ret = 0;

	return ret;
}

static int dwc3_gadget_ep_queue(struct usb_ep *ep, struct usb_request *request,
	gfp_t gfp_flags)
{
	struct dwc3_request		*req = to_dwc3_request(request);
	struct dwc3_ep			*dep = to_dwc3_ep(ep);
	struct dwc3			*dwc = dep->dwc;

	unsigned long			flags;

	int				ret;

	spin_lock_irqsave(&dwc->lock, flags);
	ret = __dwc3_gadget_ep_queue(dep, req);
	spin_unlock_irqrestore(&dwc->lock, flags);

	return ret;
}

static int dwc3_gadget_ep_dequeue(struct usb_ep *ep,
		struct usb_request *request)
{
	struct dwc3_request		*req = to_dwc3_request(request);
	struct dwc3_request		*r = NULL;

	struct dwc3_ep			*dep = to_dwc3_ep(ep);
	struct dwc3			*dwc = dep->dwc;

	unsigned long			flags;
	int				ret = 0;

	trace_dwc3_ep_dequeue(req);

	spin_lock_irqsave(&dwc->lock, flags);

	list_for_each_entry(r, &dep->pending_list, list) {
		if (r == req)
			break;
	}

	if (r != req) {
		list_for_each_entry(r, &dep->started_list, list) {
			if (r == req)
				break;
		}
		if (r == req) {
			/* wait until it is processed */
			dwc3_stop_active_transfer(dwc, dep->number, true);

			/*
			 * If request was already started, this means we had to
			 * stop the transfer. With that we also need to ignore
			 * all TRBs used by the request, however TRBs can only
			 * be modified after completion of END_TRANSFER
			 * command. So what we do here is that we wait for
			 * END_TRANSFER completion and only after that, we jump
			 * over TRBs by clearing HWO and incrementing dequeue
			 * pointer.
			 *
			 * Note that we have 2 possible types of transfers here:
			 *
			 * i) Linear buffer request
			 * ii) SG-list based request
			 *
			 * SG-list based requests will have r->num_pending_sgs
			 * set to a valid number (> 0). Linear requests,
			 * normally use a single TRB.
			 *
			 * For each of these two cases, if r->unaligned flag is
			 * set, one extra TRB has been used to align transfer
			 * size to wMaxPacketSize.
			 *
			 * All of these cases need to be taken into
			 * consideration so we don't mess up our TRB ring
			 * pointers.
			 */
			wait_event_lock_irq(dep->wait_end_transfer,
					!(dep->flags & DWC3_EP_END_TRANSFER_PENDING),
					dwc->lock);

			if (!r->trb)
				goto out0;

			if (r->num_pending_sgs) {
				struct dwc3_trb *trb;
				int i = 0;

				for (i = 0; i < r->num_pending_sgs; i++) {
					trb = r->trb + i;
					trb->ctrl &= ~DWC3_TRB_CTRL_HWO;
					dwc3_ep_inc_deq(dep);
				}

				if (r->unaligned || r->zero) {
					trb = r->trb + r->num_pending_sgs + 1;
					trb->ctrl &= ~DWC3_TRB_CTRL_HWO;
					dwc3_ep_inc_deq(dep);
				}
			} else {
				struct dwc3_trb *trb = r->trb;

				trb->ctrl &= ~DWC3_TRB_CTRL_HWO;
				dwc3_ep_inc_deq(dep);

				if (r->unaligned || r->zero) {
					trb = r->trb + 1;
					trb->ctrl &= ~DWC3_TRB_CTRL_HWO;
					dwc3_ep_inc_deq(dep);
				}
			}
			goto out1;
		}
		dev_err(dwc->dev, "request %pK was not queued to %s\n",
				request, ep->name);
		ret = -EINVAL;
		goto out0;
	}

out1:
	/* giveback the request */
	dep->queued_requests--;
	dwc3_gadget_giveback(dep, req, -ECONNRESET);

out0:
	spin_unlock_irqrestore(&dwc->lock, flags);

	return ret;
}

int __dwc3_gadget_ep_set_halt(struct dwc3_ep *dep, int value, int protocol)
{
	struct dwc3_gadget_ep_cmd_params	params;
	struct dwc3				*dwc = dep->dwc;
	int					ret;

	if (dep->endpoint.desc == NULL)
		return -EINVAL;

	if (usb_endpoint_xfer_isoc(dep->endpoint.desc)) {
		dev_err(dwc->dev, "%s is of Isochronous type\n", dep->name);
		return -EINVAL;
	}

	memset(&params, 0x00, sizeof(params));

	if (value) {
		struct dwc3_trb *trb;

		unsigned transfer_in_flight;
		unsigned started;

		if (dep->number > 1)
			trb = dwc3_ep_prev_trb(dep, dep->trb_enqueue);
		else
			trb = &dwc->ep0_trb[dep->trb_enqueue];

		transfer_in_flight = trb->ctrl & DWC3_TRB_CTRL_HWO;
		started = !list_empty(&dep->started_list);

		if (!protocol && ((dep->direction && transfer_in_flight) ||
				(!dep->direction && started))) {
			return -EAGAIN;
		}

		ret = dwc3_send_gadget_ep_cmd(dep, DWC3_DEPCMD_SETSTALL,
				&params);
		if (ret)
			dev_err(dwc->dev, "failed to set STALL on %s\n",
					dep->name);
		else
			dep->flags |= DWC3_EP_STALL;
	} else {
		ret = dwc3_send_clear_stall_ep_cmd(dep);
		if (ret)
			dev_err(dwc->dev, "failed to clear STALL on %s\n",
					dep->name);
		else
			dep->flags &= ~(DWC3_EP_STALL | DWC3_EP_WEDGE);
	}

	return ret;
}

static int dwc3_gadget_ep_set_halt(struct usb_ep *ep, int value)
{
	struct dwc3_ep			*dep = to_dwc3_ep(ep);
	struct dwc3			*dwc = dep->dwc;

	unsigned long			flags;

	int				ret;

	spin_lock_irqsave(&dwc->lock, flags);
	ret = __dwc3_gadget_ep_set_halt(dep, value, false);
	spin_unlock_irqrestore(&dwc->lock, flags);

	return ret;
}

static int dwc3_gadget_ep_set_wedge(struct usb_ep *ep)
{
	struct dwc3_ep			*dep = to_dwc3_ep(ep);
	struct dwc3			*dwc = dep->dwc;
	unsigned long			flags;
	int				ret;

	spin_lock_irqsave(&dwc->lock, flags);
	dep->flags |= DWC3_EP_WEDGE;

	if (dep->number == 0 || dep->number == 1)
		ret = __dwc3_gadget_ep0_set_halt(ep, 1);
	else
		ret = __dwc3_gadget_ep_set_halt(dep, 1, false);
	spin_unlock_irqrestore(&dwc->lock, flags);

	return ret;
}

/* -------------------------------------------------------------------------- */

static struct usb_endpoint_descriptor dwc3_gadget_ep0_desc = {
	.bLength	= USB_DT_ENDPOINT_SIZE,
	.bDescriptorType = USB_DT_ENDPOINT,
	.bmAttributes	= USB_ENDPOINT_XFER_CONTROL,
};

static const struct usb_ep_ops dwc3_gadget_ep0_ops = {
	.enable		= dwc3_gadget_ep0_enable,
	.disable	= dwc3_gadget_ep0_disable,
	.alloc_request	= dwc3_gadget_ep_alloc_request,
	.free_request	= dwc3_gadget_ep_free_request,
	.queue		= dwc3_gadget_ep0_queue,
	.dequeue	= dwc3_gadget_ep_dequeue,
	.set_halt	= dwc3_gadget_ep0_set_halt,
	.set_wedge	= dwc3_gadget_ep_set_wedge,
};

static const struct usb_ep_ops dwc3_gadget_ep_ops = {
	.enable		= dwc3_gadget_ep_enable,
	.disable	= dwc3_gadget_ep_disable,
	.alloc_request	= dwc3_gadget_ep_alloc_request,
	.free_request	= dwc3_gadget_ep_free_request,
	.queue		= dwc3_gadget_ep_queue,
	.dequeue	= dwc3_gadget_ep_dequeue,
	.set_halt	= dwc3_gadget_ep_set_halt,
	.set_wedge	= dwc3_gadget_ep_set_wedge,
};

/* -------------------------------------------------------------------------- */

static int dwc3_gadget_get_frame(struct usb_gadget *g)
{
	struct dwc3		*dwc = gadget_to_dwc(g);

	return __dwc3_gadget_get_frame(dwc);
}

static int __dwc3_gadget_wakeup(struct dwc3 *dwc)
{
	int			retries;

	int			ret;
	u32			reg;

	u8			link_state;

	/*
	 * According to the Databook Remote wakeup request should
	 * be issued only when the device is in early suspend state.
	 *
	 * We can check that via USB Link State bits in DSTS register.
	 */
	reg = dwc3_readl(dwc->regs, DWC3_DSTS);

	link_state = DWC3_DSTS_USBLNKST(reg);

	switch (link_state) {
	case DWC3_LINK_STATE_RESET:
	case DWC3_LINK_STATE_RX_DET:	/* in HS, means Early Suspend */
	case DWC3_LINK_STATE_U3:	/* in HS, means SUSPEND */
	case DWC3_LINK_STATE_U2:	/* in HS, means Sleep (L1) */
	case DWC3_LINK_STATE_U1:
	case DWC3_LINK_STATE_RESUME:
		break;
	default:
		return -EINVAL;
	}

	ret = dwc3_gadget_set_link_state(dwc, DWC3_LINK_STATE_RECOV);
	if (ret < 0) {
		dev_err(dwc->dev, "failed to put link in Recovery\n");
		return ret;
	}

	/* Recent versions do this automatically */
	if (dwc->revision < DWC3_REVISION_194A) {
		/* write zeroes to Link Change Request */
		reg = dwc3_readl(dwc->regs, DWC3_DCTL);
		reg &= ~DWC3_DCTL_ULSTCHNGREQ_MASK;
		dwc3_writel(dwc->regs, DWC3_DCTL, reg);
	}

	/* poll until Link State changes to ON */
	retries = 20000;

	while (retries--) {
		reg = dwc3_readl(dwc->regs, DWC3_DSTS);

		/* in HS, means ON */
		if (DWC3_DSTS_USBLNKST(reg) == DWC3_LINK_STATE_U0)
			break;
	}

	if (DWC3_DSTS_USBLNKST(reg) != DWC3_LINK_STATE_U0) {
		dev_err(dwc->dev, "failed to send remote wakeup\n");
		return -EINVAL;
	}

	return 0;
}

static int dwc3_gadget_wakeup(struct usb_gadget *g)
{
	struct dwc3		*dwc = gadget_to_dwc(g);
	unsigned long		flags;
	int			ret;

	spin_lock_irqsave(&dwc->lock, flags);
	ret = __dwc3_gadget_wakeup(dwc);
	spin_unlock_irqrestore(&dwc->lock, flags);

	return ret;
}

static int dwc3_gadget_set_selfpowered(struct usb_gadget *g,
		int is_selfpowered)
{
	struct dwc3		*dwc = gadget_to_dwc(g);
	unsigned long		flags;

	spin_lock_irqsave(&dwc->lock, flags);
	g->is_selfpowered = !!is_selfpowered;
	spin_unlock_irqrestore(&dwc->lock, flags);

	return 0;
}

static int dwc3_udc_init(struct dwc3 *dwc)
{
	struct dwc3_ep		*dep;
	u32			reg;
	int			ret = 0;

	reg = dwc3_readl(dwc->regs, DWC3_DCFG);
	reg &= ~(DWC3_DCFG_SPEED_MASK);

	/**
	 * WORKAROUND: DWC3 revision < 2.20a have an issue
	 * which would cause metastability state on Run/Stop
	 * bit if we try to force the IP to USB2-only mode.
	 *
	 * Because of that, we cannot configure the IP to any
	 * speed other than the SuperSpeed
	 *
	 * Refers to:
	 *
	 * STAR#9000525659: Clock Domain Crossing on DCTL in
	 * USB 2.0 Mode
	 */
	if (dwc->revision < DWC3_REVISION_220A) {
		reg |= DWC3_DCFG_SUPERSPEED;
	} else {
		switch (dwc->maximum_speed) {
		case USB_SPEED_LOW:
			reg |= DWC3_DSTS_LOWSPEED;
			break;
		case USB_SPEED_FULL:
			reg |= DWC3_DSTS_FULLSPEED1;
			break;
		case USB_SPEED_HIGH:
			reg |= DWC3_DSTS_HIGHSPEED;
			break;
		case USB_SPEED_SUPER:   /* FALLTHROUGH */
		case USB_SPEED_UNKNOWN: /* FALTHROUGH */
		default:
			reg |= DWC3_DSTS_SUPERSPEED;
		}
	}
	dwc3_writel(dwc->regs, DWC3_DCFG, reg);

	/* Start with SuperSpeed Default */
	dwc3_gadget_ep0_desc.wMaxPacketSize = cpu_to_le16(512);

	dep = dwc->eps[0];
	ret = __dwc3_gadget_ep_enable(dep, false, false);
	if (ret) {
		dev_err(dwc->dev, "failed to enable %s\n", dep->name);
		goto err0;
	}

	dep = dwc->eps[1];
	ret = __dwc3_gadget_ep_enable(dep, false, false);
	if (ret) {
		dev_err(dwc->dev, "failed to enable %s\n", dep->name);
		goto err1;
	}

	/* begin to receive SETUP packets */
	dwc->ep0state = EP0_SETUP_PHASE;
	dwc3_ep0_out_start(dwc);

	return 0;

err1:
	__dwc3_gadget_ep_disable(dwc->eps[0]);

err0:
	return ret;
}

static void dwc3_gadget_enable_irq(struct dwc3 *dwc)
{
	u32			reg;

	/* Enable all but Start and End of Frame IRQs */
	reg = (DWC3_DEVTEN_VNDRDEVTSTRCVEDEN |
			DWC3_DEVTEN_WKUPEVTEN |
			DWC3_DEVTEN_ULSTCNGEN |
			DWC3_DEVTEN_CONNECTDONEEN |
			DWC3_DEVTEN_USBRSTEN |
			DWC3_DEVTEN_DISCONNEVTEN);

	dwc3_writel(dwc->regs, DWC3_DEVTEN, reg);
}

static void dwc3_gadget_disable_irq(struct dwc3 *dwc)
{
	/* mask all interrupts */
	dwc3_writel(dwc->regs, DWC3_DEVTEN, 0x00);
}

static int dwc3_gadget_run_stop(struct dwc3 *dwc, int is_on, int suspend)
{
	u32			reg;
	u32			timeout = 1000;
	int			retries = 1000;
	int			ret = 0;

	if (pm_runtime_suspended(dwc->dev))
		return 0;

	reg = dwc3_readl(dwc->regs, DWC3_DCTL);
	if (is_on) {
		dwc3_event_buffers_setup(dwc);
		ret = dwc3_udc_init(dwc);
		if (ret) {
			dev_err(dwc->dev, "failed to reinitialize udc\n");
			return ret;
		}

		dwc3_gadget_enable_irq(dwc);

		if (dwc->revision <= DWC3_REVISION_187A) {
			reg &= ~DWC3_DCTL_TRGTULST_MASK;
			reg |= DWC3_DCTL_TRGTULST_RX_DET;
		}

		if (dwc->revision >= DWC3_REVISION_194A)
			reg &= ~DWC3_DCTL_KEEP_CONNECT;

		reg |= DWC3_DCTL_RUN_STOP;

		if (dwc->has_hibernation)
			reg |= DWC3_DCTL_KEEP_CONNECT;

		dwc->pullups_connected = true;
	} else {
		dwc3_gadget_disable_irq(dwc);
		reg = dwc3_readl(dwc->regs, DWC3_DCTL);
		reg &= ~DWC3_DCTL_RUN_STOP;

		if (dwc->has_hibernation && !suspend)
			reg &= ~DWC3_DCTL_KEEP_CONNECT;

		dwc->pullups_connected = false;
	}

	dwc3_writel(dwc->regs, DWC3_DCTL, reg);

	do {
		reg = dwc3_readl(dwc->regs, DWC3_DSTS);
		if (is_on) {
			if (!(reg & DWC3_DSTS_DEVCTRLHLT))
				break;
		} else {
			if (reg & DWC3_DSTS_DEVCTRLHLT)
				break;
		}
		timeout--;
		if (!timeout) {
			if (is_on) {
				reg = dwc3_readl(dwc->regs, DWC3_DCTL);
				reg |= DWC3_DCTL_CSFTRST;
				dwc3_writel(dwc->regs, DWC3_DCTL, reg);
				dev_err(dwc->dev,
					"gadget run/stop timeout, DCTL : 0x%x\n",
					reg);
				reg = dwc3_readl(dwc->regs, DWC3_DSTS);
				dev_err(dwc->dev,
					"gadget run/stop timeout, DSTS : 0x%x\n",
					reg);
				do {
					reg = dwc3_readl(dwc->regs, DWC3_DCTL);
					if (!(reg & DWC3_DCTL_CSFTRST)) {
						dev_info(dwc->dev,
							"gadget run/stop DCTL softreset, DCTL : 0x%x\n",
							reg);
						goto good;
					}
					udelay(1);

				} while (--retries);

				return -ETIMEDOUT;
			}

			/* Do nothing in DCTL stop timeout */
			dev_err(dwc->dev,
				"gadget DCTL stop timeout, DSTS: 0x%x\n",
				reg);
			goto good;
		}
		udelay(1);
	} while (1);
good:
	return ret;
}

static int dwc3_gadget_run_stop_vbus(struct dwc3 *dwc, int is_on, int suspend)
{
	u32			reg;
	u32			timeout = 1000;
	int			retries = 1000;
	int			ret = 0;

	if (pm_runtime_suspended(dwc->dev))
		return 0;

	reg = dwc3_readl(dwc->regs, DWC3_DCTL);
	if (is_on) {
		dwc3_event_buffers_setup(dwc);
		ret = dwc3_udc_init(dwc);
		if (ret) {
			dev_err(dwc->dev, "failed to reinitialize udc\n");
			return ret;
		}

		dwc3_gadget_enable_irq(dwc);

		reg = dwc3_readl(dwc->regs, DWC3_DCTL);

		if (dwc->revision <= DWC3_REVISION_187A) {
			reg &= ~DWC3_DCTL_TRGTULST_MASK;
			reg |= DWC3_DCTL_TRGTULST_RX_DET;
		}

		if (dwc->revision >= DWC3_REVISION_194A)
			reg &= ~DWC3_DCTL_KEEP_CONNECT;

		reg |= DWC3_DCTL_RUN_STOP;

		if (dwc->has_hibernation)
			reg |= DWC3_DCTL_KEEP_CONNECT;

		dwc->pullups_connected = true;
	} else {
		dwc3_gadget_disable_irq(dwc);
		dwc3_event_buffers_cleanup(dwc);
		__dwc3_gadget_ep_disable(dwc->eps[1]);
		__dwc3_gadget_ep_disable(dwc->eps[0]);

		reg = dwc3_readl(dwc->regs, DWC3_DCTL);
		reg &= ~DWC3_DCTL_RUN_STOP;

		if (dwc->has_hibernation && !suspend)
			reg &= ~DWC3_DCTL_KEEP_CONNECT;

		dwc->pullups_connected = false;
	}

	dwc3_writel(dwc->regs, DWC3_DCTL, reg);

	do {
		reg = dwc3_readl(dwc->regs, DWC3_DSTS);
		if (is_on) {
			if (!(reg & DWC3_DSTS_DEVCTRLHLT))
				break;
		} else {
			if (reg & DWC3_DSTS_DEVCTRLHLT)
				break;
		}
		timeout--;
		if (!timeout) {
			if (is_on) {
				reg = dwc3_readl(dwc->regs, DWC3_DCTL);
				reg |= DWC3_DCTL_CSFTRST;
				dwc3_writel(dwc->regs, DWC3_DCTL, reg);
				dev_err(dwc->dev,
					"gadget run/stop timeout, DCTL : 0x%x\n",
					reg);
				reg = dwc3_readl(dwc->regs, DWC3_DSTS);
				dev_err(dwc->dev,
					"gadget run/stop timeout, DSTS : 0x%x\n",
					reg);
				do {
					reg = dwc3_readl(dwc->regs, DWC3_DCTL);
					if (!(reg & DWC3_DCTL_CSFTRST)) {
						dev_info(dwc->dev,
							"gadget run/stop DCTL softreset, DCTL : 0x%x\n",
							reg);
						goto good;
					}
					udelay(1);

				} while (--retries);

				return -ETIMEDOUT;
			}

			/* Do nothing in DCTL stop timeout */
			dev_err(dwc->dev,
			"gadget DCTL stop timeout, DSTS: 0x%x\n",
			reg);
			dwc3_soft_reset(dwc);
			goto good;
		}
		udelay(1);
	} while (1);
good:
	return ret;
}

static int dwc3_gadget_vbus_session(struct usb_gadget *g, int is_active)
{
	struct dwc3 *dwc = gadget_to_dwc(g);
	unsigned long flags;
	int ret = 0;

	if (!dwc->dotg)
		return -EPERM;

	is_active = !!is_active;

	pr_info("usb: %s: is_active = %d, softconnect = %d, vbus_session = %d\n",
			__func__, is_active, dwc->softconnect, dwc->vbus_session);

	spin_lock_irqsave(&dwc->lock, flags);

	/* Mark that the vbus was powered */
	dwc->vbus_session = is_active;

	/*
	 * Check if upper level usb_gadget_driver was already registerd with
	 * this udc controller driver (if dwc3_gadget_start was called).
	 * removed checking dwc->softconnect in vbus to resolve that
	 * run_stop isn't called permanantely when pm_runtime check
	 * is implemented in gadget_pullup and gadget_set_speed
	 */
	if (dwc->gadget_driver) {
		if (dwc->vbus_session) {
			/*
			 * Both vbus was activated by otg and pullup was
			 * signaled by the gadget driver.
			 * In this point, dwc->softconnect should be one
			 * thus set dwc->softconnect even if setting it here
			 * is conceptually wrong.
			 */
			dwc->softconnect = dwc->vbus_session;
			ret = dwc3_gadget_run_stop_vbus(dwc, 1, false);
#ifdef CONFIG_USB_NOTIFY_PROC_LOG
			if (ret == 0)
				store_usblog_notify(NOTIFY_USBSTATE,
							(void *)"USB_STATE=VBUS:EN:SUCCESS", NULL);
			else
				store_usblog_notify(NOTIFY_USBSTATE,
							(void *)"USB_STATE=VBUS:EN:FAIL", NULL);
#endif
		} else {
#ifdef CONFIG_USB_ANDROID_SAMSUNG_COMPOSITE
			dwc3_gadget_cable_connect(dwc, false);
			dwc->start_config_issued = false;
			dwc->gadget.speed = USB_SPEED_UNKNOWN;
			dwc->gadget.state = USB_STATE_NOTATTACHED;
			dwc->vbus_current = 0;
			dwc->setup_packet_pending = false;
#endif
			ret = dwc3_gadget_run_stop_vbus(dwc, 0, false);
#ifdef CONFIG_USB_NOTIFY_PROC_LOG
			if (ret == 0)
				store_usblog_notify(NOTIFY_USBSTATE,
							(void *)"USB_STATE=VBUS:DIS:SUCCESS", NULL);
			else
				store_usblog_notify(NOTIFY_USBSTATE,
							(void *)"USB_STATE=VBUS:DIS:FAIL", NULL);
#endif
#ifdef CONFIG_USB_ANDROID_SAMSUNG_COMPOSITE
			dwc3_disconnect_gadget(dwc);
			printk("usb: %s : link state = %d\n", __func__, dwc3_gadget_get_link_state(dwc));
#endif
		}
	}

	spin_unlock_irqrestore(&dwc->lock, flags);

	if (ret)
		dev_err(dwc->dev, "dwc3 gadget run/stop error:%d\n", ret);

	if (dwc->rst_err_noti) {
		dwc->event_state = RELEASE;
		dwc->rst_err_noti = false;
		schedule_delayed_work(&dwc->usb_event_work, msecs_to_jiffies(0));
	}
	dwc->rst_err_cnt = 0;
	acc_dev_status = 0;

	return 0;
}

static int dwc3_gadget_pullup(struct usb_gadget *g, int is_on)
{
	struct dwc3		*dwc = gadget_to_dwc(g);
	unsigned long		flags;
	struct usb_otg		*otg = &(dwc->dotg->otg);
	int			ret;

	if (pm_runtime_suspended(dwc->dev))
		return 0;

	is_on = !!is_on;

	spin_lock_irqsave(&dwc->lock, flags);

	pr_info("usb: %s: pullup = %d, vbus = %d\n",
			__func__, is_on, dwc->vbus_session);
	if (is_on == dwc->softconnect) {
		dev_info(dwc->dev, "pullup is already %s\n",
				is_on ? "on" : "off");
		spin_unlock_irqrestore(&dwc->lock, flags);
		return 0;
	}

	dwc->softconnect = is_on;

	if (dwc->dotg && !dwc->vbus_session) {
		spin_unlock_irqrestore(&dwc->lock, flags);
		/* Need to wait for vbus_session(on) from otg driver */
		return 0;
	}

	if (is_on) {
		dwc3_soft_reset(dwc);

		phy_tune(dwc->usb2_generic_phy, otg->state);
		phy_tune(dwc->usb3_generic_phy, otg->state);

		/**
		 * In case there is not a resistance to detect VBUS,
		 * DP/DM controls by S/W are needed at this point.
		 */
#ifdef CONFIG_USB_FIX_PHY_PULLUP_ISSUE
		if (dwc->is_not_vbus_pad) {
			phy_set(dwc->usb2_generic_phy, SET_DPPULLUP_DISABLE, NULL);
			phy_set(dwc->usb3_generic_phy, SET_DPPULLUP_DISABLE, NULL);
		}
#endif
	}

<<<<<<< HEAD
	if (dwc->is_not_vbus_pad) {
		if (is_on) {
			phy_set(dwc->usb2_generic_phy, SET_DPPULLUP_ENABLE, NULL);
			phy_set(dwc->usb3_generic_phy, SET_DPPULLUP_ENABLE, NULL);
		} else {
			phy_set(dwc->usb2_generic_phy, SET_DPPULLUP_DISABLE, NULL);
			phy_set(dwc->usb3_generic_phy, SET_DPPULLUP_DISABLE, NULL);
		}
	}
=======
	/* On 2.30a and above this bit enables U3/L2-L1 Suspend Events */
	if (dwc->revision >= DWC3_REVISION_230A)
		reg |= DWC3_DEVTEN_EOPFEN;

	dwc3_writel(dwc->regs, DWC3_DEVTEN, reg);
}
>>>>>>> 0fcbde90

	ret = dwc3_gadget_run_stop(dwc, is_on, false);
#ifdef CONFIG_USB_NOTIFY_PROC_LOG
	if (ret == 0) {
		if (is_on)
			store_usblog_notify(NOTIFY_USBSTATE,
						(void *)"USB_STATE=PULLUP:EN:SUCCESS", NULL);
		else
			store_usblog_notify(NOTIFY_USBSTATE,
						(void *)"USB_STATE=PULLUP:DIS:SUCCESS", NULL);
	} else {
		if (is_on)
			store_usblog_notify(NOTIFY_USBSTATE,
						(void *)"USB_STATE=PULLUP:EN:FAIL", NULL);
		else
			store_usblog_notify(NOTIFY_USBSTATE,
						(void *)"USB_STATE=PULLUP:DIS:FAIL", NULL);
	}
#endif
	spin_unlock_irqrestore(&dwc->lock, flags);

	return ret;
}

static irqreturn_t dwc3_interrupt(int irq, void *_dwc);
#if IS_ENABLED(DWC3_GADGET_IRQ_ORG)
static irqreturn_t dwc3_thread_interrupt(int irq, void *_dwc);
#endif

/**
 * dwc3_gadget_setup_nump - calculate and initialize NUMP field of %DWC3_DCFG
 * @dwc: pointer to our context structure
 *
 * The following looks like complex but it's actually very simple. In order to
 * calculate the number of packets we can burst at once on OUT transfers, we're
 * gonna use RxFIFO size.
 *
 * To calculate RxFIFO size we need two numbers:
 * MDWIDTH = size, in bits, of the internal memory bus
 * RAM2_DEPTH = depth, in MDWIDTH, of internal RAM2 (where RxFIFO sits)
 *
 * Given these two numbers, the formula is simple:
 *
 * RxFIFO Size = (RAM2_DEPTH * MDWIDTH / 8) - 24 - 16;
 *
 * 24 bytes is for 3x SETUP packets
 * 16 bytes is a clock domain crossing tolerance
 *
 * Given RxFIFO Size, NUMP = RxFIFOSize / 1024;
 */
static void dwc3_gadget_setup_nump(struct dwc3 *dwc)
{
	u32 ram2_depth;
	u32 mdwidth;
	u32 nump;
	u32 reg;

	ram2_depth = DWC3_GHWPARAMS7_RAM2_DEPTH(dwc->hwparams.hwparams7);
	mdwidth = DWC3_GHWPARAMS0_MDWIDTH(dwc->hwparams.hwparams0);

	nump = ((ram2_depth * mdwidth / 8) - 24 - 16) / 1024;
	nump = min_t(u32, nump, 16);

	/* update NumP */
	reg = dwc3_readl(dwc->regs, DWC3_DCFG);
	reg &= ~DWC3_DCFG_NUMP_MASK;
	reg |= nump << DWC3_DCFG_NUMP_SHIFT;
	dwc3_writel(dwc->regs, DWC3_DCFG, reg);
}

static int __dwc3_gadget_start(struct dwc3 *dwc)
{
	struct dwc3_ep		*dep;
	int			ret = 0;
	u32			reg;

	dwc3_event_buffers_setup(dwc);

	/*
	 * Use IMOD if enabled via dwc->imod_interval. Otherwise, if
	 * the core supports IMOD, disable it.
	 */
	if (dwc->imod_interval) {
		dwc3_writel(dwc->regs, DWC3_DEV_IMOD(0), dwc->imod_interval);
		dwc3_writel(dwc->regs, DWC3_GEVNTCOUNT(0), DWC3_GEVNTCOUNT_EHB);
	} else if (dwc3_has_imod(dwc)) {
		dwc3_writel(dwc->regs, DWC3_DEV_IMOD(0), 0);
	}

	/*
	 * We are telling dwc3 that we want to use DCFG.NUMP as ACK TP's NUMP
	 * field instead of letting dwc3 itself calculate that automatically.
	 *
	 * This way, we maximize the chances that we'll be able to get several
	 * bursts of data without going through any sort of endpoint throttling.
	 */
	reg = dwc3_readl(dwc->regs, DWC3_GRXTHRCFG);
	reg &= ~DWC3_GRXTHRCFG_PKTCNTSEL;
	dwc3_writel(dwc->regs, DWC3_GRXTHRCFG, reg);

	dwc3_gadget_setup_nump(dwc);

	/* Start with SuperSpeed Default */
	dwc3_gadget_ep0_desc.wMaxPacketSize = cpu_to_le16(512);

	dep = dwc->eps[0];
	ret = __dwc3_gadget_ep_enable(dep, false, false);
	if (ret) {
		dev_err(dwc->dev, "failed to enable %s\n", dep->name);
		goto err0;
	}

	dep = dwc->eps[1];
	ret = __dwc3_gadget_ep_enable(dep, false, false);
	if (ret) {
		dev_err(dwc->dev, "failed to enable %s\n", dep->name);
		goto err1;
	}

	/* begin to receive SETUP packets */
	dwc->ep0state = EP0_SETUP_PHASE;
	dwc3_ep0_out_start(dwc);

	dwc3_gadget_enable_irq(dwc);

	return 0;

err1:
	__dwc3_gadget_ep_disable(dwc->eps[0]);

err0:
	return ret;
}

static int dwc3_gadget_start(struct usb_gadget *g,
		struct usb_gadget_driver *driver)
{
	struct dwc3		*dwc = gadget_to_dwc(g);
	unsigned long		flags;
	int			ret = 0;
	int			irq;

	irq = dwc->irq_gadget;
#if IS_ENABLED(DWC3_GADGET_IRQ_ORG)
	ret = request_threaded_irq(irq, dwc3_interrupt, dwc3_thread_interrupt,
			IRQF_SHARED, "dwc3", dwc->ev_buf);
#else
	ret = devm_request_irq(dwc->dev, irq, dwc3_interrupt,
			IRQF_SHARED, "dwc3", dwc->ev_buf);
#endif
	if (ret) {
		dev_err(dwc->dev, "failed to request irq #%d --> %d\n",
				irq, ret);
		goto err0;
	}

	spin_lock_irqsave(&dwc->lock, flags);
	if (dwc->gadget_driver) {
		dev_err(dwc->dev, "%s is already bound to %s\n",
				dwc->gadget.name,
				dwc->gadget_driver->driver.name);
		ret = -EBUSY;
		goto err1;
	}

	dwc->gadget_driver	= driver;

	/* Modifying Kernel 4.14 change -
	 * executing ep_enable here makes conflict
	 * with dwc3_udc_init in dwc3_gadget_run_stop
	 * if (pm_runtime_active(dwc->dev))
	 *      __dwc3_gadget_start(dwc);
	 */

	spin_unlock_irqrestore(&dwc->lock, flags);

#ifdef CONFIG_ARGOS
	if (!zalloc_cpumask_var(&affinity_cpu_mask, GFP_KERNEL))
		return -ENOMEM;
	if (!zalloc_cpumask_var(&default_cpu_mask, GFP_KERNEL))
		return -ENOMEM;

	cpumask_copy(default_cpu_mask, get_default_cpu_mask());
	cpumask_or(affinity_cpu_mask, affinity_cpu_mask, cpumask_of(3));
	argos_irq_affinity_setup_label(irq, "USB", affinity_cpu_mask, default_cpu_mask);
#endif
	return 0;

err1:
	spin_unlock_irqrestore(&dwc->lock, flags);
	free_irq(irq, dwc);

err0:
	return ret;
}

static void __dwc3_gadget_stop(struct dwc3 *dwc)
{
	dwc3_gadget_disable_irq(dwc);
	__dwc3_gadget_ep_disable(dwc->eps[1]);
	__dwc3_gadget_ep_disable(dwc->eps[0]);
}

static int dwc3_gadget_stop(struct usb_gadget *g)
{
	struct dwc3		*dwc = gadget_to_dwc(g);
	unsigned long		flags;
	int			epnum;
	u32			tmo_eps = 0;

	spin_lock_irqsave(&dwc->lock, flags);

	if (pm_runtime_suspended(dwc->dev))
		goto out;

	__dwc3_gadget_stop(dwc);

	for (epnum = 2; epnum < DWC3_ENDPOINTS_NUM; epnum++) {
		struct dwc3_ep  *dep = dwc->eps[epnum];
		int ret;

		if (!dep)
			continue;

		if (!(dep->flags & DWC3_EP_END_TRANSFER_PENDING))
			continue;

		ret = wait_event_interruptible_lock_irq_timeout(dep->wait_end_transfer,
				    !(dep->flags & DWC3_EP_END_TRANSFER_PENDING),
				    dwc->lock, msecs_to_jiffies(5));

		if (ret <= 0) {
			/* Timed out or interrupted! There's nothing much
			 * we can do so we just log here and print which
			 * endpoints timed out at the end.
			 */
			tmo_eps |= 1 << epnum;
			dep->flags &= DWC3_EP_END_TRANSFER_PENDING;
		}
	}

	if (tmo_eps) {
		dev_err(dwc->dev,
			"end transfer timed out on endpoints 0x%x [bitmap]\n",
			tmo_eps);
	}

out:
	dwc->gadget_driver	= NULL;
	spin_unlock_irqrestore(&dwc->lock, flags);

	free_irq(dwc->irq_gadget, dwc->ev_buf);

	return 0;
}

static void dwc3_gadget_set_speed(struct usb_gadget *g,
				  enum usb_device_speed speed)
{
	struct dwc3		*dwc = gadget_to_dwc(g);
	unsigned long		flags;
	u32			reg;

	if (pm_runtime_suspended(dwc->dev))
		return;

	spin_lock_irqsave(&dwc->lock, flags);
	reg = dwc3_readl(dwc->regs, DWC3_DCFG);
	reg &= ~(DWC3_DCFG_SPEED_MASK);

	/*
	 * WORKAROUND: DWC3 revision < 2.20a have an issue
	 * which would cause metastability state on Run/Stop
	 * bit if we try to force the IP to USB2-only mode.
	 *
	 * Because of that, we cannot configure the IP to any
	 * speed other than the SuperSpeed
	 *
	 * Refers to:
	 *
	 * STAR#9000525659: Clock Domain Crossing on DCTL in
	 * USB 2.0 Mode
	 */
	if (dwc->revision < DWC3_REVISION_220A &&
	    !dwc->dis_metastability_quirk) {
		reg |= DWC3_DCFG_SUPERSPEED;
	} else {
		switch (speed) {
		case USB_SPEED_LOW:
			reg |= DWC3_DCFG_LOWSPEED;
			break;
		case USB_SPEED_FULL:
			reg |= DWC3_DCFG_FULLSPEED;
			break;
		case USB_SPEED_HIGH:
			reg |= DWC3_DCFG_HIGHSPEED;
			break;
		case USB_SPEED_SUPER:
			reg |= DWC3_DCFG_SUPERSPEED;
			break;
		case USB_SPEED_SUPER_PLUS:
			reg |= DWC3_DCFG_SUPERSPEED_PLUS;
			break;
		default:
			dev_err(dwc->dev, "invalid speed (%d)\n", speed);

			if (dwc->revision & DWC3_REVISION_IS_DWC31)
				reg |= DWC3_DCFG_SUPERSPEED_PLUS;
			else
				reg |= DWC3_DCFG_SUPERSPEED;
		}
	}
	dwc3_writel(dwc->regs, DWC3_DCFG, reg);

	spin_unlock_irqrestore(&dwc->lock, flags);
}

static const struct usb_gadget_ops dwc3_gadget_ops = {
	.get_frame		= dwc3_gadget_get_frame,
	.wakeup			= dwc3_gadget_wakeup,
	.set_selfpowered	= dwc3_gadget_set_selfpowered,
	.vbus_session		= dwc3_gadget_vbus_session,
	.pullup			= dwc3_gadget_pullup,
	.udc_start		= dwc3_gadget_start,
	.udc_stop		= dwc3_gadget_stop,
	.udc_set_speed		= dwc3_gadget_set_speed,
};

/* -------------------------------------------------------------------------- */

static int dwc3_gadget_init_endpoints(struct dwc3 *dwc, u8 total)
{
	struct dwc3_ep			*dep;
	u8				epnum;

	INIT_LIST_HEAD(&dwc->gadget.ep_list);

	for (epnum = 0; epnum < total; epnum++) {
		bool			direction = epnum & 1;
		u8			num = epnum >> 1;

		dep = kzalloc(sizeof(*dep), GFP_KERNEL);
		if (!dep)
			return -ENOMEM;

		dep->dwc = dwc;
		dep->number = epnum;
		dep->direction = direction;
		dep->regs = dwc->regs + DWC3_DEP_BASE(epnum);
		dwc->eps[epnum] = dep;

		snprintf(dep->name, sizeof(dep->name), "ep%u%s", num,
				direction ? "in" : "out");

		dep->endpoint.name = dep->name;

		if (!(dep->number > 1)) {
			dep->endpoint.desc = &dwc3_gadget_ep0_desc;
			dep->endpoint.comp_desc = NULL;
		}

		spin_lock_init(&dep->lock);

		if (num == 0) {
			usb_ep_set_maxpacket_limit(&dep->endpoint, 512);
			dep->endpoint.maxburst = 1;
			dep->endpoint.ops = &dwc3_gadget_ep0_ops;
			if (!direction)
				dwc->gadget.ep0 = &dep->endpoint;
		} else if (direction) {
			int mdwidth;
			int kbytes;
			int size;
			int ret;

			mdwidth = DWC3_MDWIDTH(dwc->hwparams.hwparams0);
			/* MDWIDTH is represented in bits, we need it in bytes */
			mdwidth /= 8;

			size = dwc3_readl(dwc->regs, DWC3_GTXFIFOSIZ(num));
			size = DWC3_GTXFIFOSIZ_TXFDEF(size);

			/* FIFO Depth is in MDWDITH bytes. Multiply */
			size *= mdwidth;

			kbytes = size / 1024;
			if (kbytes == 0)
				kbytes = 1;

			/*
			 * FIFO sizes account an extra MDWIDTH * (kbytes + 1) bytes for
			 * internal overhead. We don't really know how these are used,
			 * but documentation say it exists.
			 */
			size -= mdwidth * (kbytes + 1);
			size /= kbytes;

			usb_ep_set_maxpacket_limit(&dep->endpoint, size);

			dep->endpoint.max_streams = 15;
			dep->endpoint.ops = &dwc3_gadget_ep_ops;
			list_add_tail(&dep->endpoint.ep_list,
					&dwc->gadget.ep_list);

			ret = dwc3_alloc_trb_pool(dep);
			if (ret)
				return ret;
		} else {
			int		ret;

			usb_ep_set_maxpacket_limit(&dep->endpoint, 1024);
			dep->endpoint.max_streams = 15;
			dep->endpoint.ops = &dwc3_gadget_ep_ops;
			list_add_tail(&dep->endpoint.ep_list,
					&dwc->gadget.ep_list);

			ret = dwc3_alloc_trb_pool(dep);
			if (ret)
				return ret;
		}

		if (num == 0) {
			dep->endpoint.caps.type_control = true;
		} else {
			dep->endpoint.caps.type_iso = true;
			dep->endpoint.caps.type_bulk = true;
			dep->endpoint.caps.type_int = true;
		}

		dep->endpoint.caps.dir_in = direction;
		dep->endpoint.caps.dir_out = !direction;

		INIT_LIST_HEAD(&dep->pending_list);
		INIT_LIST_HEAD(&dep->started_list);
	}

	return 0;
}

static void dwc3_gadget_free_endpoints(struct dwc3 *dwc)
{
	struct dwc3_ep			*dep;
	u8				epnum;

	for (epnum = 0; epnum < DWC3_ENDPOINTS_NUM; epnum++) {
		dep = dwc->eps[epnum];
		if (!dep)
			continue;
		/*
		 * Physical endpoints 0 and 1 are special; they form the
		 * bi-directional USB endpoint 0.
		 *
		 * For those two physical endpoints, we don't allocate a TRB
		 * pool nor do we add them the endpoints list. Due to that, we
		 * shouldn't do these two operations otherwise we would end up
		 * with all sorts of bugs when removing dwc3.ko.
		 */
		if (epnum != 0 && epnum != 1) {
			dwc3_free_trb_pool(dep);
			list_del(&dep->endpoint.ep_list);
		}

		kfree(dep);
	}
}

/* -------------------------------------------------------------------------- */

static int __dwc3_cleanup_done_trbs(struct dwc3 *dwc, struct dwc3_ep *dep,
		struct dwc3_request *req, struct dwc3_trb *trb,
		const struct dwc3_event_depevt *event, int status,
		int chain)
{
	unsigned int		count;
	unsigned int		s_pkt = 0;
	unsigned int		trb_status;

	dwc3_ep_inc_deq(dep);

	if (req->trb == trb)
		dep->queued_requests--;

	trace_dwc3_complete_trb(dep, trb);

	/*
	 * If we're in the middle of series of chained TRBs and we
	 * receive a short transfer along the way, DWC3 will skip
	 * through all TRBs including the last TRB in the chain (the
	 * where CHN bit is zero. DWC3 will also avoid clearing HWO
	 * bit and SW has to do it manually.
	 *
	 * We're going to do that here to avoid problems of HW trying
	 * to use bogus TRBs for transfers.
	 */
	if (chain && (trb->ctrl & DWC3_TRB_CTRL_HWO))
		trb->ctrl &= ~DWC3_TRB_CTRL_HWO;

	/*
	 * If we're dealing with unaligned size OUT transfer, we will be left
	 * with one TRB pending in the ring. We need to manually clear HWO bit
	 * from that TRB.
	 */
	if ((req->zero || req->unaligned) && (trb->ctrl & DWC3_TRB_CTRL_HWO)) {
		trb->ctrl &= ~DWC3_TRB_CTRL_HWO;
		return 1;
	}

	count = trb->size & DWC3_TRB_SIZE_MASK;
	req->remaining += count;

	if ((trb->ctrl & DWC3_TRB_CTRL_HWO) && status != -ESHUTDOWN)
		return 1;

	if (dep->direction) {
		if (count) {
			trb_status = DWC3_TRB_SIZE_TRBSTS(trb->size);
			if (trb_status == DWC3_TRBSTS_MISSED_ISOC) {
				/*
				 * If missed isoc occurred and there is
				 * no request queued then issue END
				 * TRANSFER, so that core generates
				 * next xfernotready and we will issue
				 * a fresh START TRANSFER.
				 * If there are still queued request
				 * then wait, do not issue either END
				 * or UPDATE TRANSFER, just attach next
				 * request in pending_list during
				 * giveback.If any future queued request
				 * is successfully transferred then we
				 * will issue UPDATE TRANSFER for all
				 * request in the pending_list.
				 */
				dep->flags |= DWC3_EP_MISSED_ISOC;
			} else {
				dev_err(dwc->dev, "incomplete IN transfer %s\n",
						dep->name);
				status = -ECONNRESET;
			}
		} else {
			dep->flags &= ~DWC3_EP_MISSED_ISOC;
		}
	} else {
		if (count && (event->status & DEPEVT_STATUS_SHORT))
			s_pkt = 1;
	}

	if (s_pkt && !chain)
		return 1;

	if ((event->status & DEPEVT_STATUS_IOC) &&
			(trb->ctrl & DWC3_TRB_CTRL_IOC))
		return 1;

	return 0;
}

static int dwc3_cleanup_done_reqs(struct dwc3 *dwc, struct dwc3_ep *dep,
		const struct dwc3_event_depevt *event, int status)
{
	struct dwc3_request	*req, *n;
	struct dwc3_trb		*trb;
	bool			ioc = false;
	int			ret = 0;

	list_for_each_entry_safe(req, n, &dep->started_list, list) {
		unsigned length;
		int chain;

		length = req->request.length;
		chain = req->num_pending_sgs > 0;
		if (chain) {
			struct scatterlist *sg = req->sg;
			struct scatterlist *s;
			unsigned int pending = req->num_pending_sgs;
			unsigned int i;

			for_each_sg(sg, s, pending, i) {
				trb = &dep->trb_pool[dep->trb_dequeue];

				if (trb->ctrl & DWC3_TRB_CTRL_HWO)
					break;

				req->sg = sg_next(s);
				req->num_pending_sgs--;

				ret = __dwc3_cleanup_done_trbs(dwc, dep, req, trb,
						event, status, chain);
				if (ret)
					break;
			}
		} else {
			trb = &dep->trb_pool[dep->trb_dequeue];
			ret = __dwc3_cleanup_done_trbs(dwc, dep, req, trb,
					event, status, chain);
		}

		if (req->unaligned || req->zero) {
			trb = &dep->trb_pool[dep->trb_dequeue];
			ret = __dwc3_cleanup_done_trbs(dwc, dep, req, trb,
					event, status, false);
			req->unaligned = false;
			req->zero = false;
		}

		req->request.actual = length - req->remaining;

		if ((req->request.actual < length) && req->num_pending_sgs)
			return __dwc3_gadget_kick_transfer(dep, 0);

		dwc3_gadget_giveback(dep, req, status);

		if (ret) {
			if ((event->status & DEPEVT_STATUS_IOC) &&
			    (trb->ctrl & DWC3_TRB_CTRL_IOC))
				ioc = true;
			break;
		}
	}

	/*
	 * Our endpoint might get disabled by another thread during
	 * dwc3_gadget_giveback(). If that happens, we're just gonna return 1
	 * early on so DWC3_EP_BUSY flag gets cleared
	 */
	if (!dep->endpoint.desc)
		return 1;

	if (usb_endpoint_xfer_isoc(dep->endpoint.desc) &&
			list_empty(&dep->started_list)) {
		if (list_empty(&dep->pending_list)) {
			/*
			 * If there is no entry in request list then do
			 * not issue END TRANSFER now. Just set PENDING
			 * flag, so that END TRANSFER is issued when an
			 * entry is added into request list.
			 */
			dep->flags = DWC3_EP_PENDING_REQUEST;
		} else {
			dwc3_stop_active_transfer(dwc, dep->number, true);
			dep->flags = DWC3_EP_ENABLED;
		}
		return 1;
	}

	if (usb_endpoint_xfer_isoc(dep->endpoint.desc) && ioc)
		return 0;

	return 1;
}

static void dwc3_endpoint_transfer_complete(struct dwc3 *dwc,
		struct dwc3_ep *dep, const struct dwc3_event_depevt *event)
{
	unsigned		status = 0;
	int			clean_busy;
	u32			is_xfer_complete;

	if (dep->endpoint.desc == NULL)
		return;

	is_xfer_complete = (event->endpoint_event == DWC3_DEPEVT_XFERCOMPLETE);

	if (event->status & DEPEVT_STATUS_BUSERR)
		status = -ECONNRESET;

	clean_busy = dwc3_cleanup_done_reqs(dwc, dep, event, status);
	if (clean_busy && (!dep->endpoint.desc || is_xfer_complete ||
				usb_endpoint_xfer_isoc(dep->endpoint.desc)))
		dep->flags &= ~DWC3_EP_BUSY;

	/*
	 * WORKAROUND: This is the 2nd half of U1/U2 -> U0 workaround.
	 * See dwc3_gadget_linksts_change_interrupt() for 1st half.
	 */
	if (dwc->revision < DWC3_REVISION_183A) {
		u32		reg;
		int		i;

		for (i = 0; i < DWC3_ENDPOINTS_NUM; i++) {
			dep = dwc->eps[i];

			if (!(dep->flags & DWC3_EP_ENABLED))
				continue;

			if (!list_empty(&dep->started_list))
				return;
		}

		reg = dwc3_readl(dwc->regs, DWC3_DCTL);
		reg |= dwc->u1u2;
		dwc3_writel(dwc->regs, DWC3_DCTL, reg);

		dwc->u1u2 = 0;
	}

	/*
	 * Our endpoint might get disabled by another thread during
	 * dwc3_gadget_giveback(). If that happens, we're just gonna return 1
	 * early on so DWC3_EP_BUSY flag gets cleared
	 */
	if (!dep->endpoint.desc)
		return;

	if (!usb_endpoint_xfer_isoc(dep->endpoint.desc)) {
		int ret;

		ret = __dwc3_gadget_kick_transfer(dep, 0);
		if (!ret || ret == -EBUSY)
			return;
	}
}

static void dwc3_endpoint_interrupt(struct dwc3 *dwc,
		const struct dwc3_event_depevt *event)
{
	struct dwc3_ep		*dep;
	u8			epnum = event->endpoint_number;
	u8			cmd;

	dep = dwc->eps[epnum];

	if (!(dep->flags & DWC3_EP_ENABLED)) {
		if (!(dep->flags & DWC3_EP_END_TRANSFER_PENDING))
			return;

		/* Handle only EPCMDCMPLT when EP disabled */
		if (event->endpoint_event != DWC3_DEPEVT_EPCMDCMPLT)
			return;
	}

	if (epnum == 0 || epnum == 1) {
		dwc3_ep0_interrupt(dwc, event);
		return;
	}

	switch (event->endpoint_event) {
	case DWC3_DEPEVT_XFERCOMPLETE:
		dep->resource_index = 0;

		if (usb_endpoint_xfer_isoc(dep->endpoint.desc)) {
			dev_err(dwc->dev, "XferComplete for Isochronous endpoint\n");
			return;
		}

		dwc3_endpoint_transfer_complete(dwc, dep, event);
		break;
	case DWC3_DEPEVT_XFERINPROGRESS:
		dwc3_endpoint_transfer_complete(dwc, dep, event);
		break;
	case DWC3_DEPEVT_XFERNOTREADY:
		if (usb_endpoint_xfer_isoc(dep->endpoint.desc)) {
			dwc3_gadget_start_isoc(dwc, dep, event);
		} else {
			int ret;

			ret = __dwc3_gadget_kick_transfer(dep, 0);
			if (!ret || ret == -EBUSY)
				return;
		}

		break;
	case DWC3_DEPEVT_STREAMEVT:
		if (!usb_endpoint_xfer_bulk(dep->endpoint.desc)) {
			dev_err(dwc->dev, "Stream event for non-Bulk %s\n",
					dep->name);
			return;
		}
		break;
	case DWC3_DEPEVT_EPCMDCMPLT:
		cmd = DEPEVT_PARAMETER_CMD(event->parameters);

		if (cmd == DWC3_DEPCMD_ENDTRANSFER) {
			dep->flags &= ~DWC3_EP_END_TRANSFER_PENDING;
			wake_up(&dep->wait_end_transfer);
		}
		break;
	case DWC3_DEPEVT_RXTXFIFOEVT:
		break;
	}
}

static void dwc3_disconnect_gadget(struct dwc3 *dwc)
{
	if (dwc->gadget_driver && dwc->gadget_driver->disconnect) {
		spin_unlock(&dwc->lock);
		dwc->gadget_driver->disconnect(&dwc->gadget);
		spin_lock(&dwc->lock);
	}
}

static void dwc3_suspend_gadget(struct dwc3 *dwc)
{
	if (dwc->gadget_driver && dwc->gadget_driver->suspend) {
		spin_unlock(&dwc->lock);
		dwc->gadget_driver->suspend(&dwc->gadget);
		spin_lock(&dwc->lock);
	}
}

static void dwc3_resume_gadget(struct dwc3 *dwc)
{
	if (dwc->gadget_driver && dwc->gadget_driver->resume) {
		spin_unlock(&dwc->lock);
		dwc->gadget_driver->resume(&dwc->gadget);
		spin_lock(&dwc->lock);
	}
}

static void dwc3_reset_gadget(struct dwc3 *dwc)
{
	if (!dwc->gadget_driver)
		return;

	if (dwc->gadget.speed != USB_SPEED_UNKNOWN) {
		spin_unlock(&dwc->lock);
		usb_gadget_udc_reset(&dwc->gadget, dwc->gadget_driver);
		spin_lock(&dwc->lock);
	}
}

static void dwc3_stop_active_transfer(struct dwc3 *dwc, u32 epnum, bool force)
{
	struct dwc3_ep *dep;
	struct dwc3_gadget_ep_cmd_params params;
	u32 cmd;
	int ret;

	dep = dwc->eps[epnum];

	if ((dep->flags & DWC3_EP_END_TRANSFER_PENDING) ||
	    !dep->resource_index)
		return;

	/*
	 * NOTICE: We are violating what the Databook says about the
	 * EndTransfer command. Ideally we would _always_ wait for the
	 * EndTransfer Command Completion IRQ, but that's causing too
	 * much trouble synchronizing between us and gadget driver.
	 *
	 * We have discussed this with the IP Provider and it was
	 * suggested to giveback all requests here, but give HW some
	 * extra time to synchronize with the interconnect. We're using
	 * an arbitrary 100us delay for that.
	 *
	 * Note also that a similar handling was tested by Synopsys
	 * (thanks a lot Paul) and nothing bad has come out of it.
	 * In short, what we're doing is:
	 *
	 * - Issue EndTransfer WITH CMDIOC bit set
	 * - Wait 100us
	 *
	 * As of IP version 3.10a of the DWC_usb3 IP, the controller
	 * supports a mode to work around the above limitation. The
	 * software can poll the CMDACT bit in the DEPCMD register
	 * after issuing a EndTransfer command. This mode is enabled
	 * by writing GUCTL2[14]. This polling is already done in the
	 * dwc3_send_gadget_ep_cmd() function so if the mode is
	 * enabled, the EndTransfer command will have completed upon
	 * returning from this function and we don't need to delay for
	 * 100us.
	 *
	 * This mode is NOT available on the DWC_usb31 IP.
	 */

	cmd = DWC3_DEPCMD_ENDTRANSFER;
	cmd |= force ? DWC3_DEPCMD_HIPRI_FORCERM : 0;
	cmd |= DWC3_DEPCMD_CMDIOC;
	cmd |= DWC3_DEPCMD_PARAM(dep->resource_index);
	memset(&params, 0, sizeof(params));
	ret = dwc3_send_gadget_ep_cmd(dep, cmd, &params);
	/* WA for MTP failure, Ignore CMDACT timeout such as Kernel 4.4 */
	/*WARN_ON_ONCE(ret);*/
	dep->resource_index = 0;
	dep->flags &= ~DWC3_EP_BUSY;

	if (dwc3_is_usb31(dwc) || dwc->revision < DWC3_REVISION_310A) {
		dep->flags |= DWC3_EP_END_TRANSFER_PENDING;
		udelay(100);
	}
}

static void dwc3_clear_stall_all_ep(struct dwc3 *dwc)
{
	u32 epnum;

	for (epnum = 1; epnum < DWC3_ENDPOINTS_NUM; epnum++) {
		struct dwc3_ep *dep;
		int ret;

		dep = dwc->eps[epnum];
		if (!dep)
			continue;

		if (!(dep->flags & DWC3_EP_STALL))
			continue;

		dep->flags &= ~DWC3_EP_STALL;

		ret = dwc3_send_clear_stall_ep_cmd(dep);
		WARN_ON_ONCE(ret);
	}
}

static void dwc3_gadget_disconnect_interrupt(struct dwc3 *dwc)
{
	int			reg;

	reg = dwc3_readl(dwc->regs, DWC3_DCTL);
	reg &= ~DWC3_DCTL_INITU1ENA;
	dwc3_writel(dwc->regs, DWC3_DCTL, reg);

	reg &= ~DWC3_DCTL_INITU2ENA;
	dwc3_writel(dwc->regs, DWC3_DCTL, reg);

	dwc3_disconnect_gadget(dwc);

	dwc->gadget.speed = USB_SPEED_UNKNOWN;
	dwc->setup_packet_pending = false;
	usb_gadget_set_state(&dwc->gadget, USB_STATE_NOTATTACHED);

	complete(&dwc->disconnect);
	dwc->connected = false;
}

static void dwc3_gadget_usb_event_work(struct work_struct *work)
{
	struct dwc3 *dwc = container_of(work, struct dwc3, usb_event_work.work);

	pr_info("%s, event_state: %d\n", __func__, dwc->event_state);

	if (dwc->event_state)
		send_usb_err_uevent(USB_ERR_ABNORMAL_RESET, NOTIFY);
	else
		send_usb_err_uevent(USB_ERR_ABNORMAL_RESET, RELEASE);
}

static void dwc3_gadget_reset_interrupt(struct dwc3 *dwc)
{
	u32			reg;
	ktime_t current_time;
	dwc->connected = true;

	/*
	 * Ideally, dwc3_reset_gadget() would trigger the function
	 * drivers to stop any active transfers through ep disable.
	 * However, for functions which defer ep disable, such as mass
	 * storage, we will need to rely on the call to stop active
	 * transfers here, and avoid allowing of request queuing.
	 */
	dwc->connected = false;

	/*
	 * WORKAROUND: DWC3 revisions <1.88a have an issue which
	 * would cause a missing Disconnect Event if there's a
	 * pending Setup Packet in the FIFO.
	 *
	 * There's no suggested workaround on the official Bug
	 * report, which states that "unless the driver/application
	 * is doing any special handling of a disconnect event,
	 * there is no functional issue".
	 *
	 * Unfortunately, it turns out that we _do_ some special
	 * handling of a disconnect event, namely complete all
	 * pending transfers, notify gadget driver of the
	 * disconnection, and so on.
	 *
	 * Our suggested workaround is to follow the Disconnect
	 * Event steps here, instead, based on a setup_packet_pending
	 * flag. Such flag gets set whenever we have a SETUP_PENDING
	 * status for EP0 TRBs and gets cleared on XferComplete for the
	 * same endpoint.
	 *
	 * Refers to:
	 *
	 * STAR#9000466709: RTL: Device : Disconnect event not
	 * generated if setup packet pending in FIFO
	 */
	if (dwc->revision < DWC3_REVISION_188A) {
		if (dwc->setup_packet_pending)
			dwc3_gadget_disconnect_interrupt(dwc);
	}

	/* after reset -> Default State */
	usb_gadget_set_state(&dwc->gadget, USB_STATE_DEFAULT);

	dwc->vbus_current = USB_CURRENT_UNCONFIGURED;
	schedule_work(&dwc->set_vbus_current_work);

	dwc3_reset_gadget(dwc);

	reg = dwc3_readl(dwc->regs, DWC3_DCTL);
	reg &= ~DWC3_DCTL_TSTCTRL_MASK;
	dwc3_writel(dwc->regs, DWC3_DCTL, reg);
	dwc->test_mode = false;
	dwc3_clear_stall_all_ep(dwc);

	/* Reset device address to zero */
	reg = dwc3_readl(dwc->regs, DWC3_DCFG);
	reg &= ~(DWC3_DCFG_DEVADDR_MASK);
	dwc3_writel(dwc->regs, DWC3_DCFG, reg);

	if (acc_dev_status && (dwc->rst_err_noti == false)) {
		current_time = ktime_to_ms(ktime_get_boottime());

		if ((dwc->rst_err_cnt == 0) && (dwc->gadget.state < USB_STATE_CONFIGURED)) {
			if ((current_time - dwc->rst_time_before) < 1000) {
				dwc->rst_err_cnt++;
				dwc->rst_time_first = dwc->rst_time_before;
			}
		} else {
			if ((current_time - dwc->rst_time_first) < 1000) {
				dwc->rst_err_cnt++;
			} else {
				dwc->rst_err_cnt = 0;
			}
		}

		if (dwc->rst_err_cnt > ERR_RESET_CNT) {
			dwc->event_state = NOTIFY;
			schedule_delayed_work(&dwc->usb_event_work, msecs_to_jiffies(0));
			dwc->rst_err_noti = true;
		}

		pr_info("%s rst_err_cnt: %d, time_current: %lld, time_before: %lld\n",
			__func__, dwc->rst_err_cnt, current_time, dwc->rst_time_before);

		dwc->rst_time_before = current_time;
	}

#ifdef CONFIG_USB_FIX_PHY_PULLUP_ISSUE
	if (dwc->is_not_vbus_pad) {
		phy_set(dwc->usb2_generic_phy, SET_DPPULLUP_ENABLE, NULL);
		phy_set(dwc->usb3_generic_phy, SET_DPPULLUP_ENABLE, NULL);
	}
#endif
}

/* Remove Warning - Check later!
static void dwc3_update_ram_clk_sel(struct dwc3 *dwc, u32 speed)
{
	u32 reg;

	reg = dwc3_readl(dwc->regs, DWC3_GCTL);
	reg |= DWC3_GCTL_RAMCLKSEL(DWC3_GCTL_CLK_MASK);
	dwc3_writel(dwc->regs, DWC3_GCTL, reg);
}
*/

static void dwc3_gadget_conndone_interrupt(struct dwc3 *dwc)
{
	struct dwc3_ep		*dep;
	int			ret;
	u32			reg;
	u8			speed;

	reg = dwc3_readl(dwc->regs, DWC3_DSTS);
	speed = reg & DWC3_DSTS_CONNECTSPD;
	dwc->speed = speed;

	/*
	 * RAMClkSel is reset to 0 after USB reset, so it must be reprogrammed
	 * each time on Connect Done.
	 *
	 * Currently we always use the reset value. If any platform
	 * wants to set this to a different value, we need to add a
	 * setting and update GCTL.RAMCLKSEL here.
	 */

	switch (speed) {
	case DWC3_DSTS_SUPERSPEED_PLUS:
		dwc3_gadget_ep0_desc.wMaxPacketSize = cpu_to_le16(512);
		dwc->gadget.ep0->maxpacket = 512;
		dwc->gadget.speed = USB_SPEED_SUPER_PLUS;
		break;
	case DWC3_DSTS_SUPERSPEED:
		/*
		 * WORKAROUND: DWC3 revisions <1.90a have an issue which
		 * would cause a missing USB3 Reset event.
		 *
		 * In such situations, we should force a USB3 Reset
		 * event by calling our dwc3_gadget_reset_interrupt()
		 * routine.
		 *
		 * Refers to:
		 *
		 * STAR#9000483510: RTL: SS : USB3 reset event may
		 * not be generated always when the link enters poll
		 */
		if (dwc->revision < DWC3_REVISION_190A)
			dwc3_gadget_reset_interrupt(dwc);

		dwc3_gadget_ep0_desc.wMaxPacketSize = cpu_to_le16(512);
		dwc->gadget.ep0->maxpacket = 512;
		dwc->gadget.speed = USB_SPEED_SUPER;
		break;
	case DWC3_DSTS_HIGHSPEED:
		dwc3_gadget_ep0_desc.wMaxPacketSize = cpu_to_le16(64);
		dwc->gadget.ep0->maxpacket = 64;
		dwc->gadget.speed = USB_SPEED_HIGH;
		break;
	case DWC3_DSTS_FULLSPEED:
		dwc3_gadget_ep0_desc.wMaxPacketSize = cpu_to_le16(64);
		dwc->gadget.ep0->maxpacket = 64;
		dwc->gadget.speed = USB_SPEED_FULL;
		break;
	case DWC3_DSTS_LOWSPEED:
		dwc3_gadget_ep0_desc.wMaxPacketSize = cpu_to_le16(8);
		dwc->gadget.ep0->maxpacket = 8;
		dwc->gadget.speed = USB_SPEED_LOW;
		break;
	}

	dwc->eps[1]->endpoint.maxpacket = dwc->gadget.ep0->maxpacket;

	/* Enable USB2 LPM Capability */

	if ((dwc->revision > DWC3_REVISION_194A) &&
	    (speed != DWC3_DSTS_SUPERSPEED) &&
	    (speed != DWC3_DSTS_SUPERSPEED_PLUS)) {
		reg = dwc3_readl(dwc->regs, DWC3_DCFG);
		reg |= DWC3_DCFG_LPM_CAP;
		dwc3_writel(dwc->regs, DWC3_DCFG, reg);

		reg = dwc3_readl(dwc->regs, DWC3_DCTL);
		reg &= ~(DWC3_DCTL_HIRD_THRES_MASK | DWC3_DCTL_L1_HIBER_EN);

		reg |= DWC3_DCTL_HIRD_THRES(dwc->hird_threshold);

		/*
		 * When dwc3 revisions >= 2.40a, LPM Erratum is enabled and
		 * DCFG.LPMCap is set, core responses with an ACK and the
		 * BESL value in the LPM token is less than or equal to LPM
		 * NYET threshold.
		 */
		WARN_ONCE(dwc->revision < DWC3_REVISION_240A
				&& dwc->has_lpm_erratum,
				"LPM Erratum not available on dwc3 revisions < 2.40a\n");

		if (dwc->has_lpm_erratum && dwc->revision >= DWC3_REVISION_240A)
			reg |= DWC3_DCTL_LPM_ERRATA(dwc->lpm_nyet_threshold);

		dwc3_writel(dwc->regs, DWC3_DCTL, reg);
	} else {
		reg = dwc3_readl(dwc->regs, DWC3_DCTL);
		reg &= ~DWC3_DCTL_HIRD_THRES_MASK;
		dwc3_writel(dwc->regs, DWC3_DCTL, reg);
	}

	dep = dwc->eps[0];
	ret = __dwc3_gadget_ep_enable(dep, true, false);
	if (ret) {
		dev_err(dwc->dev, "failed to enable %s\n", dep->name);
		return;
	}

	dep = dwc->eps[1];
	ret = __dwc3_gadget_ep_enable(dep, true, false);
	if (ret) {
		dev_err(dwc->dev, "failed to enable %s\n", dep->name);
		return;
	}

	printk(KERN_DEBUG"usb: %s speed:%s\n",__func__,	\
			(dwc->gadget.speed==USB_SPEED_SUPER_PLUS)?"SSP":	\
			(dwc->gadget.speed==USB_SPEED_SUPER)?"SS":	\
			(dwc->gadget.speed==USB_SPEED_HIGH)?"HS":	\
			(dwc->gadget.speed==USB_SPEED_FULL)?"FS":	\
			(dwc->gadget.speed==USB_SPEED_LOW)?"LS":"UNKNOWN");

	/*
	 * Configure PHY via GUSB3PIPECTLn if required.
	 *
	 * Update GTXFIFOSIZn
	 *
	 * In both cases reset values should be sufficient.
	 */

#ifdef CONFIG_USB_FIX_PHY_PULLUP_ISSUE
	/**
	 * In case there is not a resistance to detect VBUS,
	 * DP/DM controls by S/W are needed at this point.
	 */
	if (dwc->is_not_vbus_pad && !(speed & DWC3_DCFG_FULLSPEED1)) {
		phy_set(dwc->usb2_generic_phy, SET_DPPULLUP_DISABLE, NULL);
		phy_set(dwc->usb3_generic_phy, SET_DPPULLUP_DISABLE, NULL);
	}
#endif
}

static void dwc3_gadget_wakeup_interrupt(struct dwc3 *dwc)
{
#ifdef CONFIG_USB_FIX_PHY_PULLUP_ISSUE
	u8 speed;
	u32 reg;

	reg = dwc3_readl(dwc->regs, DWC3_DSTS);
	speed = reg & DWC3_DSTS_CONNECTSPD;

	if (dwc->is_not_vbus_pad && !(speed & DWC3_DCFG_FULLSPEED1)) {
		phy_set(dwc->usb2_generic_phy, SET_DPPULLUP_DISABLE, NULL);
		phy_set(dwc->usb3_generic_phy, SET_DPPULLUP_DISABLE, NULL);
	}
#endif

	/*
	 * TODO take core out of low power mode when that's
	 * implemented.
	 */

	if (dwc->gadget_driver && dwc->gadget_driver->resume) {
		spin_unlock(&dwc->lock);
		dwc->gadget_driver->resume(&dwc->gadget);
		spin_lock(&dwc->lock);
	}
}

static void dwc3_gadget_linksts_change_interrupt(struct dwc3 *dwc,
		unsigned int evtinfo)
{
	enum dwc3_link_state	next = evtinfo & DWC3_LINK_STATE_MASK;
	unsigned int		pwropt;

	/*
	 * WORKAROUND: DWC3 < 2.50a have an issue when configured without
	 * Hibernation mode enabled which would show up when device detects
	 * host-initiated U3 exit.
	 *
	 * In that case, device will generate a Link State Change Interrupt
	 * from U3 to RESUME which is only necessary if Hibernation is
	 * configured in.
	 *
	 * There are no functional changes due to such spurious event and we
	 * just need to ignore it.
	 *
	 * Refers to:
	 *
	 * STAR#9000570034 RTL: SS Resume event generated in non-Hibernation
	 * operational mode
	 */
	pwropt = DWC3_GHWPARAMS1_EN_PWROPT(dwc->hwparams.hwparams1);
	if ((dwc->revision < DWC3_REVISION_250A) &&
			(pwropt != DWC3_GHWPARAMS1_EN_PWROPT_HIB)) {
		if ((dwc->link_state == DWC3_LINK_STATE_U3) &&
				(next == DWC3_LINK_STATE_RESUME)) {
			return;
		}
	}

	/*
	 * WORKAROUND: DWC3 Revisions <1.83a have an issue which, depending
	 * on the link partner, the USB session might do multiple entry/exit
	 * of low power states before a transfer takes place.
	 *
	 * Due to this problem, we might experience lower throughput. The
	 * suggested workaround is to disable DCTL[12:9] bits if we're
	 * transitioning from U1/U2 to U0 and enable those bits again
	 * after a transfer completes and there are no pending transfers
	 * on any of the enabled endpoints.
	 *
	 * This is the first half of that workaround.
	 *
	 * Refers to:
	 *
	 * STAR#9000446952: RTL: Device SS : if U1/U2 ->U0 takes >128us
	 * core send LGO_Ux entering U0
	 */
	if (dwc->revision < DWC3_REVISION_183A) {
		if (next == DWC3_LINK_STATE_U0) {
			u32	u1u2;
			u32	reg;

			switch (dwc->link_state) {
			case DWC3_LINK_STATE_U1:
			case DWC3_LINK_STATE_U2:
				reg = dwc3_readl(dwc->regs, DWC3_DCTL);
				u1u2 = reg & (DWC3_DCTL_INITU2ENA
						| DWC3_DCTL_ACCEPTU2ENA
						| DWC3_DCTL_INITU1ENA
						| DWC3_DCTL_ACCEPTU1ENA);

				if (!dwc->u1u2)
					dwc->u1u2 = reg & u1u2;

				reg &= ~u1u2;

				dwc3_writel(dwc->regs, DWC3_DCTL, reg);
				break;
			default:
				/* do nothing */
				break;
			}
		}
	}

	printk("usb: %s : evtinfo = 0x%x link state = %d\n", __func__, evtinfo, next);
	switch (next) {
	case DWC3_LINK_STATE_U0:
#ifdef CONFIG_USB_FIX_PHY_PULLUP_ISSUE
		/* This W/A patch made for Lhotse H/W bugs.(Need to remove) */
		if (dwc->is_not_vbus_pad) {
			phy_set(dwc->usb2_generic_phy, SET_DPPULLUP_ENABLE, NULL);
			phy_set(dwc->usb3_generic_phy, SET_DPPULLUP_ENABLE, NULL);
		}
#endif
#ifdef CONFIG_MUIC_SM5713_BC1_2_CERTI
		if (dwc->vbus_current == USB_CURRENT_SUSPENDED) {
			if (dwc->gadget.state == USB_STATE_CONFIGURED) {
				if (dwc->gadget.speed >= USB_SPEED_SUPER)
					dwc->vbus_current = USB_CURRENT_SUPER_SPEED;
				else
					dwc->vbus_current = USB_CURRENT_HIGH_SPEED;
			} else
				dwc->vbus_current = USB_CURRENT_UNCONFIGURED;
			schedule_work(&dwc->set_vbus_current_work);
		}
#endif
		break;
	case DWC3_LINK_STATE_U1:
		if (dwc->speed == USB_SPEED_SUPER)
			dwc3_suspend_gadget(dwc);
		break;
	case DWC3_LINK_STATE_U3:
#ifdef CONFIG_MUIC_SM5713_BC1_2_CERTI
		printk("usb: sending usb u3 suspend state\n");
		dwc->vbus_current = USB_CURRENT_SUSPENDED;
		schedule_work(&dwc->set_vbus_current_work);
#else
		if (dwc->gadget.state == USB_STATE_CONFIGURED) {
			dwc->vbus_current = USB_CURRENT_UNCONFIGURED;
			schedule_work(&dwc->set_vbus_current_work);
		}
#endif
	case DWC3_LINK_STATE_U2:
		dwc3_suspend_gadget(dwc);
		break;
#ifdef CONFIG_USB_FIX_PHY_PULLUP_ISSUE
	case DWC3_LINK_STATE_RX_DET:	/* Early Suspend in HS */
		if (dwc->is_not_vbus_pad) {
			phy_set(dwc->usb2_generic_phy, SET_DPPULLUP_ENABLE, NULL);
			phy_set(dwc->usb3_generic_phy, SET_DPPULLUP_ENABLE, NULL);
		}
		break;
#endif
	case DWC3_LINK_STATE_RESUME:
#ifdef CONFIG_USB_FIX_PHY_PULLUP_ISSUE
		if (dwc->is_not_vbus_pad) {
			phy_set(dwc->usb2_generic_phy, SET_DPPULLUP_ENABLE, NULL);
			phy_set(dwc->usb3_generic_phy, SET_DPPULLUP_ENABLE, NULL);
		}
#endif
		dwc3_resume_gadget(dwc);
#ifdef CONFIG_MUIC_SM5713_BC1_2_CERTI
		if (dwc->vbus_current == USB_CURRENT_SUSPENDED) {
			if (dwc->gadget.state == USB_STATE_CONFIGURED) {
				if (dwc->gadget.speed >= USB_SPEED_SUPER)
					dwc->vbus_current = USB_CURRENT_SUPER_SPEED;
				else
					dwc->vbus_current = USB_CURRENT_HIGH_SPEED;
			} else
				dwc->vbus_current = USB_CURRENT_UNCONFIGURED;
			schedule_work(&dwc->set_vbus_current_work);
		}
#endif
		break;
	default:
		/* do nothing */
		break;
	}

	dwc->link_state = next;
}

static void dwc3_gadget_suspend_interrupt(struct dwc3 *dwc,
					  unsigned int evtinfo)
{
	enum dwc3_link_state next = evtinfo & DWC3_LINK_STATE_MASK;

	/* WA for Lhotse U3 */
	if (dwc->gadget.speed >= USB_SPEED_SUPER)
		phy_ilbk(dwc->usb3_generic_phy);

	if (dwc->link_state != next && next == DWC3_LINK_STATE_U3)
		dwc3_suspend_gadget(dwc);

	dwc->link_state = next;
}

static void dwc3_gadget_hibernation_interrupt(struct dwc3 *dwc,
		unsigned int evtinfo)
{
	unsigned int is_ss = evtinfo & BIT(4);

	/*
	 * WORKAROUND: DWC3 revison 2.20a with hibernation support
	 * have a known issue which can cause USB CV TD.9.23 to fail
	 * randomly.
	 *
	 * Because of this issue, core could generate bogus hibernation
	 * events which SW needs to ignore.
	 *
	 * Refers to:
	 *
	 * STAR#9000546576: Device Mode Hibernation: Issue in USB 2.0
	 * Device Fallback from SuperSpeed
	 */
	if (is_ss ^ (dwc->speed == USB_SPEED_SUPER))
		return;

	/* enter hibernation here */
}

static void dwc3_gadget_interrupt(struct dwc3 *dwc,
		const struct dwc3_event_devt *event)
{
	switch (event->type) {
	case DWC3_DEVICE_EVENT_DISCONNECT:
#ifdef CONFIG_USB_ANDROID_SAMSUNG_COMPOSITE
		dwc3_gadget_cable_connect(dwc, false);
#endif
		pr_info("usb: %s DISCONNECT\n", __func__);
		dwc3_gadget_disconnect_interrupt(dwc);
		break;
	case DWC3_DEVICE_EVENT_RESET:
		pr_info("usb: %s RESET\n", __func__);
		dwc3_gadget_reset_interrupt(dwc);
#ifdef CONFIG_USB_NOTIFY_PROC_LOG
		if (dwc->gadget.speed == USB_SPEED_FULL)
			store_usblog_notify(NOTIFY_USBSTATE,
						(void *)"USB_STATE=RESET:FULL", NULL);
		else if (dwc->gadget.speed == USB_SPEED_HIGH)
			store_usblog_notify(NOTIFY_USBSTATE,
				(void *)"USB_STATE=RESET:HIGH", NULL);
		else if (dwc->gadget.speed == USB_SPEED_SUPER)
			store_usblog_notify(NOTIFY_USBSTATE,
				(void *)"USB_STATE=RESET:SUPER", NULL);
#endif
		break;
	case DWC3_DEVICE_EVENT_CONNECT_DONE:
#ifdef CONFIG_USB_ANDROID_SAMSUNG_COMPOSITE
		dwc3_gadget_cable_connect(dwc, true);
#endif
		dwc3_gadget_conndone_interrupt(dwc);
		break;
	case DWC3_DEVICE_EVENT_WAKEUP:
		dwc3_gadget_wakeup_interrupt(dwc);
		break;
	case DWC3_DEVICE_EVENT_HIBER_REQ:
		if (dev_WARN_ONCE(dwc->dev, !dwc->has_hibernation,
					"unexpected hibernation event\n"))
			break;

		dwc3_gadget_hibernation_interrupt(dwc, event->event_info);
		break;
	case DWC3_DEVICE_EVENT_LINK_STATUS_CHANGE:
		dwc3_gadget_linksts_change_interrupt(dwc, event->event_info);
		break;
	case DWC3_DEVICE_EVENT_EOPF:
		/* It changed to be suspend event for version 2.30a and above */
		if (dwc->revision >= DWC3_REVISION_230A) {
			/*
			 * Ignore suspend event until the gadget enters into
			 * USB_STATE_CONFIGURED state.
			 */
			if (dwc->gadget.state >= USB_STATE_CONFIGURED)
				dwc3_gadget_suspend_interrupt(dwc,
						event->event_info);
		}
		break;
	case DWC3_DEVICE_EVENT_SOF:
	case DWC3_DEVICE_EVENT_ERRATIC_ERROR:
	case DWC3_DEVICE_EVENT_CMD_CMPL:
	case DWC3_DEVICE_EVENT_OVERFLOW:
		break;
	default:
		dev_WARN(dwc->dev, "UNKNOWN IRQ %d\n", event->type);
	}
}

static void dwc3_process_event_entry(struct dwc3 *dwc,
		const union dwc3_event *event)
{
	trace_dwc3_event(event->raw, dwc);

	if (!event->type.is_devspec)
		dwc3_endpoint_interrupt(dwc, &event->depevt);
	else if (event->type.type == DWC3_EVENT_TYPE_DEV)
		dwc3_gadget_interrupt(dwc, &event->devt);
	else
		dev_err(dwc->dev, "UNKNOWN IRQ type %d\n", event->raw);
}

static irqreturn_t dwc3_process_event_buf(struct dwc3_event_buffer *evt)
{
	struct dwc3 *dwc = evt->dwc;
	irqreturn_t ret = IRQ_NONE;
	int left;
	u32 reg;

#if IS_ENABLED(DWC3_GADGET_IRQ_ORG)
	left = evt->count;

	if (!(evt->flags & DWC3_EVENT_PENDING))
		return IRQ_NONE;
#else
	reg = dwc3_readl(dwc->regs, DWC3_GEVNTCOUNT(0));
	reg &= DWC3_GEVNTCOUNT_MASK;
	evt->count = reg;
	left = evt->count;
#endif

	while (left > 0) {
		union dwc3_event event;

		event.raw = *(u32 *) (evt->buf + evt->lpos);

		dwc3_process_event_entry(dwc, &event);

		/*
		 * FIXME we wrap around correctly to the next entry as
		 * almost all entries are 4 bytes in size. There is one
		 * entry which has 12 bytes which is a regular entry
		 * followed by 8 bytes data. ATM I don't know how
		 * things are organized if we get next to the a
		 * boundary so I worry about that once we try to handle
		 * that.
		 */
		evt->lpos = (evt->lpos + 4) % DWC3_EVENT_BUFFERS_SIZE;
		left -= 4;

		dwc3_writel(dwc->regs, DWC3_GEVNTCOUNT(0), 4);
	}

	evt->count = 0;
#if IS_ENABLED(DWC3_GADGET_IRQ_ORG)
	evt->flags &= ~DWC3_EVENT_PENDING;
#endif
	ret = IRQ_HANDLED;

#if IS_ENABLED(DWC3_GADGET_IRQ_ORG)
	/* Unmask interrupt */
	reg = dwc3_readl(dwc->regs, DWC3_GEVNTSIZ(0));
	reg &= ~DWC3_GEVNTSIZ_INTMASK;
	dwc3_writel(dwc->regs, DWC3_GEVNTSIZ(0), reg);
#endif

	if (dwc->imod_interval) {
		dwc3_writel(dwc->regs, DWC3_GEVNTCOUNT(0), DWC3_GEVNTCOUNT_EHB);
		dwc3_writel(dwc->regs, DWC3_DEV_IMOD(0), dwc->imod_interval);
	}

	return ret;
}

#if IS_ENABLED(DWC3_GADGET_IRQ_ORG)
static irqreturn_t dwc3_thread_interrupt(int irq, void *_evt)
{
	struct dwc3_event_buffer *evt = _evt;
	struct dwc3 *dwc = evt->dwc;
	unsigned long flags;
	irqreturn_t ret = IRQ_NONE;

	spin_lock_irqsave(&dwc->lock, flags);
	ret = dwc3_process_event_buf(evt);
	spin_unlock_irqrestore(&dwc->lock, flags);

	return ret;
}

static irqreturn_t dwc3_check_event_buf(struct dwc3_event_buffer *evt)
{
	struct dwc3 *dwc = evt->dwc;
	u32 amount;
	u32 count;
	u32 reg;

	if (pm_runtime_suspended(dwc->dev)) {
		pm_runtime_get(dwc->dev);
		disable_irq_nosync(dwc->irq_gadget);
		dwc->pending_events = true;
		return IRQ_HANDLED;
	}

	/*
	 * With PCIe legacy interrupt, test shows that top-half irq handler can
	 * be called again after HW interrupt deassertion. Check if bottom-half
	 * irq event handler completes before caching new event to prevent
	 * losing events.
	 */
	if (evt->flags & DWC3_EVENT_PENDING)
		return IRQ_HANDLED;

	count = dwc3_readl(dwc->regs, DWC3_GEVNTCOUNT(0));
	count &= DWC3_GEVNTCOUNT_MASK;
	if (!count)
		return IRQ_NONE;

	evt->count = count;
	evt->flags |= DWC3_EVENT_PENDING;

	/* Mask interrupt */
	reg = dwc3_readl(dwc->regs, DWC3_GEVNTSIZ(0));
	reg |= DWC3_GEVNTSIZ_INTMASK;
	dwc3_writel(dwc->regs, DWC3_GEVNTSIZ(0), reg);

	amount = min(count, evt->length - evt->lpos);
	memcpy(evt->cache + evt->lpos, evt->buf + evt->lpos, amount);

	if (amount < count)
		memcpy(evt->cache, evt->buf, count - amount);

	dwc3_writel(dwc->regs, DWC3_GEVNTCOUNT(0), count);

	return IRQ_WAKE_THREAD;
}
#endif

static irqreturn_t dwc3_interrupt(int irq, void *_evt)
{
	struct dwc3_event_buffer	*evt = _evt;
	irqreturn_t			ret = IRQ_NONE;
	struct dwc3 *dwc = evt->dwc;

	spin_lock(&dwc->lock);

#if IS_ENABLED(DWC3_GADGET_IRQ_ORG)
	irqreturn_t status;

	status = dwc3_check_event_buf(evt);
	if (status == IRQ_WAKE_THREAD)
		ret = status;
#else
	ret |= dwc3_process_event_buf(evt);
#endif

	spin_unlock(&dwc->lock);

	return ret;
}

static int dwc3_gadget_get_irq(struct dwc3 *dwc)
{
	struct platform_device *dwc3_pdev = to_platform_device(dwc->dev);
	int irq;

	irq = platform_get_irq_byname(dwc3_pdev, "peripheral");
	if (irq > 0)
		goto out;

	if (irq == -EPROBE_DEFER)
		goto out;

	irq = platform_get_irq_byname(dwc3_pdev, "dwc_usb3");
	if (irq > 0)
		goto out;

	if (irq == -EPROBE_DEFER)
		goto out;

	irq = platform_get_irq(dwc3_pdev, 0);
	if (irq > 0)
		goto out;

	if (irq != -EPROBE_DEFER)
		dev_err(dwc->dev, "missing peripheral IRQ\n");

	if (!irq)
		irq = -EINVAL;

out:
	return irq;
}

/**
 * dwc3_gadget_init - initializes gadget related registers
 * @dwc: pointer to our controller context structure
 *
 * Returns 0 on success otherwise negative errno.
 */
int dwc3_gadget_init(struct dwc3 *dwc)
{
	int ret;
	int irq;

	irq = dwc3_gadget_get_irq(dwc);
	if (irq < 0) {
		ret = irq;
		goto err0;
	}

	dwc->irq_gadget = irq;
	INIT_DELAYED_WORK(&dwc->usb_event_work, dwc3_gadget_usb_event_work);

	dwc->ep0_trb = dma_alloc_coherent(dwc->sysdev,
					  sizeof(*dwc->ep0_trb) * 2,
					  &dwc->ep0_trb_addr, GFP_KERNEL);
	if (!dwc->ep0_trb) {
		dev_err(dwc->dev, "failed to allocate ep0 trb\n");
		ret = -ENOMEM;
		goto err0;
	}

	dwc->setup_buf = kzalloc(DWC3_EP0_SETUP_SIZE, GFP_KERNEL);
	if (!dwc->setup_buf) {
		ret = -ENOMEM;
		goto err1;
	}

	dwc->bounce = dma_alloc_coherent(dwc->sysdev, DWC3_BOUNCE_SIZE,
			&dwc->bounce_addr, GFP_KERNEL);
	if (!dwc->bounce) {
		ret = -ENOMEM;
		goto err2;
	}

	init_completion(&dwc->ep0_in_setup);

	dwc->gadget.ops			= &dwc3_gadget_ops;
	dwc->gadget.speed		= USB_SPEED_UNKNOWN;
	dwc->gadget.sg_supported	= true;
	dwc->gadget.name		= "dwc3-gadget";

	/*
	 * FIXME We might be setting max_speed to <SUPER, however versions
	 * <2.20a of dwc3 have an issue with metastability (documented
	 * elsewhere in this driver) which tells us we can't set max speed to
	 * anything lower than SUPER.
	 *
	 * Because gadget.max_speed is only used by composite.c and function
	 * drivers (i.e. it won't go into dwc3's registers) we are allowing this
	 * to happen so we avoid sending SuperSpeed Capability descriptor
	 * together with our BOS descriptor as that could confuse host into
	 * thinking we can handle super speed.
	 *
	 * Note that, in fact, we won't even support GetBOS requests when speed
	 * is less than super speed because we don't have means, yet, to tell
	 * composite.c that we are USB 2.0 + LPM ECN.
	 */
	if (dwc->revision < DWC3_REVISION_220A &&
	    !dwc->dis_metastability_quirk)
		dev_info(dwc->dev, "changing max_speed on rev %08x\n",
				dwc->revision);

	dwc->gadget.max_speed		= dwc->maximum_speed;

	/*
	 * REVISIT: Here we should clear all pending IRQs to be
	 * sure we're starting from a well known location.
	 */

	ret = dwc3_gadget_init_endpoints(dwc, dwc->num_eps);
	if (ret)
		goto err3;

	ret = usb_add_gadget_udc(dwc->dev, &dwc->gadget);
	if (ret) {
		dev_err(dwc->dev, "failed to register udc\n");
		goto err4;
	}

	if (dwc->dotg) {
		ret = otg_set_peripheral(&dwc->dotg->otg, &dwc->gadget);
		if (ret) {
			dev_err(dwc->dev, "failed to set otg peripheral\n");
			goto err4;
		}
	}

	return 0;

err4:
	usb_del_gadget_udc(&dwc->gadget);
	dwc3_gadget_free_endpoints(dwc);

err3:
	dma_free_coherent(dwc->sysdev, DWC3_BOUNCE_SIZE, dwc->bounce,
			dwc->bounce_addr);

err2:
	kfree(dwc->setup_buf);

err1:
	dma_free_coherent(dwc->sysdev, sizeof(*dwc->ep0_trb) * 2,
			dwc->ep0_trb, dwc->ep0_trb_addr);

err0:
	return ret;
}

/* -------------------------------------------------------------------------- */

void dwc3_gadget_exit(struct dwc3 *dwc)
{
	if (dwc->dotg)
		otg_set_peripheral(&dwc->dotg->otg, NULL);

	usb_del_gadget_udc(&dwc->gadget);
	dwc3_gadget_free_endpoints(dwc);
	dma_free_coherent(dwc->sysdev, DWC3_BOUNCE_SIZE, dwc->bounce,
			  dwc->bounce_addr);
	kfree(dwc->setup_buf);
	dma_free_coherent(dwc->sysdev, sizeof(*dwc->ep0_trb) * 2,
			  dwc->ep0_trb, dwc->ep0_trb_addr);
}

int dwc3_gadget_suspend(struct dwc3 *dwc)
{
	if (!dwc->gadget_driver)
		return 0;

	dwc3_gadget_run_stop(dwc, false, false);
	dwc3_disconnect_gadget(dwc);
	__dwc3_gadget_stop(dwc);

	return 0;
}

int dwc3_gadget_resume(struct dwc3 *dwc)
{
	int			ret;

	if (!dwc->gadget_driver)
		return 0;

	ret = __dwc3_gadget_start(dwc);
	if (ret < 0)
		goto err0;

	ret = dwc3_gadget_run_stop(dwc, true, false);
	if (ret < 0)
		goto err1;

	return 0;

err1:
	__dwc3_gadget_stop(dwc);

err0:
	return ret;
}

void dwc3_gadget_disconnect_proc(struct dwc3 *dwc)
{
	int			reg;

	reg = dwc3_readl(dwc->regs, DWC3_DCTL);
	reg &= ~DWC3_DCTL_INITU1ENA;
	dwc3_writel(dwc->regs, DWC3_DCTL, reg);

	reg &= ~DWC3_DCTL_INITU2ENA;
	dwc3_writel(dwc->regs, DWC3_DCTL, reg);

	if (dwc->gadget_driver && dwc->gadget_driver->disconnect)
		dwc->gadget_driver->disconnect(&dwc->gadget);

	dwc->start_config_issued = false;

	dwc->gadget.speed = USB_SPEED_UNKNOWN;
	dwc->setup_packet_pending = false;

	complete(&dwc->disconnect);
}

void dwc3_gadget_process_pending_events(struct dwc3 *dwc)
{
	if (dwc->pending_events) {
		dwc3_interrupt(dwc->irq_gadget, dwc->ev_buf);
		dwc->pending_events = false;
		enable_irq(dwc->irq_gadget);
	}
}<|MERGE_RESOLUTION|>--- conflicted
+++ resolved
@@ -2276,7 +2276,6 @@
 #endif
 	}
 
-<<<<<<< HEAD
 	if (dwc->is_not_vbus_pad) {
 		if (is_on) {
 			phy_set(dwc->usb2_generic_phy, SET_DPPULLUP_ENABLE, NULL);
@@ -2286,14 +2285,6 @@
 			phy_set(dwc->usb3_generic_phy, SET_DPPULLUP_DISABLE, NULL);
 		}
 	}
-=======
-	/* On 2.30a and above this bit enables U3/L2-L1 Suspend Events */
-	if (dwc->revision >= DWC3_REVISION_230A)
-		reg |= DWC3_DEVTEN_EOPFEN;
-
-	dwc3_writel(dwc->regs, DWC3_DEVTEN, reg);
-}
->>>>>>> 0fcbde90
 
 	ret = dwc3_gadget_run_stop(dwc, is_on, false);
 #ifdef CONFIG_USB_NOTIFY_PROC_LOG
