--- conflicted
+++ resolved
@@ -933,12 +933,8 @@
 	params->media_state = RNDIS_MEDIA_STATE_DISCONNECTED;
 	params->resp_avail = resp_avail;
 	params->v = v;
-<<<<<<< HEAD
-	INIT_LIST_HEAD(&(params->resp_queue));
-=======
 	INIT_LIST_HEAD(&params->resp_queue);
 	spin_lock_init(&params->resp_lock);
->>>>>>> dcd651cc
 	pr_debug("%s: configNr = %d\n", __func__, i);
 
 	return params;
@@ -1086,13 +1082,9 @@
 	r->length = length;
 	r->send = 0;
 
-<<<<<<< HEAD
-	list_add_tail(&r->list, &(params->resp_queue));
-=======
 	spin_lock(&params->resp_lock);
 	list_add_tail(&r->list, &params->resp_queue);
 	spin_unlock(&params->resp_lock);
->>>>>>> dcd651cc
 	return r;
 }
 
