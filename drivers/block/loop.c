--- conflicted
+++ resolved
@@ -1524,11 +1524,7 @@
 			err = loop_set_status_old(lo, argp);
 		break;
 	case LOOP_GET_STATUS:
-<<<<<<< HEAD
-		err = loop_get_status_old(lo, argp);
-=======
-		err = loop_get_status_old(lo, (struct loop_info __user *) arg);
->>>>>>> e6fedb88
+		err = loop_get_status_old(lo, (struct loop_info __user *) argp);
 		/* loop_get_status() unlocks lo_ctl_mutex */
 		goto out_unlocked;
 	case LOOP_SET_STATUS64:
@@ -1537,11 +1533,7 @@
 			err = loop_set_status64(lo, argp);
 		break;
 	case LOOP_GET_STATUS64:
-<<<<<<< HEAD
-		err = loop_get_status64(lo, argp);
-=======
-		err = loop_get_status64(lo, (struct loop_info64 __user *) arg);
->>>>>>> e6fedb88
+		err = loop_get_status64(lo, (struct loop_info64 __user *) argp);
 		/* loop_get_status() unlocks lo_ctl_mutex */
 		goto out_unlocked;
 	case LOOP_SET_CAPACITY:
