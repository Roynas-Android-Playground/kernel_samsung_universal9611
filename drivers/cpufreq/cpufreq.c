--- conflicted
+++ resolved
@@ -2332,7 +2332,6 @@
 	arch_set_max_freq_scale(policy->cpus, policy->max);
 
 	trace_cpu_frequency_limits(policy->max, policy->min, policy->cpu);
-<<<<<<< HEAD
 	if(policy->cpu < NR_CPUS) {
 		if(/*core_min_max_policy[policy->cpu].min != policy->min ||*/ core_min_max_policy[policy->cpu].max != policy->max) {
 			if(policy->max < OLOG_CPU_FREQ_FILTER || core_min_max_policy[policy->cpu].max < OLOG_CPU_FREQ_FILTER) {
@@ -2342,8 +2341,6 @@
 			core_min_max_policy[policy->cpu].max = policy->max;
 		}
 	}
-=======
->>>>>>> 93b27559
 
 	policy->cached_target_freq = UINT_MAX;
 
