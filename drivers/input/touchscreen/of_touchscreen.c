/*
 *  Generic DT helper functions for touchscreen devices
 *
 *  Copyright (c) 2014 Sebastian Reichel <sre@kernel.org>
 *
 *  This program is free software; you can redistribute it and/or modify
 *  it under the terms of the GNU General Public License version 2 as
 *  published by the Free Software Foundation.
 *
 */

#include <linux/property.h>
#include <linux/input.h>
#include <linux/input/mt.h>
#include <linux/input/touchscreen.h>

static bool touchscreen_get_prop_u32(struct device *dev,
				     const char *property,
				     unsigned int default_value,
				     unsigned int *value)
{
	u32 val;
	int error;

	error = device_property_read_u32(dev, property, &val);
	if (error) {
		*value = default_value;
		return false;
	}

	*value = val;
	return true;
}

static void touchscreen_set_params(struct input_dev *dev,
				   unsigned long axis,
				   int max, int fuzz)
{
	struct input_absinfo *absinfo;

	if (!test_bit(axis, dev->absbit)) {
		dev_warn(&dev->dev,
			 "DT specifies parameters but the axis %lu is not set up\n",
			 axis);
		return;
	}

	absinfo = &dev->absinfo[axis];
	absinfo->maximum = max;
	absinfo->fuzz = fuzz;
}

/**
 * touchscreen_parse_properties - parse common touchscreen DT properties
 * @input: input device that should be parsed
 * @multitouch: specifies whether parsed properties should be applied to
 *	single-touch or multi-touch axes
 * @prop: pointer to a struct touchscreen_properties into which to store
 *	axis swap and invert info for use with touchscreen_report_x_y();
 *	or %NULL
 *
 * This function parses common DT properties for touchscreens and setups the
 * input device accordingly. The function keeps previously set up default
 * values if no value is specified via DT.
 */
void touchscreen_parse_properties(struct input_dev *input, bool multitouch,
				  struct touchscreen_properties *prop)
{
	struct device *dev = input->dev.parent;
	unsigned int axis;
	unsigned int maximum, fuzz;
	bool data_present;

	input_alloc_absinfo(input);
	if (!input->absinfo)
		return;

	axis = multitouch ? ABS_MT_POSITION_X : ABS_X;
	data_present = touchscreen_get_prop_u32(dev, "touchscreen-size-x",
						input_abs_get_max(input,
								  axis) + 1,
<<<<<<< HEAD
						&maximum) ||
		       touchscreen_get_prop_u32(dev, "touchscreen-fuzz-x",
=======
						&maximum);
	data_present |= touchscreen_get_prop_u32(dev, "touchscreen-fuzz-x",
>>>>>>> 3343f72d
						input_abs_get_fuzz(input, axis),
						&fuzz);
	if (data_present)
		touchscreen_set_params(input, axis, maximum - 1, fuzz);

	axis = multitouch ? ABS_MT_POSITION_Y : ABS_Y;
	data_present = touchscreen_get_prop_u32(dev, "touchscreen-size-y",
						input_abs_get_max(input,
								  axis) + 1,
<<<<<<< HEAD
						&maximum) ||
		       touchscreen_get_prop_u32(dev, "touchscreen-fuzz-y",
=======
						&maximum);
	data_present |= touchscreen_get_prop_u32(dev, "touchscreen-fuzz-y",
>>>>>>> 3343f72d
						input_abs_get_fuzz(input, axis),
						&fuzz);
	if (data_present)
		touchscreen_set_params(input, axis, maximum - 1, fuzz);

	axis = multitouch ? ABS_MT_PRESSURE : ABS_PRESSURE;
	data_present = touchscreen_get_prop_u32(dev,
						"touchscreen-max-pressure",
						input_abs_get_max(input, axis),
<<<<<<< HEAD
						&maximum) ||
		       touchscreen_get_prop_u32(dev,
						"touchscreen-fuzz-pressure",
						input_abs_get_fuzz(input, axis),
						&fuzz);
=======
						&maximum);
	data_present |= touchscreen_get_prop_u32(dev,
						 "touchscreen-fuzz-pressure",
						 input_abs_get_fuzz(input, axis),
						 &fuzz);
>>>>>>> 3343f72d
	if (data_present)
		touchscreen_set_params(input, axis, maximum, fuzz);

	if (!prop)
		return;

	axis = multitouch ? ABS_MT_POSITION_X : ABS_X;

	prop->max_x = input_abs_get_max(input, axis);
	prop->max_y = input_abs_get_max(input, axis + 1);
	prop->invert_x =
		device_property_read_bool(dev, "touchscreen-inverted-x");
	prop->invert_y =
		device_property_read_bool(dev, "touchscreen-inverted-y");
	prop->swap_x_y =
		device_property_read_bool(dev, "touchscreen-swapped-x-y");

	if (prop->swap_x_y)
		swap(input->absinfo[axis], input->absinfo[axis + 1]);
}
EXPORT_SYMBOL(touchscreen_parse_properties);

static void
touchscreen_apply_prop_to_x_y(const struct touchscreen_properties *prop,
			      unsigned int *x, unsigned int *y)
{
	if (prop->invert_x)
		*x = prop->max_x - *x;

	if (prop->invert_y)
		*y = prop->max_y - *y;

	if (prop->swap_x_y)
		swap(*x, *y);
}

/**
 * touchscreen_set_mt_pos - Set input_mt_pos coordinates
 * @pos: input_mt_pos to set coordinates of
 * @prop: pointer to a struct touchscreen_properties
 * @x: X coordinate to store in pos
 * @y: Y coordinate to store in pos
 *
 * Adjust the passed in x and y values applying any axis inversion and
 * swapping requested in the passed in touchscreen_properties and store
 * the result in a struct input_mt_pos.
 */
void touchscreen_set_mt_pos(struct input_mt_pos *pos,
			    const struct touchscreen_properties *prop,
			    unsigned int x, unsigned int y)
{
	touchscreen_apply_prop_to_x_y(prop, &x, &y);
	pos->x = x;
	pos->y = y;
}
EXPORT_SYMBOL(touchscreen_set_mt_pos);

/**
 * touchscreen_report_pos - Report touchscreen coordinates
 * @input: input_device to report coordinates for
 * @prop: pointer to a struct touchscreen_properties
 * @x: X coordinate to report
 * @y: Y coordinate to report
 * @multitouch: Report coordinates on single-touch or multi-touch axes
 *
 * Adjust the passed in x and y values applying any axis inversion and
 * swapping requested in the passed in touchscreen_properties and then
 * report the resulting coordinates on the input_dev's x and y axis.
 */
void touchscreen_report_pos(struct input_dev *input,
			    const struct touchscreen_properties *prop,
			    unsigned int x, unsigned int y,
			    bool multitouch)
{
	touchscreen_apply_prop_to_x_y(prop, &x, &y);
	input_report_abs(input, multitouch ? ABS_MT_POSITION_X : ABS_X, x);
	input_report_abs(input, multitouch ? ABS_MT_POSITION_Y : ABS_Y, y);
}
EXPORT_SYMBOL(touchscreen_report_pos);<|MERGE_RESOLUTION|>--- conflicted
+++ resolved
@@ -79,14 +79,9 @@
 	data_present = touchscreen_get_prop_u32(dev, "touchscreen-size-x",
 						input_abs_get_max(input,
 								  axis) + 1,
-<<<<<<< HEAD
 						&maximum) ||
 		       touchscreen_get_prop_u32(dev, "touchscreen-fuzz-x",
-=======
-						&maximum);
-	data_present |= touchscreen_get_prop_u32(dev, "touchscreen-fuzz-x",
->>>>>>> 3343f72d
-						input_abs_get_fuzz(input, axis),
+				       		input_abs_get_fuzz(input, axis),
 						&fuzz);
 	if (data_present)
 		touchscreen_set_params(input, axis, maximum - 1, fuzz);
@@ -95,13 +90,8 @@
 	data_present = touchscreen_get_prop_u32(dev, "touchscreen-size-y",
 						input_abs_get_max(input,
 								  axis) + 1,
-<<<<<<< HEAD
 						&maximum) ||
 		       touchscreen_get_prop_u32(dev, "touchscreen-fuzz-y",
-=======
-						&maximum);
-	data_present |= touchscreen_get_prop_u32(dev, "touchscreen-fuzz-y",
->>>>>>> 3343f72d
 						input_abs_get_fuzz(input, axis),
 						&fuzz);
 	if (data_present)
@@ -111,19 +101,11 @@
 	data_present = touchscreen_get_prop_u32(dev,
 						"touchscreen-max-pressure",
 						input_abs_get_max(input, axis),
-<<<<<<< HEAD
 						&maximum) ||
 		       touchscreen_get_prop_u32(dev,
 						"touchscreen-fuzz-pressure",
 						input_abs_get_fuzz(input, axis),
 						&fuzz);
-=======
-						&maximum);
-	data_present |= touchscreen_get_prop_u32(dev,
-						 "touchscreen-fuzz-pressure",
-						 input_abs_get_fuzz(input, axis),
-						 &fuzz);
->>>>>>> 3343f72d
 	if (data_present)
 		touchscreen_set_params(input, axis, maximum, fuzz);
 
