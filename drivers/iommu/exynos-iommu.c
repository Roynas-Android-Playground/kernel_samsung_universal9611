--- conflicted
+++ resolved
@@ -1229,14 +1229,18 @@
 		return -ENODEV;
 
 	data = platform_get_drvdata(sysmmu_pdev);
-	if (!data)
+	if (!data) {
+		put_device(&sysmmu_pdev->dev);
 		return -ENODEV;
+	}
 
 	sysmmu = data->sysmmu;
 	if (!owner) {
 		owner = kzalloc(sizeof(*owner), GFP_KERNEL);
-		if (!owner)
+		if (!owner) {
+			put_device(&sysmmu_pdev->dev);
 			return -ENOMEM;
+		}
 
 		INIT_LIST_HEAD(&owner->sysmmu_list);
 		INIT_LIST_HEAD(&owner->client);
@@ -1349,7 +1353,6 @@
 	info = container_of(nb, struct owner_fault_info, nb);
 	owner = info->master->archdata.iommu;
 
-<<<<<<< HEAD
 	if (owner && owner->fault_handler)
 		owner->fault_handler(owner->domain, owner->master,
 			fault_addr, *(int *)data, owner->token);
@@ -1386,20 +1389,6 @@
 		info->nb.notifier_call = sysmmu_fault_notifier;
 
 		drvdata = dev_get_drvdata(list->sysmmu);
-=======
-	data = platform_get_drvdata(sysmmu);
-	if (!data) {
-		put_device(&sysmmu->dev);
-		return -ENODEV;
-	}
-
-	if (!owner) {
-		owner = kzalloc(sizeof(*owner), GFP_KERNEL);
-		if (!owner) {
-			put_device(&sysmmu->dev);
-			return -ENOMEM;
-		}
->>>>>>> c5bc319d
 
 		atomic_notifier_chain_register(
 				&drvdata->fault_notifiers, &info->nb);
