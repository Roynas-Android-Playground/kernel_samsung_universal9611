/* mm/ashmem.c
 *
 * Anonymous Shared Memory Subsystem, ashmem
 *
 * Copyright (C) 2008 Google, Inc.
 *
 * Robert Love <rlove@google.com>
 *
 * This software is licensed under the terms of the GNU General Public
 * License version 2, as published by the Free Software Foundation, and
 * may be copied, distributed, and modified under those terms.
 *
 * This program is distributed in the hope that it will be useful,
 * but WITHOUT ANY WARRANTY; without even the implied warranty of
 * MERCHANTABILITY or FITNESS FOR A PARTICULAR PURPOSE.  See the
 * GNU General Public License for more details.
 */

#define pr_fmt(fmt) "ashmem: " fmt

#include <linux/init.h>
#include <linux/export.h>
#include <linux/file.h>
#include <linux/fs.h>
#include <linux/falloc.h>
#include <linux/miscdevice.h>
#include <linux/security.h>
#include <linux/mm.h>
#include <linux/mman.h>
#include <linux/uaccess.h>
#include <linux/personality.h>
#include <linux/bitops.h>
#include <linux/mutex.h>
#include <linux/shmem_fs.h>
#include "ashmem.h"

#define ASHMEM_NAME_PREFIX "dev/ashmem/"
#define ASHMEM_NAME_PREFIX_LEN (sizeof(ASHMEM_NAME_PREFIX) - 1)
#define ASHMEM_FULL_NAME_LEN (ASHMEM_NAME_LEN + ASHMEM_NAME_PREFIX_LEN)

/**
 * struct ashmem_area - The anonymous shared memory area
 * @name:		The optional name in /proc/pid/maps
 * @unpinned_list:	The list of all ashmem areas
 * @file:		The shmem-based backing file
 * @size:		The size of the mapping, in bytes
 * @prot_mask:		The allowed protection bits, as vm_flags
 *
 * The lifecycle of this structure is from our parent file's open() until
 * its release(). It is also protected by 'ashmem_mutex'
 *
 * Warning: Mappings do NOT pin this structure; It dies on close()
 */
struct ashmem_area {
	char name[ASHMEM_FULL_NAME_LEN];
	struct list_head unpinned_list;
	struct file *file;
	size_t size;
	unsigned long prot_mask;
};

/**
 * struct ashmem_range - A range of unpinned/evictable pages
 * @lru:	         The entry in the LRU list
 * @unpinned:	         The entry in its area's unpinned list
 * @asma:	         The associated anonymous shared memory area.
 * @pgstart:	         The starting page (inclusive)
 * @pgend:	         The ending page (inclusive)
 * @purged:	         The purge status (ASHMEM_NOT or ASHMEM_WAS_PURGED)
 *
 * The lifecycle of this structure is from unpin to pin.
 * It is protected by 'ashmem_mutex'
 */
struct ashmem_range {
	struct list_head lru;
	struct list_head unpinned;
	struct ashmem_area *asma;
	size_t pgstart;
	size_t pgend;
	unsigned int purged;
};

/* LRU list of unpinned pages, protected by ashmem_mutex */
static LIST_HEAD(ashmem_lru_list);

/*
 * long lru_count - The count of pages on our LRU list.
 *
 * This is protected by ashmem_mutex.
 */
static unsigned long lru_count;

/*
 * ashmem_mutex - protects the list of and each individual ashmem_area
 *
 * Lock Ordering: ashmex_mutex -> i_mutex -> i_alloc_sem
 */
static DEFINE_MUTEX(ashmem_mutex);

static struct kmem_cache *ashmem_area_cachep __read_mostly;
static struct kmem_cache *ashmem_range_cachep __read_mostly;

static inline unsigned long range_size(struct ashmem_range *range)
{
	return range->pgend - range->pgstart + 1;
}

static inline bool range_on_lru(struct ashmem_range *range)
{
	return range->purged == ASHMEM_NOT_PURGED;
}

static inline bool page_range_subsumes_range(struct ashmem_range *range,
					     size_t start, size_t end)
{
	return (range->pgstart >= start) && (range->pgend <= end);
}

static inline bool page_range_subsumed_by_range(struct ashmem_range *range,
						size_t start, size_t end)
{
	return (range->pgstart <= start) && (range->pgend >= end);
}

static inline bool page_in_range(struct ashmem_range *range, size_t page)
{
	return (range->pgstart <= page) && (range->pgend >= page);
}

static inline bool page_range_in_range(struct ashmem_range *range,
				       size_t start, size_t end)
{
	return page_in_range(range, start) || page_in_range(range, end) ||
		page_range_subsumes_range(range, start, end);
}

static inline bool range_before_page(struct ashmem_range *range, size_t page)
{
	return range->pgend < page;
}

#define PROT_MASK		(PROT_EXEC | PROT_READ | PROT_WRITE)

/**
 * lru_add() - Adds a range of memory to the LRU list
 * @range:     The memory range being added.
 *
 * The range is first added to the end (tail) of the LRU list.
 * After this, the size of the range is added to @lru_count
 */
static inline void lru_add(struct ashmem_range *range)
{
	list_add_tail(&range->lru, &ashmem_lru_list);
	lru_count += range_size(range);
}

/**
 * lru_del() - Removes a range of memory from the LRU list
 * @range:     The memory range being removed
 *
 * The range is first deleted from the LRU list.
 * After this, the size of the range is removed from @lru_count
 */
static inline void lru_del(struct ashmem_range *range)
{
	list_del(&range->lru);
	lru_count -= range_size(range);
}

/**
 * range_alloc() - Allocates and initializes a new ashmem_range structure
 * @asma:	   The associated ashmem_area
 * @prev_range:	   The previous ashmem_range in the sorted asma->unpinned list
 * @purged:	   Initial purge status (ASMEM_NOT_PURGED or ASHMEM_WAS_PURGED)
 * @start:	   The starting page (inclusive)
 * @end:	   The ending page (inclusive)
 *
 * This function is protected by ashmem_mutex.
 *
 * Return: 0 if successful, or -ENOMEM if there is an error
 */
static int range_alloc(struct ashmem_area *asma,
		       struct ashmem_range *prev_range, unsigned int purged,
		       size_t start, size_t end)
{
	struct ashmem_range *range;

	range = kmem_cache_zalloc(ashmem_range_cachep, GFP_KERNEL);
	if (unlikely(!range))
		return -ENOMEM;

	range->asma = asma;
	range->pgstart = start;
	range->pgend = end;
	range->purged = purged;

	list_add_tail(&range->unpinned, &prev_range->unpinned);

	if (range_on_lru(range))
		lru_add(range);

	return 0;
}

/**
 * range_del() - Deletes and dealloctes an ashmem_range structure
 * @range:	 The associated ashmem_range that has previously been allocated
 */
static void range_del(struct ashmem_range *range)
{
	list_del(&range->unpinned);
	if (range_on_lru(range))
		lru_del(range);
	kmem_cache_free(ashmem_range_cachep, range);
}

/**
 * range_shrink() - Shrinks an ashmem_range
 * @range:	    The associated ashmem_range being shrunk
 * @start:	    The starting byte of the new range
 * @end:	    The ending byte of the new range
 *
 * This does not modify the data inside the existing range in any way - It
 * simply shrinks the boundaries of the range.
 *
 * Theoretically, with a little tweaking, this could eventually be changed
 * to range_resize, and expand the lru_count if the new range is larger.
 */
static inline void range_shrink(struct ashmem_range *range,
				size_t start, size_t end)
{
	size_t pre = range_size(range);

	range->pgstart = start;
	range->pgend = end;

	if (range_on_lru(range))
		lru_count -= pre - range_size(range);
}

/**
 * ashmem_open() - Opens an Anonymous Shared Memory structure
 * @inode:	   The backing file's index node(?)
 * @file:	   The backing file
 *
 * Please note that the ashmem_area is not returned by this function - It is
 * instead written to "file->private_data".
 *
 * Return: 0 if successful, or another code if unsuccessful.
 */
static int ashmem_open(struct inode *inode, struct file *file)
{
	struct ashmem_area *asma;
	int ret;

	ret = generic_file_open(inode, file);
	if (unlikely(ret))
		return ret;

	asma = kmem_cache_zalloc(ashmem_area_cachep, GFP_KERNEL);
	if (unlikely(!asma))
		return -ENOMEM;

	INIT_LIST_HEAD(&asma->unpinned_list);
	memcpy(asma->name, ASHMEM_NAME_PREFIX, ASHMEM_NAME_PREFIX_LEN);
	asma->prot_mask = PROT_MASK;
	file->private_data = asma;

	return 0;
}

/**
 * ashmem_release() - Releases an Anonymous Shared Memory structure
 * @ignored:	      The backing file's Index Node(?) - It is ignored here.
 * @file:	      The backing file
 *
 * Return: 0 if successful. If it is anything else, go have a coffee and
 * try again.
 */
static int ashmem_release(struct inode *ignored, struct file *file)
{
	struct ashmem_area *asma = file->private_data;
	struct ashmem_range *range, *next;

	mutex_lock(&ashmem_mutex);
	list_for_each_entry_safe(range, next, &asma->unpinned_list, unpinned)
		range_del(range);
	mutex_unlock(&ashmem_mutex);

	if (asma->file)
		fput(asma->file);
	kmem_cache_free(ashmem_area_cachep, asma);

	return 0;
}

static ssize_t ashmem_read_iter(struct kiocb *iocb, struct iov_iter *iter)
{
	struct ashmem_area *asma = iocb->ki_filp->private_data;
	int ret = 0;

	mutex_lock(&ashmem_mutex);

	/* If size is not set, or set to 0, always return EOF. */
	if (asma->size == 0)
		goto out_unlock;

	if (!asma->file) {
		ret = -EBADF;
		goto out_unlock;
	}

	/*
	 * asma and asma->file are used outside the lock here.  We assume
	 * once asma->file is set it will never be changed, and will not
	 * be destroyed until all references to the file are dropped and
	 * ashmem_release is called.
	 */
	mutex_unlock(&ashmem_mutex);
	ret = vfs_iter_read(asma->file, iter, &iocb->ki_pos, 0);
	mutex_lock(&ashmem_mutex);
	if (ret > 0)
		asma->file->f_pos = iocb->ki_pos;
out_unlock:
	mutex_unlock(&ashmem_mutex);
	return ret;
}

static loff_t ashmem_llseek(struct file *file, loff_t offset, int origin)
{
	struct ashmem_area *asma = file->private_data;
	int ret;

	mutex_lock(&ashmem_mutex);

	if (asma->size == 0) {
		mutex_unlock(&ashmem_mutex);
		return -EINVAL;
	}

	if (!asma->file) {
		mutex_unlock(&ashmem_mutex);
		return -EBADF;
	}

	mutex_unlock(&ashmem_mutex);

	ret = vfs_llseek(asma->file, offset, origin);
	if (ret < 0)
		return ret;

	/** Copy f_pos from backing file, since f_ops->llseek() sets it */
	file->f_pos = asma->file->f_pos;
	return ret;
}

static inline vm_flags_t calc_vm_may_flags(unsigned long prot)
{
	return _calc_vm_trans(prot, PROT_READ,  VM_MAYREAD) |
	       _calc_vm_trans(prot, PROT_WRITE, VM_MAYWRITE) |
	       _calc_vm_trans(prot, PROT_EXEC,  VM_MAYEXEC);
}

static int ashmem_vmfile_mmap(struct file *file, struct vm_area_struct *vma)
{
	/* do not allow to mmap ashmem backing shmem file directly */
	return -EPERM;
}

static unsigned long
ashmem_vmfile_get_unmapped_area(struct file *file, unsigned long addr,
<<<<<<< HEAD
			unsigned long len, unsigned long pgoff,
			unsigned long flags)
=======
				unsigned long len, unsigned long pgoff,
				unsigned long flags)
>>>>>>> e9ff34ad
{
	return current->mm->get_unmapped_area(file, addr, len, pgoff, flags);
}

static int ashmem_mmap(struct file *file, struct vm_area_struct *vma)
{
	static struct file_operations vmfile_fops;
	struct ashmem_area *asma = file->private_data;
	int ret = 0;

	mutex_lock(&ashmem_mutex);

	/* user needs to SET_SIZE before mapping */
	if (unlikely(!asma->size)) {
		ret = -EINVAL;
		goto out;
	}

	/* requested mapping size larger than object size */
	if (vma->vm_end - vma->vm_start > PAGE_ALIGN(asma->size)) {
		ret = -EINVAL;
		goto out;
	}

	/* requested protection bits must match our allowed protection mask */
	if (unlikely((vma->vm_flags & ~calc_vm_prot_bits(asma->prot_mask, 0)) &
		     calc_vm_prot_bits(PROT_MASK, 0))) {
		ret = -EPERM;
		goto out;
	}
	vma->vm_flags &= ~calc_vm_may_flags(~asma->prot_mask);

	if (!asma->file) {
		char *name = ASHMEM_NAME_DEF;
		struct file *vmfile;

		if (asma->name[ASHMEM_NAME_PREFIX_LEN] != '\0')
			name = asma->name;

		/* ... and allocate the backing shmem file */
		vmfile = shmem_file_setup(name, asma->size, vma->vm_flags);
		if (IS_ERR(vmfile)) {
			ret = PTR_ERR(vmfile);
			goto out;
		}
		vmfile->f_mode |= FMODE_LSEEK;
		asma->file = vmfile;
		/*
		 * override mmap operation of the vmfile so that it can't be
		 * remapped which would lead to creation of a new vma with no
		 * asma permission checks. Have to override get_unmapped_area
		 * as well to prevent VM_BUG_ON check for f_ops modification.
		 */
		if (!vmfile_fops.mmap) {
			vmfile_fops = *vmfile->f_op;
			vmfile_fops.mmap = ashmem_vmfile_mmap;
			vmfile_fops.get_unmapped_area =
<<<<<<< HEAD
				ashmem_vmfile_get_unmapped_area;
=======
					ashmem_vmfile_get_unmapped_area;
>>>>>>> e9ff34ad
		}
		vmfile->f_op = &vmfile_fops;
	}
	get_file(asma->file);

	if (vma->vm_flags & VM_SHARED)
		shmem_set_file(vma, asma->file);
	else {
		if (vma->vm_file)
			fput(vma->vm_file);
		vma->vm_file = asma->file;
	}

out:
	mutex_unlock(&ashmem_mutex);
	return ret;
}

/*
 * ashmem_shrink - our cache shrinker, called from mm/vmscan.c
 *
 * 'nr_to_scan' is the number of objects to scan for freeing.
 *
 * 'gfp_mask' is the mask of the allocation that got us into this mess.
 *
 * Return value is the number of objects freed or -1 if we cannot
 * proceed without risk of deadlock (due to gfp_mask).
 *
 * We approximate LRU via least-recently-unpinned, jettisoning unpinned partial
 * chunks of ashmem regions LRU-wise one-at-a-time until we hit 'nr_to_scan'
 * pages freed.
 */
static unsigned long
ashmem_shrink_scan(struct shrinker *shrink, struct shrink_control *sc)
{
	struct ashmem_range *range, *next;
	unsigned long freed = 0;

	/* We might recurse into filesystem code, so bail out if necessary */
	if (!(sc->gfp_mask & __GFP_FS))
		return SHRINK_STOP;

	if (!mutex_trylock(&ashmem_mutex))
		return -1;

	list_for_each_entry_safe(range, next, &ashmem_lru_list, lru) {
		loff_t start = range->pgstart * PAGE_SIZE;
		loff_t end = (range->pgend + 1) * PAGE_SIZE;

		range->asma->file->f_op->fallocate(range->asma->file,
				FALLOC_FL_PUNCH_HOLE | FALLOC_FL_KEEP_SIZE,
				start, end - start);
		range->purged = ASHMEM_WAS_PURGED;
		lru_del(range);

		freed += range_size(range);
		if (--sc->nr_to_scan <= 0)
			break;
	}
	mutex_unlock(&ashmem_mutex);
	return freed;
}

static unsigned long
ashmem_shrink_count(struct shrinker *shrink, struct shrink_control *sc)
{
	/*
	 * note that lru_count is count of pages on the lru, not a count of
	 * objects on the list. This means the scan function needs to return the
	 * number of pages freed, not the number of objects scanned.
	 */
	return lru_count;
}

static struct shrinker ashmem_shrinker = {
	.count_objects = ashmem_shrink_count,
	.scan_objects = ashmem_shrink_scan,
	/*
	 * XXX (dchinner): I wish people would comment on why they need on
	 * significant changes to the default value here
	 */
	.seeks = DEFAULT_SEEKS * 4,
};

static int set_prot_mask(struct ashmem_area *asma, unsigned long prot)
{
	int ret = 0;

	mutex_lock(&ashmem_mutex);

	/* the user can only remove, not add, protection bits */
	if (unlikely((asma->prot_mask & prot) != prot)) {
		ret = -EINVAL;
		goto out;
	}

	/* does the application expect PROT_READ to imply PROT_EXEC? */
	if ((prot & PROT_READ) && (current->personality & READ_IMPLIES_EXEC))
		prot |= PROT_EXEC;

	asma->prot_mask = prot;

out:
	mutex_unlock(&ashmem_mutex);
	return ret;
}

static int set_name(struct ashmem_area *asma, void __user *name)
{
	int len;
	int ret = 0;
	char local_name[ASHMEM_NAME_LEN];

	/*
	 * Holding the ashmem_mutex while doing a copy_from_user might cause
	 * an data abort which would try to access mmap_sem. If another
	 * thread has invoked ashmem_mmap then it will be holding the
	 * semaphore and will be waiting for ashmem_mutex, there by leading to
	 * deadlock. We'll release the mutex  and take the name to a local
	 * variable that does not need protection and later copy the local
	 * variable to the structure member with lock held.
	 */
	len = strncpy_from_user(local_name, name, ASHMEM_NAME_LEN);
	if (len < 0)
		return len;
	if (len == ASHMEM_NAME_LEN)
		local_name[ASHMEM_NAME_LEN - 1] = '\0';
	mutex_lock(&ashmem_mutex);
	/* cannot change an existing mapping's name */
	if (unlikely(asma->file))
		ret = -EINVAL;
	else
		strcpy(asma->name + ASHMEM_NAME_PREFIX_LEN, local_name);

	mutex_unlock(&ashmem_mutex);
	return ret;
}

static int get_name(struct ashmem_area *asma, void __user *name)
{
	int ret = 0;
	size_t len;
	/*
	 * Have a local variable to which we'll copy the content
	 * from asma with the lock held. Later we can copy this to the user
	 * space safely without holding any locks. So even if we proceed to
	 * wait for mmap_sem, it won't lead to deadlock.
	 */
	char local_name[ASHMEM_NAME_LEN];

	mutex_lock(&ashmem_mutex);
	if (asma->name[ASHMEM_NAME_PREFIX_LEN] != '\0') {
		/*
		 * Copying only `len', instead of ASHMEM_NAME_LEN, bytes
		 * prevents us from revealing one user's stack to another.
		 */
		len = strlen(asma->name + ASHMEM_NAME_PREFIX_LEN) + 1;
		memcpy(local_name, asma->name + ASHMEM_NAME_PREFIX_LEN, len);
	} else {
		len = sizeof(ASHMEM_NAME_DEF);
		memcpy(local_name, ASHMEM_NAME_DEF, len);
	}
	mutex_unlock(&ashmem_mutex);

	/*
	 * Now we are just copying from the stack variable to userland
	 * No lock held
	 */
	if (unlikely(copy_to_user(name, local_name, len)))
		ret = -EFAULT;
	return ret;
}

/*
 * ashmem_pin - pin the given ashmem region, returning whether it was
 * previously purged (ASHMEM_WAS_PURGED) or not (ASHMEM_NOT_PURGED).
 *
 * Caller must hold ashmem_mutex.
 */
static int ashmem_pin(struct ashmem_area *asma, size_t pgstart, size_t pgend)
{
	struct ashmem_range *range, *next;
	int ret = ASHMEM_NOT_PURGED;

	list_for_each_entry_safe(range, next, &asma->unpinned_list, unpinned) {
		/* moved past last applicable page; we can short circuit */
		if (range_before_page(range, pgstart))
			break;

		/*
		 * The user can ask us to pin pages that span multiple ranges,
		 * or to pin pages that aren't even unpinned, so this is messy.
		 *
		 * Four cases:
		 * 1. The requested range subsumes an existing range, so we
		 *    just remove the entire matching range.
		 * 2. The requested range overlaps the start of an existing
		 *    range, so we just update that range.
		 * 3. The requested range overlaps the end of an existing
		 *    range, so we just update that range.
		 * 4. The requested range punches a hole in an existing range,
		 *    so we have to update one side of the range and then
		 *    create a new range for the other side.
		 */
		if (page_range_in_range(range, pgstart, pgend)) {
			ret |= range->purged;

			/* Case #1: Easy. Just nuke the whole thing. */
			if (page_range_subsumes_range(range, pgstart, pgend)) {
				range_del(range);
				continue;
			}

			/* Case #2: We overlap from the start, so adjust it */
			if (range->pgstart >= pgstart) {
				range_shrink(range, pgend + 1, range->pgend);
				continue;
			}

			/* Case #3: We overlap from the rear, so adjust it */
			if (range->pgend <= pgend) {
				range_shrink(range, range->pgstart,
					     pgstart - 1);
				continue;
			}

			/*
			 * Case #4: We eat a chunk out of the middle. A bit
			 * more complicated, we allocate a new range for the
			 * second half and adjust the first chunk's endpoint.
			 */
			range_alloc(asma, range, range->purged,
				    pgend + 1, range->pgend);
			range_shrink(range, range->pgstart, pgstart - 1);
			break;
		}
	}

	return ret;
}

/*
 * ashmem_unpin - unpin the given range of pages. Returns zero on success.
 *
 * Caller must hold ashmem_mutex.
 */
static int ashmem_unpin(struct ashmem_area *asma, size_t pgstart, size_t pgend)
{
	struct ashmem_range *range, *next;
	unsigned int purged = ASHMEM_NOT_PURGED;

restart:
	list_for_each_entry_safe(range, next, &asma->unpinned_list, unpinned) {
		/* short circuit: this is our insertion point */
		if (range_before_page(range, pgstart))
			break;

		/*
		 * The user can ask us to unpin pages that are already entirely
		 * or partially pinned. We handle those two cases here.
		 */
		if (page_range_subsumed_by_range(range, pgstart, pgend))
			return 0;
		if (page_range_in_range(range, pgstart, pgend)) {
			pgstart = min(range->pgstart, pgstart);
			pgend = max(range->pgend, pgend);
			purged |= range->purged;
			range_del(range);
			goto restart;
		}
	}

	return range_alloc(asma, range, purged, pgstart, pgend);
}

/*
 * ashmem_get_pin_status - Returns ASHMEM_IS_UNPINNED if _any_ pages in the
 * given interval are unpinned and ASHMEM_IS_PINNED otherwise.
 *
 * Caller must hold ashmem_mutex.
 */
static int ashmem_get_pin_status(struct ashmem_area *asma, size_t pgstart,
				 size_t pgend)
{
	struct ashmem_range *range;
	int ret = ASHMEM_IS_PINNED;

	list_for_each_entry(range, &asma->unpinned_list, unpinned) {
		if (range_before_page(range, pgstart))
			break;
		if (page_range_in_range(range, pgstart, pgend)) {
			ret = ASHMEM_IS_UNPINNED;
			break;
		}
	}

	return ret;
}

static int ashmem_pin_unpin(struct ashmem_area *asma, unsigned long cmd,
			    void __user *p)
{
	struct ashmem_pin pin;
	size_t pgstart, pgend;
	int ret = -EINVAL;

	if (unlikely(copy_from_user(&pin, p, sizeof(pin))))
		return -EFAULT;

	mutex_lock(&ashmem_mutex);

	if (unlikely(!asma->file))
		goto out_unlock;

	/* per custom, you can pass zero for len to mean "everything onward" */
	if (!pin.len)
		pin.len = PAGE_ALIGN(asma->size) - pin.offset;

	if (unlikely((pin.offset | pin.len) & ~PAGE_MASK))
		goto out_unlock;

	if (unlikely(((__u32)-1) - pin.offset < pin.len))
		goto out_unlock;

	if (unlikely(PAGE_ALIGN(asma->size) < pin.offset + pin.len))
		goto out_unlock;

	pgstart = pin.offset / PAGE_SIZE;
	pgend = pgstart + (pin.len / PAGE_SIZE) - 1;

	switch (cmd) {
	case ASHMEM_PIN:
		ret = ashmem_pin(asma, pgstart, pgend);
		break;
	case ASHMEM_UNPIN:
		ret = ashmem_unpin(asma, pgstart, pgend);
		break;
	case ASHMEM_GET_PIN_STATUS:
		ret = ashmem_get_pin_status(asma, pgstart, pgend);
		break;
	}

out_unlock:
	mutex_unlock(&ashmem_mutex);

	return ret;
}

static long ashmem_ioctl(struct file *file, unsigned int cmd, unsigned long arg)
{
	struct ashmem_area *asma = file->private_data;
	long ret = -ENOTTY;

	switch (cmd) {
	case ASHMEM_SET_NAME:
		ret = set_name(asma, (void __user *)arg);
		break;
	case ASHMEM_GET_NAME:
		ret = get_name(asma, (void __user *)arg);
		break;
	case ASHMEM_SET_SIZE:
		ret = -EINVAL;
		mutex_lock(&ashmem_mutex);
		if (!asma->file) {
			ret = 0;
			asma->size = (size_t)arg;
		}
		mutex_unlock(&ashmem_mutex);
		break;
	case ASHMEM_GET_SIZE:
		ret = asma->size;
		break;
	case ASHMEM_SET_PROT_MASK:
		ret = set_prot_mask(asma, arg);
		break;
	case ASHMEM_GET_PROT_MASK:
		ret = asma->prot_mask;
		break;
	case ASHMEM_PIN:
	case ASHMEM_UNPIN:
	case ASHMEM_GET_PIN_STATUS:
		ret = ashmem_pin_unpin(asma, cmd, (void __user *)arg);
		break;
	case ASHMEM_PURGE_ALL_CACHES:
		ret = -EPERM;
		if (capable(CAP_SYS_ADMIN)) {
			struct shrink_control sc = {
				.gfp_mask = GFP_KERNEL,
				.nr_to_scan = LONG_MAX,
			};
			ret = ashmem_shrink_count(&ashmem_shrinker, &sc);
			ashmem_shrink_scan(&ashmem_shrinker, &sc);
		}
		break;
	}

	return ret;
}

/* support of 32bit userspace on 64bit platforms */
#ifdef CONFIG_COMPAT
static long compat_ashmem_ioctl(struct file *file, unsigned int cmd,
				unsigned long arg)
{
	switch (cmd) {
	case COMPAT_ASHMEM_SET_SIZE:
		cmd = ASHMEM_SET_SIZE;
		break;
	case COMPAT_ASHMEM_SET_PROT_MASK:
		cmd = ASHMEM_SET_PROT_MASK;
		break;
	}
	return ashmem_ioctl(file, cmd, arg);
}
#endif

static const struct file_operations ashmem_fops = {
	.owner = THIS_MODULE,
	.open = ashmem_open,
	.release = ashmem_release,
	.read_iter = ashmem_read_iter,
	.llseek = ashmem_llseek,
	.mmap = ashmem_mmap,
	.unlocked_ioctl = ashmem_ioctl,
#ifdef CONFIG_COMPAT
	.compat_ioctl = compat_ashmem_ioctl,
#endif
};

static struct miscdevice ashmem_misc = {
	.minor = MISC_DYNAMIC_MINOR,
	.name = "ashmem",
	.fops = &ashmem_fops,
};

static int __init ashmem_init(void)
{
	int ret = -ENOMEM;

	ashmem_area_cachep = kmem_cache_create("ashmem_area_cache",
					       sizeof(struct ashmem_area),
					       0, 0, NULL);
	if (unlikely(!ashmem_area_cachep)) {
		pr_err("failed to create slab cache\n");
		goto out;
	}

	ashmem_range_cachep = kmem_cache_create("ashmem_range_cache",
						sizeof(struct ashmem_range),
						0, 0, NULL);
	if (unlikely(!ashmem_range_cachep)) {
		pr_err("failed to create slab cache\n");
		goto out_free1;
	}

	ret = misc_register(&ashmem_misc);
	if (unlikely(ret)) {
		pr_err("failed to register misc device!\n");
		goto out_free2;
	}

	register_shrinker(&ashmem_shrinker);

	pr_info("initialized\n");

	return 0;

out_free2:
	kmem_cache_destroy(ashmem_range_cachep);
out_free1:
	kmem_cache_destroy(ashmem_area_cachep);
out:
	return ret;
}
device_initcall(ashmem_init);<|MERGE_RESOLUTION|>--- conflicted
+++ resolved
@@ -369,13 +369,8 @@
 
 static unsigned long
 ashmem_vmfile_get_unmapped_area(struct file *file, unsigned long addr,
-<<<<<<< HEAD
-			unsigned long len, unsigned long pgoff,
-			unsigned long flags)
-=======
 				unsigned long len, unsigned long pgoff,
 				unsigned long flags)
->>>>>>> e9ff34ad
 {
 	return current->mm->get_unmapped_area(file, addr, len, pgoff, flags);
 }
@@ -433,11 +428,7 @@
 			vmfile_fops = *vmfile->f_op;
 			vmfile_fops.mmap = ashmem_vmfile_mmap;
 			vmfile_fops.get_unmapped_area =
-<<<<<<< HEAD
-				ashmem_vmfile_get_unmapped_area;
-=======
 					ashmem_vmfile_get_unmapped_area;
->>>>>>> e9ff34ad
 		}
 		vmfile->f_op = &vmfile_fops;
 	}
