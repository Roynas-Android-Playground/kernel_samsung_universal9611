--- conflicted
+++ resolved
@@ -358,17 +358,10 @@
 	mutex_lock(&buffer->lock);
 	vaddr = ion_buffer_kmap_get(buffer);
 	mutex_unlock(&buffer->lock);
-<<<<<<< HEAD
 
 	if (IS_ERR(vaddr))
 		return vaddr;
 
-=======
-
-	if (IS_ERR(vaddr))
-		return vaddr;
-
->>>>>>> 94b6052e
 	return vaddr + offset * PAGE_SIZE;
 }
 
@@ -382,16 +375,12 @@
 		ion_buffer_kmap_put(buffer);
 		mutex_unlock(&buffer->lock);
 	}
-<<<<<<< HEAD
-=======
-
->>>>>>> 94b6052e
+
 }
 
 static void *ion_dma_buf_vmap(struct dma_buf *dmabuf)
 {
 	struct ion_buffer *buffer = dmabuf->priv;
-<<<<<<< HEAD
 
 	if (buffer->heap->ops->map_kernel) {
 		mutex_lock(&buffer->lock);
@@ -426,13 +415,6 @@
 		struct sg_table *table = att->priv;
 
 		dma_sync_sg_for_cpu(att->dev, table->sgl, table->nents,
-=======
-	struct ion_dma_buf_attachment *a;
-
-	mutex_lock(&buffer->lock);
-	list_for_each_entry(a, &buffer->attachments, list) {
-		dma_sync_sg_for_cpu(a->dev, a->table->sgl, a->table->nents,
->>>>>>> 94b6052e
 				    direction);
 	}
 	mutex_unlock(&dmabuf->lock);
@@ -446,17 +428,11 @@
 	struct ion_buffer *buffer = dmabuf->priv;
 	struct dma_buf_attachment *att;
 
-<<<<<<< HEAD
 	mutex_lock(&dmabuf->lock);
 	list_for_each_entry(att, &dmabuf->attachments, node) {
 		struct sg_table *table = att->priv;
 
 		dma_sync_sg_for_device(att->dev, table->sgl, table->nents,
-=======
-	mutex_lock(&buffer->lock);
-	list_for_each_entry(a, &buffer->attachments, list) {
-		dma_sync_sg_for_device(a->dev, a->table->sgl, a->table->nents,
->>>>>>> 94b6052e
 				       direction);
 	}
 	mutex_unlock(&dmabuf->lock);
