--- conflicted
+++ resolved
@@ -23,7 +23,6 @@
 	  a 'cuttlefish' Android image inside QEmu. The driver interacts with
 	  a QEmu ivshmem device. If built as a module, it will be called vsoc.
 
-<<<<<<< HEAD
 config ANDROID_LOW_MEMORY_KILLER
 	bool "Android Low Memory Killer"
 	---help---
@@ -40,10 +39,7 @@
 	help
 	  record lmkd kill history
 
-=======
->>>>>>> 93b27559
 source "drivers/staging/android/ion/Kconfig"
-
 
 endif # if ANDROID
 
