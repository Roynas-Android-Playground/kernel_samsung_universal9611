#!/bin/sh
# SPDX-License-Identifier: GPL-2.0
#
# This scripts adds local version information from the version
# control systems git, mercurial (hg) and subversion (svn).
#
# If something goes wrong, send a mail the kernel build mailinglist
# (see MAINTAINERS) and CC Nico Schottelius
# <nico-linuxsetlocalversion -at- schottelius.org>.
#
#

usage() {
	echo "Usage: $0 [--save-scmversion] [srctree]" >&2
	exit 1
}

scm_only=false
srctree=.
if test "$1" = "--save-scmversion"; then
	scm_only=true
	shift
fi
if test $# -gt 0; then
	srctree=$1
	shift
fi
if test $# -gt 0 -o ! -d "$srctree"; then
	usage
fi

scm_version()
{
	local short
	short=false

	cd "$srctree"
	if test -e .scmversion; then
		cat .scmversion
		return
	fi
	if test "$1" = "--short"; then
		short=true
	fi

	if test "$CONFIG_KSU" = "y"; then
		printf "KSU"
	fi

	# Check for git and a git repo.
	if test -z "$(git rev-parse --show-cdup 2>/dev/null)" &&
	   head=`git rev-parse --verify --short HEAD 2>/dev/null`; then

		# Get branch name, get commit sha, leave.
		if test "$CONFIG_LOCALVERSION_BRANCH_SHA" = "y"; then
			last_commit=$(git rev-parse --verify --short=10 HEAD)
			printf '%s' "@$last_commit"
			return
		fi

		# If we are at a tagged commit (like "v2.6.30-rc6"), we ignore
		# it, because this version is defined in the top level Makefile.
		if [ -z "`git describe --exact-match 2>/dev/null`" ]; then

			# If only the short version is requested, don't bother
			# running further git commands
			if $short; then
				echo "+"
				return
			fi
			# If we are past a tagged commit (like
			# "v2.6.30-rc5-302-g72357d5"), we pretty print it.
			if atag="`git describe 2>/dev/null`"; then
				echo "$atag" | awk -F- '{printf("-%05d-%s", $(NF-1),$(NF))}'

			# If we don't have a tag at all we print -g{commitish}.
			else
				printf '%s%s'
			fi
		fi

		# Is this git on svn?
		if git config --get svn-remote.svn.url >/dev/null; then
			printf -- '-svn%s' "`git svn find-rev $head`"
		fi

<<<<<<< HEAD
		# Check for uncommitted changes
		if git diff-index --name-only HEAD | grep -qv "^scripts/package"; then
			printf '%s'
=======
		# Check for uncommitted changes.
		# First, with git-status, but --no-optional-locks is only
		# supported in git >= 2.14, so fall back to git-diff-index if
		# it fails. Note that git-diff-index does not refresh the
		# index, so it may give misleading results. See
		# git-update-index(1), git-diff-index(1), and git-status(1).
		if {
			git --no-optional-locks status -uno --porcelain 2>/dev/null ||
			git diff-index --name-only HEAD
		} | grep -qvE '^(.. )?scripts/package'; then
			printf '%s' -dirty
>>>>>>> 161911d5
		fi

		# All done with git
		return
	fi

	# Check for mercurial and a mercurial repo.
	if test -d .hg && hgid=`hg id 2>/dev/null`; then
		# Do we have an tagged version?  If so, latesttagdistance == 1
		if [ "`hg log -r . --template '{latesttagdistance}'`" == "1" ]; then
			id=`hg log -r . --template '{latesttag}'`
			printf '%s%s' -hg "$id"
		else
			tag=`printf '%s' "$hgid" | cut -d' ' -f2`
			if [ -z "$tag" -o "$tag" = tip ]; then
				id=`printf '%s' "$hgid" | sed 's/[+ ].*//'`
				printf '%s%s' -hg "$id"
			fi
		fi

		# Are there uncommitted changes?
		# These are represented by + after the changeset id.
		case "$hgid" in
			*+|*+\ *) printf '%s' -dirty ;;
		esac

		# All done with mercurial
		return
	fi

	# Check for svn and a svn repo.
	if rev=`LANG= LC_ALL= LC_MESSAGES=C svn info 2>/dev/null | grep '^Last Changed Rev'`; then
		rev=`echo $rev | awk '{print $NF}'`
		printf -- '-svn%s' "$rev"

		# All done with svn
		return
	fi
}

collect_files()
{
	local file res

	for file; do
		case "$file" in
		*\~*)
			continue
			;;
		esac
		if test -e "$file"; then
			res="$res$(cat "$file")"
		fi
	done
	echo "$res"
}

if $scm_only; then
	if test ! -e .scmversion; then
		res=$(scm_version)
		echo "$res" >.scmversion
	fi
	exit
fi

if test -e include/config/auto.conf; then
	. include/config/auto.conf
else
	echo "Error: kernelrelease not valid - run 'make prepare' to update it" >&2
	exit 1
fi

# localversion* files in the build and source directory
res="$(collect_files localversion*)"
if test ! "$srctree" -ef .; then
	res="$res$(collect_files "$srctree"/localversion*)"
fi

# CONFIG_LOCALVERSION and LOCALVERSION (if set)
res="${res}${CONFIG_LOCALVERSION}${LOCALVERSION}"

# scm version string if not at a tagged commit
if test "$CONFIG_LOCALVERSION_AUTO" = "y"; then
	# full scm version string
	res="$res$(scm_version)"
else
	# append a plus sign if the repository is not in a clean
	# annotated or signed tagged state (as git describe only
	# looks at signed or annotated tags - git tag -a/-s) and
	# LOCALVERSION= is not specified
	if test "${LOCALVERSION+set}" != "set"; then
		scm=$(scm_version --short)
	fi
fi

echo "$res"<|MERGE_RESOLUTION|>--- conflicted
+++ resolved
@@ -84,11 +84,6 @@
 			printf -- '-svn%s' "`git svn find-rev $head`"
 		fi
 
-<<<<<<< HEAD
-		# Check for uncommitted changes
-		if git diff-index --name-only HEAD | grep -qv "^scripts/package"; then
-			printf '%s'
-=======
 		# Check for uncommitted changes.
 		# First, with git-status, but --no-optional-locks is only
 		# supported in git >= 2.14, so fall back to git-diff-index if
@@ -99,8 +94,7 @@
 			git --no-optional-locks status -uno --porcelain 2>/dev/null ||
 			git diff-index --name-only HEAD
 		} | grep -qvE '^(.. )?scripts/package'; then
-			printf '%s' -dirty
->>>>>>> 161911d5
+			printf '%s'
 		fi
 
 		# All done with git
