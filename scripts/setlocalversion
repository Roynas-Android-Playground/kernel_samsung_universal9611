#!/bin/sh
# SPDX-License-Identifier: GPL-2.0
#
# This scripts adds local version information from the version
# control systems git, mercurial (hg) and subversion (svn).
#
# If something goes wrong, send a mail the kernel build mailinglist
# (see MAINTAINERS) and CC Nico Schottelius
# <nico-linuxsetlocalversion -at- schottelius.org>.
#
#

usage() {
	echo "Usage: $0 [--save-scmversion] [srctree]" >&2
	exit 1
}

scm_only=false
srctree=.
if test "$1" = "--save-scmversion"; then
	scm_only=true
	shift
fi
if test $# -gt 0; then
	srctree=$1
	shift
fi
if test $# -gt 0 -o ! -d "$srctree"; then
	usage
fi

scm_version()
{
	local short
	short=false

	cd "$srctree"
	if test -e .scmversion; then
		cat .scmversion
		return
	fi
	if test "$1" = "--short"; then
		short=true
	fi

	if test "$CONFIG_KSU" = "y"; then
		printf "KSU"
	fi

	# Check for git and a git repo.
	if test -z "$(git rev-parse --show-cdup 2>/dev/null)" &&
	   head=$(git rev-parse --verify HEAD 2>/dev/null); then

		# Get branch name, get commit sha, leave.
		if test "$CONFIG_LOCALVERSION_BRANCH_SHA" = "y"; then
			last_commit=$(git rev-parse --verify --short=10 HEAD)
			printf '%s' "@$last_commit"
			return
		fi

		# If we are at a tagged commit (like "v2.6.30-rc6"), we ignore
		# it, because this version is defined in the top level Makefile.
		if [ -z "`git describe --exact-match 2>/dev/null`" ]; then

			# If only the short version is requested, don't bother
			# running further git commands
			if $short; then
				echo "+"
				return
			fi
			# If we are past a tagged commit (like
			# "v2.6.30-rc5-302-g72357d5"), we pretty print it.
			#
			# Ensure the abbreviated sha1 has exactly 12
			# hex characters, to make the output
			# independent of git version, local
			# core.abbrev settings and/or total number of
			# objects in the current repository - passing
			# --abbrev=12 ensures a minimum of 12, and the
			# awk substr() then picks the 'g' and first 12
			# hex chars.
			if atag="$(git describe --abbrev=12 2>/dev/null)"; then
				echo "$atag" | awk -F- '{printf("-%05d-%s", $(NF-1),substr($(NF),0,13))}'

			# If we don't have a tag at all we print -g{commitish},
			# again using exactly 12 hex chars.
			else
<<<<<<< HEAD
				printf '%s%s'
=======
				head="$(echo $head | cut -c1-12)"
				printf '%s%s' -g $head
>>>>>>> c3ecb1c2
			fi
		fi

		# Is this git on svn?
		if git config --get svn-remote.svn.url >/dev/null; then
			printf -- '-svn%s' "`git svn find-rev $head`"
		fi

		# Check for uncommitted changes.
		# First, with git-status, but --no-optional-locks is only
		# supported in git >= 2.14, so fall back to git-diff-index if
		# it fails. Note that git-diff-index does not refresh the
		# index, so it may give misleading results. See
		# git-update-index(1), git-diff-index(1), and git-status(1).
		if {
			git --no-optional-locks status -uno --porcelain 2>/dev/null ||
			git diff-index --name-only HEAD
		} | grep -qvE '^(.. )?scripts/package'; then
			printf '%s'
		fi

		# All done with git
		return
	fi

	# Check for mercurial and a mercurial repo.
	if test -d .hg && hgid=`hg id 2>/dev/null`; then
		# Do we have an tagged version?  If so, latesttagdistance == 1
		if [ "`hg log -r . --template '{latesttagdistance}'`" == "1" ]; then
			id=`hg log -r . --template '{latesttag}'`
			printf '%s%s' -hg "$id"
		else
			tag=`printf '%s' "$hgid" | cut -d' ' -f2`
			if [ -z "$tag" -o "$tag" = tip ]; then
				id=`printf '%s' "$hgid" | sed 's/[+ ].*//'`
				printf '%s%s' -hg "$id"
			fi
		fi

		# Are there uncommitted changes?
		# These are represented by + after the changeset id.
		case "$hgid" in
			*+|*+\ *) printf '%s' -dirty ;;
		esac

		# All done with mercurial
		return
	fi

	# Check for svn and a svn repo.
	if rev=`LANG= LC_ALL= LC_MESSAGES=C svn info 2>/dev/null | grep '^Last Changed Rev'`; then
		rev=`echo $rev | awk '{print $NF}'`
		printf -- '-svn%s' "$rev"

		# All done with svn
		return
	fi
}

collect_files()
{
	local file res

	for file; do
		case "$file" in
		*\~*)
			continue
			;;
		esac
		if test -e "$file"; then
			res="$res$(cat "$file")"
		fi
	done
	echo "$res"
}

if $scm_only; then
	if test ! -e .scmversion; then
		res=$(scm_version)
		echo "$res" >.scmversion
	fi
	exit
fi

if test -e include/config/auto.conf; then
	. include/config/auto.conf
else
	echo "Error: kernelrelease not valid - run 'make prepare' to update it" >&2
	exit 1
fi

# localversion* files in the build and source directory
res="$(collect_files localversion*)"
if test ! "$srctree" -ef .; then
	res="$res$(collect_files "$srctree"/localversion*)"
fi

# CONFIG_LOCALVERSION and LOCALVERSION (if set)
res="${res}${CONFIG_LOCALVERSION}${LOCALVERSION}"

# scm version string if not at a tagged commit
if test "$CONFIG_LOCALVERSION_AUTO" = "y"; then
	# full scm version string
	res="$res$(scm_version)"
else
	# append a plus sign if the repository is not in a clean
	# annotated or signed tagged state (as git describe only
	# looks at signed or annotated tags - git tag -a/-s) and
	# LOCALVERSION= is not specified
	if test "${LOCALVERSION+set}" != "set"; then
		scm=$(scm_version --short)
	fi
fi

echo "$res"<|MERGE_RESOLUTION|>--- conflicted
+++ resolved
@@ -85,12 +85,7 @@
 			# If we don't have a tag at all we print -g{commitish},
 			# again using exactly 12 hex chars.
 			else
-<<<<<<< HEAD
 				printf '%s%s'
-=======
-				head="$(echo $head | cut -c1-12)"
-				printf '%s%s' -g $head
->>>>>>> c3ecb1c2
 			fi
 		fi
 
