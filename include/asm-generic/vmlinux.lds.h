/*
 * Helper macros to support writing architecture specific
 * linker scripts.
 *
 * A minimal linker scripts has following content:
 * [This is a sample, architectures may have special requiriements]
 *
 * OUTPUT_FORMAT(...)
 * OUTPUT_ARCH(...)
 * ENTRY(...)
 * SECTIONS
 * {
 *	. = START;
 *	__init_begin = .;
 *	HEAD_TEXT_SECTION
 *	INIT_TEXT_SECTION(PAGE_SIZE)
 *	INIT_DATA_SECTION(...)
 *	PERCPU_SECTION(CACHELINE_SIZE)
 *	__init_end = .;
 *
 *	_stext = .;
 *	TEXT_SECTION = 0
 *	_etext = .;
 *
 *      _sdata = .;
 *	RO_DATA_SECTION(PAGE_SIZE)
 *	RW_DATA_SECTION(...)
 *	_edata = .;
 *
 *	EXCEPTION_TABLE(...)
 *	NOTES
 *
 *	BSS_SECTION(0, 0, 0)
 *	_end = .;
 *
 *	STABS_DEBUG
 *	DWARF_DEBUG
 *
 *	DISCARDS		// must be the last
 * }
 *
 * [__init_begin, __init_end] is the init section that may be freed after init
 * 	// __init_begin and __init_end should be page aligned, so that we can
 *	// free the whole .init memory
 * [_stext, _etext] is the text section
 * [_sdata, _edata] is the data section
 *
 * Some of the included output section have their own set of constants.
 * Examples are: [__initramfs_start, __initramfs_end] for initramfs and
 *               [__nosave_begin, __nosave_end] for the nosave data
 */

#ifndef LOAD_OFFSET
#define LOAD_OFFSET 0
#endif

#include <linux/export.h>

/* Align . to a 8 byte boundary equals to maximum function alignment. */
#define ALIGN_FUNCTION()  . = ALIGN(8)

/*
 * LD_DEAD_CODE_DATA_ELIMINATION option enables -fdata-sections, which
 * generates .data.identifier sections, which need to be pulled in with
 * .data. We don't want to pull in .data..other sections, which Linux
 * has defined. Same for text and bss.
 *
 * RODATA_MAIN is not used because existing code already defines .rodata.x
 * sections to be brought in with rodata.
 */
#ifdef CONFIG_LD_DEAD_CODE_DATA_ELIMINATION
#define TEXT_MAIN .text .text.[0-9a-zA-Z_]*
#define TEXT_CFI_MAIN .text.cfi .text.[0-9a-zA-Z_]*.cfi
#define DATA_MAIN .data .data.[0-9a-zA-Z_]* .data..LPBX* \
		  .data..compoundliteral* .data..L*
#define SDATA_MAIN .sdata .sdata.[0-9a-zA-Z_]*
#define RODATA_MAIN .rodata .rodata.[0-9a-zA-Z_]*
#define BSS_MAIN .bss .bss.[0-9a-zA-Z_]* .bss..compoundliteral* .bss..L*
#define SBSS_MAIN .sbss .sbss.[0-9a-zA-Z_]*
#else
#define TEXT_MAIN .text
#define TEXT_CFI_MAIN .text.cfi
#define DATA_MAIN .data
#define SDATA_MAIN .sdata
#define RODATA_MAIN .rodata
#define BSS_MAIN .bss
#define SBSS_MAIN .sbss
#endif

/*
 * Align to a 32 byte boundary equal to the
 * alignment gcc 4.5 uses for a struct
 */
#define STRUCT_ALIGNMENT 32
#define STRUCT_ALIGN() . = ALIGN(STRUCT_ALIGNMENT)

/* The actual configuration determine if the init/exit sections
 * are handled as text/data or they can be discarded (which
 * often happens at runtime)
 */
#ifdef CONFIG_HOTPLUG_CPU
#define CPU_KEEP(sec)    *(.cpu##sec)
#define CPU_DISCARD(sec)
#else
#define CPU_KEEP(sec)
#define CPU_DISCARD(sec) *(.cpu##sec)
#endif

#if defined(CONFIG_MEMORY_HOTPLUG)
#define MEM_KEEP(sec)    *(.mem##sec)
#define MEM_DISCARD(sec)
#else
#define MEM_KEEP(sec)
#define MEM_DISCARD(sec) *(.mem##sec)
#endif

#ifdef CONFIG_FTRACE_MCOUNT_RECORD
#define MCOUNT_REC()	. = ALIGN(8);				\
			VMLINUX_SYMBOL(__start_mcount_loc) = .; \
			KEEP(*(__mcount_loc))			\
			VMLINUX_SYMBOL(__stop_mcount_loc) = .;
#else
#define MCOUNT_REC()
#endif

#ifdef CONFIG_TRACE_BRANCH_PROFILING
#define LIKELY_PROFILE()	VMLINUX_SYMBOL(__start_annotated_branch_profile) = .; \
				KEEP(*(_ftrace_annotated_branch))		      \
				VMLINUX_SYMBOL(__stop_annotated_branch_profile) = .;
#else
#define LIKELY_PROFILE()
#endif

#ifdef CONFIG_PROFILE_ALL_BRANCHES
#define BRANCH_PROFILE()	VMLINUX_SYMBOL(__start_branch_profile) = .;   \
				KEEP(*(_ftrace_branch))			      \
				VMLINUX_SYMBOL(__stop_branch_profile) = .;
#else
#define BRANCH_PROFILE()
#endif

#ifdef CONFIG_KPROBES
#define KPROBE_BLACKLIST()	. = ALIGN(8);				      \
				VMLINUX_SYMBOL(__start_kprobe_blacklist) = .; \
				KEEP(*(_kprobe_blacklist))		      \
				VMLINUX_SYMBOL(__stop_kprobe_blacklist) = .;
#else
#define KPROBE_BLACKLIST()
#endif

#ifdef CONFIG_EVENT_TRACING
#define FTRACE_EVENTS()	. = ALIGN(8);					\
			VMLINUX_SYMBOL(__start_ftrace_events) = .;	\
			KEEP(*(_ftrace_events))				\
			VMLINUX_SYMBOL(__stop_ftrace_events) = .;	\
			VMLINUX_SYMBOL(__start_ftrace_eval_maps) = .;	\
			KEEP(*(_ftrace_eval_map))			\
			VMLINUX_SYMBOL(__stop_ftrace_eval_maps) = .;
#else
#define FTRACE_EVENTS()
#endif

#ifdef CONFIG_TRACING
#define TRACE_PRINTKS() VMLINUX_SYMBOL(__start___trace_bprintk_fmt) = .;      \
			 KEEP(*(__trace_printk_fmt)) /* Trace_printk fmt' pointer */ \
			 VMLINUX_SYMBOL(__stop___trace_bprintk_fmt) = .;
#define TRACEPOINT_STR() VMLINUX_SYMBOL(__start___tracepoint_str) = .;	\
			 KEEP(*(__tracepoint_str)) /* Trace_printk fmt' pointer */ \
			 VMLINUX_SYMBOL(__stop___tracepoint_str) = .;
#else
#define TRACE_PRINTKS()
#define TRACEPOINT_STR()
#endif

#ifdef CONFIG_FTRACE_SYSCALLS
#define TRACE_SYSCALLS() . = ALIGN(8);					\
			 VMLINUX_SYMBOL(__start_syscalls_metadata) = .;	\
			 KEEP(*(__syscalls_metadata))			\
			 VMLINUX_SYMBOL(__stop_syscalls_metadata) = .;
#else
#define TRACE_SYSCALLS()
#endif

#ifdef CONFIG_SERIAL_EARLYCON
#define EARLYCON_TABLE() . = ALIGN(8);				\
			 VMLINUX_SYMBOL(__earlycon_table) = .;	\
			 KEEP(*(__earlycon_table))		\
			 VMLINUX_SYMBOL(__earlycon_table_end) = .;
#else
#define EARLYCON_TABLE()
#endif

#define ___OF_TABLE(cfg, name)	_OF_TABLE_##cfg(name)
#define __OF_TABLE(cfg, name)	___OF_TABLE(cfg, name)
#define OF_TABLE(cfg, name)	__OF_TABLE(IS_ENABLED(cfg), name)
#define _OF_TABLE_0(name)
#define _OF_TABLE_1(name)						\
	. = ALIGN(8);							\
	VMLINUX_SYMBOL(__##name##_of_table) = .;			\
	KEEP(*(__##name##_of_table))					\
	KEEP(*(__##name##_of_table_end))

#define TIMER_OF_TABLES()	OF_TABLE(CONFIG_TIMER_OF, timer)
#define IRQCHIP_OF_MATCH_TABLE() OF_TABLE(CONFIG_IRQCHIP, irqchip)
#define CLK_OF_TABLES()		OF_TABLE(CONFIG_COMMON_CLK, clk)
#define IOMMU_OF_TABLES()	OF_TABLE(CONFIG_OF_IOMMU, iommu)
#define RESERVEDMEM_OF_TABLES()	OF_TABLE(CONFIG_OF_RESERVED_MEM, reservedmem)
#define CPU_METHOD_OF_TABLES()	OF_TABLE(CONFIG_SMP, cpu_method)
#define CPUIDLE_METHOD_OF_TABLES() OF_TABLE(CONFIG_CPU_IDLE, cpuidle_method)

#ifdef CONFIG_ACPI
#define ACPI_PROBE_TABLE(name)						\
	. = ALIGN(8);							\
	VMLINUX_SYMBOL(__##name##_acpi_probe_table) = .;		\
	KEEP(*(__##name##_acpi_probe_table))				\
	VMLINUX_SYMBOL(__##name##_acpi_probe_table_end) = .;
#else
#define ACPI_PROBE_TABLE(name)
#endif

#define KERNEL_DTB()							\
	STRUCT_ALIGN();							\
	VMLINUX_SYMBOL(__dtb_start) = .;				\
	KEEP(*(.dtb.init.rodata))					\
	VMLINUX_SYMBOL(__dtb_end) = .;

/*
 * .data section
 */
#define DATA_DATA							\
	*(.xiptext)							\
	*(DATA_MAIN)							\
	*(.ref.data)							\
	*(.data..shared_aligned) /* percpu related */			\
	MEM_KEEP(init.data*)						\
	MEM_KEEP(exit.data*)						\
	*(.data.unlikely)						\
	STRUCT_ALIGN();							\
	*(__tracepoints)						\
	/* implement dynamic printk debug */				\
	. = ALIGN(8);                                                   \
	VMLINUX_SYMBOL(__start___jump_table) = .;                       \
	KEEP(*(__jump_table))                                           \
	VMLINUX_SYMBOL(__stop___jump_table) = .;                        \
	. = ALIGN(8);							\
	VMLINUX_SYMBOL(__start___verbose) = .;                          \
	KEEP(*(__verbose))                                              \
	VMLINUX_SYMBOL(__stop___verbose) = .;				\
	LIKELY_PROFILE()		       				\
	BRANCH_PROFILE()						\
	TRACE_PRINTKS()							\
	TRACEPOINT_STR()

/*
 * Data section helpers
 */
#define NOSAVE_DATA							\
	. = ALIGN(PAGE_SIZE);						\
	VMLINUX_SYMBOL(__nosave_begin) = .;				\
	*(.data..nosave)						\
	. = ALIGN(PAGE_SIZE);						\
	VMLINUX_SYMBOL(__nosave_end) = .;

#define PAGE_ALIGNED_DATA(page_align)					\
	. = ALIGN(page_align);						\
	*(.data..page_aligned)						\
	. = ALIGN(page_align);

#define READ_MOSTLY_DATA(align)						\
	. = ALIGN(align);						\
	*(.data..read_mostly)						\
	. = ALIGN(align);

#define CACHELINE_ALIGNED_DATA(align)					\
	. = ALIGN(align);						\
	*(.data..cacheline_aligned)

#define INIT_TASK_DATA(align)						\
	. = ALIGN(align);						\
	VMLINUX_SYMBOL(__start_init_task) = .;				\
	KEEP(*(.data..init_task))					\
	VMLINUX_SYMBOL(__end_init_task) = .;

/*
 * Allow architectures to handle ro_after_init data on their
 * own by defining an empty RO_AFTER_INIT_DATA.
 */
#ifndef RO_AFTER_INIT_DATA
#define RO_AFTER_INIT_DATA						\
	VMLINUX_SYMBOL(__start_ro_after_init) = .;			\
	*(.data..ro_after_init)						\
	VMLINUX_SYMBOL(__end_ro_after_init) = .;
#endif


#define PG_IDMAP							\
	. = ALIGN(PAGE_SIZE);					\
		idmap_pg_dir = .;					\
	. += IDMAP_DIR_SIZE;

#define PG_SWAP								\
	. = ALIGN(PAGE_SIZE);					\
		swapper_pg_dir = .;					\
	. += SWAPPER_DIR_SIZE;

#ifdef CONFIG_ARM64_SW_TTBR0_PAN
#define PG_RESERVED							\
	. = ALIGN(PAGE_SIZE);					\
	reserved_ttbr0 = .;						\
	. += RESERVED_TTBR0_SIZE;
#else
#define PG_RESERVED
#endif

#ifdef CONFIG_UNMAP_KERNEL_AT_EL0
#define PG_TRAMP							\
	. = ALIGN(PAGE_SIZE);					\
	tramp_pg_dir = .;						\
	. += PAGE_SIZE;
#else
#define PG_TRAMP
#endif

#define RKP_RO_PGT

/*
 * Read only Data
 */
#define RO_DATA_SECTION(align)						\
	. = ALIGN((align));						\
	.rodata           : AT(ADDR(.rodata) - LOAD_OFFSET) {		\
		VMLINUX_SYMBOL(__start_rodata) = .;			\
		*(.rodata) *(.rodata.*)					\
		RO_AFTER_INIT_DATA	/* Read only after init */	\
		KEEP(*(__vermagic))	/* Kernel version magic */	\
		. = ALIGN(8);						\
		VMLINUX_SYMBOL(__start___tracepoints_ptrs) = .;		\
		KEEP(*(__tracepoints_ptrs)) /* Tracepoints: pointer array */ \
		VMLINUX_SYMBOL(__stop___tracepoints_ptrs) = .;		\
		*(__tracepoints_strings)/* Tracepoints: strings */	\
	}								\
									\
	.rodata1          : AT(ADDR(.rodata1) - LOAD_OFFSET) {		\
		*(.rodata1)						\
	}								\
									\
	. = ALIGN(4096);				\
	.rkp_bss          : AT(ADDR(.rkp_bss) - LOAD_OFFSET) {		\
		VMLINUX_SYMBOL(__start_rkp_bss) = .;		\
		*(.rkp_bss.page_aligned)						\
		*(.rkp_bss)						\
		VMLINUX_SYMBOL(__stop_rkp_bss) = .;		\
	} = 0								\
									\
	.rkp_ro          : AT(ADDR(.rkp_ro) - LOAD_OFFSET) {		\
		VMLINUX_SYMBOL(__start_rkp_ro) = .;		\
		*(.rkp_ro)						\
		VMLINUX_SYMBOL(__stop_rkp_ro) = .;		\
		VMLINUX_SYMBOL(__start_kdp_ro) = .;		\
		*(.kdp_ro)						\
		VMLINUX_SYMBOL(__stop_kdp_ro) = .;		\
		VMLINUX_SYMBOL(__start_rkp_ro_pgt) = .;		\
		RKP_RO_PGT						\
		VMLINUX_SYMBOL(__stop_rkp_ro_pgt) = .;		\
	}								\
									\
	/* PCI quirks */						\
	.pci_fixup        : AT(ADDR(.pci_fixup) - LOAD_OFFSET) {	\
		VMLINUX_SYMBOL(__start_pci_fixups_early) = .;		\
		KEEP(*(.pci_fixup_early))				\
		VMLINUX_SYMBOL(__end_pci_fixups_early) = .;		\
		VMLINUX_SYMBOL(__start_pci_fixups_header) = .;		\
		KEEP(*(.pci_fixup_header))				\
		VMLINUX_SYMBOL(__end_pci_fixups_header) = .;		\
		VMLINUX_SYMBOL(__start_pci_fixups_final) = .;		\
		KEEP(*(.pci_fixup_final))				\
		VMLINUX_SYMBOL(__end_pci_fixups_final) = .;		\
		VMLINUX_SYMBOL(__start_pci_fixups_enable) = .;		\
		KEEP(*(.pci_fixup_enable))				\
		VMLINUX_SYMBOL(__end_pci_fixups_enable) = .;		\
		VMLINUX_SYMBOL(__start_pci_fixups_resume) = .;		\
		KEEP(*(.pci_fixup_resume))				\
		VMLINUX_SYMBOL(__end_pci_fixups_resume) = .;		\
		VMLINUX_SYMBOL(__start_pci_fixups_resume_early) = .;	\
		KEEP(*(.pci_fixup_resume_early))			\
		VMLINUX_SYMBOL(__end_pci_fixups_resume_early) = .;	\
		VMLINUX_SYMBOL(__start_pci_fixups_suspend) = .;		\
		KEEP(*(.pci_fixup_suspend))				\
		VMLINUX_SYMBOL(__end_pci_fixups_suspend) = .;		\
		VMLINUX_SYMBOL(__start_pci_fixups_suspend_late) = .;	\
		KEEP(*(.pci_fixup_suspend_late))			\
		VMLINUX_SYMBOL(__end_pci_fixups_suspend_late) = .;	\
	}								\
									\
	/* Built-in firmware blobs */					\
	.builtin_fw        : AT(ADDR(.builtin_fw) - LOAD_OFFSET) {	\
		VMLINUX_SYMBOL(__start_builtin_fw) = .;			\
		KEEP(*(.builtin_fw))					\
		VMLINUX_SYMBOL(__end_builtin_fw) = .;			\
	}								\
									\
	TRACEDATA							\
									\
	/* Kernel symbol table: Normal symbols */			\
	__ksymtab         : AT(ADDR(__ksymtab) - LOAD_OFFSET) {		\
		VMLINUX_SYMBOL(__start___ksymtab) = .;			\
		KEEP(*(SORT(___ksymtab+*)))				\
		VMLINUX_SYMBOL(__stop___ksymtab) = .;			\
	}								\
									\
	/* Kernel symbol table: GPL-only symbols */			\
	__ksymtab_gpl     : AT(ADDR(__ksymtab_gpl) - LOAD_OFFSET) {	\
		VMLINUX_SYMBOL(__start___ksymtab_gpl) = .;		\
		KEEP(*(SORT(___ksymtab_gpl+*)))				\
		VMLINUX_SYMBOL(__stop___ksymtab_gpl) = .;		\
	}								\
									\
	/* Kernel symbol table: Normal unused symbols */		\
	__ksymtab_unused  : AT(ADDR(__ksymtab_unused) - LOAD_OFFSET) {	\
		VMLINUX_SYMBOL(__start___ksymtab_unused) = .;		\
		KEEP(*(SORT(___ksymtab_unused+*)))			\
		VMLINUX_SYMBOL(__stop___ksymtab_unused) = .;		\
	}								\
									\
	/* Kernel symbol table: GPL-only unused symbols */		\
	__ksymtab_unused_gpl : AT(ADDR(__ksymtab_unused_gpl) - LOAD_OFFSET) { \
		VMLINUX_SYMBOL(__start___ksymtab_unused_gpl) = .;	\
		KEEP(*(SORT(___ksymtab_unused_gpl+*)))			\
		VMLINUX_SYMBOL(__stop___ksymtab_unused_gpl) = .;	\
	}								\
									\
	/* Kernel symbol table: GPL-future-only symbols */		\
	__ksymtab_gpl_future : AT(ADDR(__ksymtab_gpl_future) - LOAD_OFFSET) { \
		VMLINUX_SYMBOL(__start___ksymtab_gpl_future) = .;	\
		KEEP(*(SORT(___ksymtab_gpl_future+*)))			\
		VMLINUX_SYMBOL(__stop___ksymtab_gpl_future) = .;	\
	}								\
									\
	/* Kernel symbol table: Normal symbols */			\
	__kcrctab         : AT(ADDR(__kcrctab) - LOAD_OFFSET) {		\
		VMLINUX_SYMBOL(__start___kcrctab) = .;			\
		KEEP(*(SORT(___kcrctab+*)))				\
		VMLINUX_SYMBOL(__stop___kcrctab) = .;			\
	}								\
									\
	/* Kernel symbol table: GPL-only symbols */			\
	__kcrctab_gpl     : AT(ADDR(__kcrctab_gpl) - LOAD_OFFSET) {	\
		VMLINUX_SYMBOL(__start___kcrctab_gpl) = .;		\
		KEEP(*(SORT(___kcrctab_gpl+*)))				\
		VMLINUX_SYMBOL(__stop___kcrctab_gpl) = .;		\
	}								\
									\
	/* Kernel symbol table: Normal unused symbols */		\
	__kcrctab_unused  : AT(ADDR(__kcrctab_unused) - LOAD_OFFSET) {	\
		VMLINUX_SYMBOL(__start___kcrctab_unused) = .;		\
		KEEP(*(SORT(___kcrctab_unused+*)))			\
		VMLINUX_SYMBOL(__stop___kcrctab_unused) = .;		\
	}								\
									\
	/* Kernel symbol table: GPL-only unused symbols */		\
	__kcrctab_unused_gpl : AT(ADDR(__kcrctab_unused_gpl) - LOAD_OFFSET) { \
		VMLINUX_SYMBOL(__start___kcrctab_unused_gpl) = .;	\
		KEEP(*(SORT(___kcrctab_unused_gpl+*)))			\
		VMLINUX_SYMBOL(__stop___kcrctab_unused_gpl) = .;	\
	}								\
									\
	/* Kernel symbol table: GPL-future-only symbols */		\
	__kcrctab_gpl_future : AT(ADDR(__kcrctab_gpl_future) - LOAD_OFFSET) { \
		VMLINUX_SYMBOL(__start___kcrctab_gpl_future) = .;	\
		KEEP(*(SORT(___kcrctab_gpl_future+*)))			\
		VMLINUX_SYMBOL(__stop___kcrctab_gpl_future) = .;	\
	}								\
									\
	/* Kernel symbol table: strings */				\
        __ksymtab_strings : AT(ADDR(__ksymtab_strings) - LOAD_OFFSET) {	\
		*(__ksymtab_strings)					\
	}								\
									\
	SECDBG_MEMBERS							\
									\
	/* __*init sections */						\
	__init_rodata : AT(ADDR(__init_rodata) - LOAD_OFFSET) {		\
		*(.ref.rodata)						\
		MEM_KEEP(init.rodata)					\
		MEM_KEEP(exit.rodata)					\
	}								\
									\
	/* Built-in module parameters. */				\
	__param : AT(ADDR(__param) - LOAD_OFFSET) {			\
		VMLINUX_SYMBOL(__start___param) = .;			\
		KEEP(*(__param))					\
		VMLINUX_SYMBOL(__stop___param) = .;			\
	}								\
									\
	/* Built-in module versions. */					\
	__modver : AT(ADDR(__modver) - LOAD_OFFSET) {			\
		VMLINUX_SYMBOL(__start___modver) = .;			\
		KEEP(*(__modver))					\
		VMLINUX_SYMBOL(__stop___modver) = .;			\
		. = ALIGN((align));					\
		VMLINUX_SYMBOL(__end_rodata) = .;			\
	}								\
	. = ALIGN((align));

/* RODATA & RO_DATA provided for backward compatibility.
 * All archs are supposed to use RO_DATA() */
#define RODATA          RO_DATA_SECTION(4096)
#define RO_DATA(align)  RO_DATA_SECTION(align)

#define SECURITY_INIT							\
	.security_initcall.init : AT(ADDR(.security_initcall.init) - LOAD_OFFSET) { \
		VMLINUX_SYMBOL(__security_initcall_start) = .;		\
		KEEP(*(.security_initcall.init))			\
		VMLINUX_SYMBOL(__security_initcall_end) = .;		\
	}

/*
 * .text section. Map to function alignment to avoid address changes
 * during second ld run in second ld pass when generating System.map
 *
 * TEXT_MAIN here will match .text.fixup and .text.unlikely if dead
 * code elimination is enabled, so these sections should be converted
 * to use ".." first.
 */
#define TEXT_TEXT							\
		ALIGN_FUNCTION();					\
		*(.text.hot .text.hot.*)				\
		*(TEXT_MAIN .text.fixup)				\
		*(.text.unlikely .text.unlikely.*)			\
		*(.text.unknown .text.unknown.*)			\
		*(.text..refcount)					\
		*(.text..ftrace)					\
		*(TEXT_CFI_MAIN) 					\
		*(.ref.text)						\
<<<<<<< HEAD
	MEM_KEEP(init.text*)						\
	MEM_KEEP(exit.text*)						\
=======
		*(.text.asan.* .text.tsan.*)				\
	MEM_KEEP(init.text)						\
	MEM_KEEP(exit.text)						\
>>>>>>> e200ceb5


/* sched.text is aling to function alignment to secure we have same
 * address even at second ld pass when generating System.map */
#define SCHED_TEXT							\
		ALIGN_FUNCTION();					\
		VMLINUX_SYMBOL(__sched_text_start) = .;			\
		*(.sched.text)						\
		VMLINUX_SYMBOL(__sched_text_end) = .;

/* spinlock.text is aling to function alignment to secure we have same
 * address even at second ld pass when generating System.map */
#define LOCK_TEXT							\
		ALIGN_FUNCTION();					\
		VMLINUX_SYMBOL(__lock_text_start) = .;			\
		*(.spinlock.text)					\
		VMLINUX_SYMBOL(__lock_text_end) = .;

#define CPUIDLE_TEXT							\
		ALIGN_FUNCTION();					\
		VMLINUX_SYMBOL(__cpuidle_text_start) = .;		\
		*(.cpuidle.text)					\
		VMLINUX_SYMBOL(__cpuidle_text_end) = .;

#define KPROBES_TEXT							\
		ALIGN_FUNCTION();					\
		VMLINUX_SYMBOL(__kprobes_text_start) = .;		\
		*(.kprobes.text)					\
		VMLINUX_SYMBOL(__kprobes_text_end) = .;

#define ENTRY_TEXT							\
		ALIGN_FUNCTION();					\
		VMLINUX_SYMBOL(__entry_text_start) = .;			\
		*(.entry.text)						\
		VMLINUX_SYMBOL(__entry_text_end) = .;

#define IRQENTRY_TEXT							\
		ALIGN_FUNCTION();					\
		VMLINUX_SYMBOL(__irqentry_text_start) = .;		\
		*(.irqentry.text)					\
		VMLINUX_SYMBOL(__irqentry_text_end) = .;

#define SOFTIRQENTRY_TEXT						\
		ALIGN_FUNCTION();					\
		VMLINUX_SYMBOL(__softirqentry_text_start) = .;		\
		*(.softirqentry.text)					\
		VMLINUX_SYMBOL(__softirqentry_text_end) = .;

/* Section used for early init (in .S files) */
#define HEAD_TEXT  KEEP(*(.head.text))

#define HEAD_TEXT_SECTION							\
	.head.text : AT(ADDR(.head.text) - LOAD_OFFSET) {		\
		HEAD_TEXT						\
	}

/*
 * Exception table
 */
#define EXCEPTION_TABLE(align)						\
	. = ALIGN(align);						\
	__ex_table : AT(ADDR(__ex_table) - LOAD_OFFSET) {		\
		VMLINUX_SYMBOL(__start___ex_table) = .;			\
		KEEP(*(__ex_table))					\
		VMLINUX_SYMBOL(__stop___ex_table) = .;			\
	}

/*
 * Init task
 */
#define INIT_TASK_DATA_SECTION(align)					\
	. = ALIGN(align);						\
	.data..init_task :  AT(ADDR(.data..init_task) - LOAD_OFFSET) {	\
		INIT_TASK_DATA(align)					\
	}

#ifdef CONFIG_CONSTRUCTORS
#define KERNEL_CTORS()	. = ALIGN(8);			   \
			VMLINUX_SYMBOL(__ctors_start) = .; \
			KEEP(*(.ctors))			   \
			KEEP(*(SORT(.init_array.*)))	   \
			KEEP(*(.init_array))		   \
			VMLINUX_SYMBOL(__ctors_end) = .;
#else
#define KERNEL_CTORS()
#endif

/* init and exit section handling */
#define INIT_DATA							\
	KEEP(*(SORT(___kentry+*)))					\
	*(.init.data init.data.*)					\
	MEM_DISCARD(init.data*)						\
	KERNEL_CTORS()							\
	MCOUNT_REC()							\
	*(.init.rodata .init.rodata.*)					\
	FTRACE_EVENTS()							\
	TRACE_SYSCALLS()						\
	KPROBE_BLACKLIST()						\
	MEM_DISCARD(init.rodata)					\
	CLK_OF_TABLES()							\
	RESERVEDMEM_OF_TABLES()						\
	TIMER_OF_TABLES()						\
	IOMMU_OF_TABLES()						\
	CPU_METHOD_OF_TABLES()						\
	CPUIDLE_METHOD_OF_TABLES()					\
	KERNEL_DTB()							\
	IRQCHIP_OF_MATCH_TABLE()					\
	ACPI_PROBE_TABLE(irqchip)					\
	ACPI_PROBE_TABLE(timer)						\
	ACPI_PROBE_TABLE(iort)						\
	EARLYCON_TABLE()

#define INIT_TEXT							\
	*(.init.text .init.text.*)					\
	*(.text.startup)						\
	MEM_DISCARD(init.text*)

#define EXIT_DATA							\
	*(.exit.data .exit.data.*)					\
	*(.fini_array)							\
	*(.dtors)							\
	MEM_DISCARD(exit.data*)						\
	MEM_DISCARD(exit.rodata*)

#define EXIT_TEXT							\
	*(.exit.text)							\
	*(.text.exit)							\
	MEM_DISCARD(exit.text)

#define EXIT_CALL							\
	KEEP(*(.exitcall.exit))

/*
 * bss (Block Started by Symbol) - uninitialized data
 * zeroed during startup
 */
#define SBSS(sbss_align)						\
	. = ALIGN(sbss_align);						\
	.sbss : AT(ADDR(.sbss) - LOAD_OFFSET) {				\
		*(.dynsbss)						\
		*(SBSS_MAIN)						\
		*(.scommon)						\
	}

/*
 * Allow archectures to redefine BSS_FIRST_SECTIONS to add extra
 * sections to the front of bss.
 */
#ifndef BSS_FIRST_SECTIONS
#define BSS_FIRST_SECTIONS
#endif

#define BSS(bss_align)							\
	. = ALIGN(bss_align);						\
	.bss : AT(ADDR(.bss) - LOAD_OFFSET) {				\
		BSS_FIRST_SECTIONS					\
		. = ALIGN(PAGE_SIZE);					\
		*(.bss..page_aligned)					\
		. = ALIGN(PAGE_SIZE);					\
		*(.dynbss)						\
		*(BSS_MAIN)						\
		*(COMMON)						\
	}

/*
 * DWARF debug sections.
 * Symbols in the DWARF debugging sections are relative to
 * the beginning of the section so we begin them at 0.
 */
#define DWARF_DEBUG							\
		/* DWARF 1 */						\
		.debug          0 : { *(.debug) }			\
		.line           0 : { *(.line) }			\
		/* GNU DWARF 1 extensions */				\
		.debug_srcinfo  0 : { *(.debug_srcinfo) }		\
		.debug_sfnames  0 : { *(.debug_sfnames) }		\
		/* DWARF 1.1 and DWARF 2 */				\
		.debug_aranges  0 : { *(.debug_aranges) }		\
		.debug_pubnames 0 : { *(.debug_pubnames) }		\
		/* DWARF 2 */						\
		.debug_info     0 : { *(.debug_info			\
				.gnu.linkonce.wi.*) }			\
		.debug_abbrev   0 : { *(.debug_abbrev) }		\
		.debug_line     0 : { *(.debug_line) }			\
		.debug_frame    0 : { *(.debug_frame) }			\
		.debug_str      0 : { *(.debug_str) }			\
		.debug_loc      0 : { *(.debug_loc) }			\
		.debug_macinfo  0 : { *(.debug_macinfo) }		\
		.debug_pubtypes 0 : { *(.debug_pubtypes) }		\
		/* DWARF 3 */						\
		.debug_ranges	0 : { *(.debug_ranges) }		\
		/* SGI/MIPS DWARF 2 extensions */			\
		.debug_weaknames 0 : { *(.debug_weaknames) }		\
		.debug_funcnames 0 : { *(.debug_funcnames) }		\
		.debug_typenames 0 : { *(.debug_typenames) }		\
		.debug_varnames  0 : { *(.debug_varnames) }		\
		/* GNU DWARF 2 extensions */				\
		.debug_gnu_pubnames 0 : { *(.debug_gnu_pubnames) }	\
		.debug_gnu_pubtypes 0 : { *(.debug_gnu_pubtypes) }	\
		/* DWARF 4 */						\
		.debug_types	0 : { *(.debug_types) }			\
		/* DWARF 5 */						\
		.debug_addr	0 : { *(.debug_addr) }			\
		.debug_line_str	0 : { *(.debug_line_str) }		\
		.debug_loclists	0 : { *(.debug_loclists) }		\
		.debug_macro	0 : { *(.debug_macro) }			\
		.debug_names	0 : { *(.debug_names) }			\
		.debug_rnglists	0 : { *(.debug_rnglists) }		\
		.debug_str_offsets	0 : { *(.debug_str_offsets) }

		/* Stabs debugging sections.  */
#define STABS_DEBUG							\
		.stab 0 : { *(.stab) }					\
		.stabstr 0 : { *(.stabstr) }				\
		.stab.excl 0 : { *(.stab.excl) }			\
		.stab.exclstr 0 : { *(.stab.exclstr) }			\
		.stab.index 0 : { *(.stab.index) }			\
		.stab.indexstr 0 : { *(.stab.indexstr) }		\
		.comment 0 : { *(.comment) }

#ifdef CONFIG_GENERIC_BUG
#define BUG_TABLE							\
	. = ALIGN(8);							\
	__bug_table : AT(ADDR(__bug_table) - LOAD_OFFSET) {		\
		VMLINUX_SYMBOL(__start___bug_table) = .;		\
		KEEP(*(__bug_table))					\
		VMLINUX_SYMBOL(__stop___bug_table) = .;			\
	}
#else
#define BUG_TABLE
#endif

#ifdef CONFIG_UNWINDER_ORC
#define ORC_UNWIND_TABLE						\
	. = ALIGN(4);							\
	.orc_unwind_ip : AT(ADDR(.orc_unwind_ip) - LOAD_OFFSET) {	\
		VMLINUX_SYMBOL(__start_orc_unwind_ip) = .;		\
		KEEP(*(.orc_unwind_ip))					\
		VMLINUX_SYMBOL(__stop_orc_unwind_ip) = .;		\
	}								\
	. = ALIGN(2);							\
	.orc_unwind : AT(ADDR(.orc_unwind) - LOAD_OFFSET) {		\
		VMLINUX_SYMBOL(__start_orc_unwind) = .;			\
		KEEP(*(.orc_unwind))					\
		VMLINUX_SYMBOL(__stop_orc_unwind) = .;			\
	}								\
	. = ALIGN(4);							\
	.orc_lookup : AT(ADDR(.orc_lookup) - LOAD_OFFSET) {		\
		VMLINUX_SYMBOL(orc_lookup) = .;				\
		. += (((SIZEOF(.text) + LOOKUP_BLOCK_SIZE - 1) /	\
			LOOKUP_BLOCK_SIZE) + 1) * 4;			\
		VMLINUX_SYMBOL(orc_lookup_end) = .;			\
	}
#else
#define ORC_UNWIND_TABLE
#endif

#ifdef CONFIG_SEC_DEBUG
#define SECDBG_MEMBERS							\
	/* Secdbg member table: offsets */				\
	. = ALIGN(8);							\
	__secdbg_member_table : AT(ADDR(__secdbg_member_table) - LOAD_OFFSET) { \
		__start__secdbg_member_table = .;			\
		KEEP(*(SORT(.secdbg_mbtab.*))) 				\
		__stop__secdbg_member_table = .;			\
	}
#else
#define SECDBG_MEMBERS
#endif

#ifdef CONFIG_PM_TRACE
#define TRACEDATA							\
	. = ALIGN(4);							\
	.tracedata : AT(ADDR(.tracedata) - LOAD_OFFSET) {		\
		VMLINUX_SYMBOL(__tracedata_start) = .;			\
		KEEP(*(.tracedata))					\
		VMLINUX_SYMBOL(__tracedata_end) = .;			\
	}
#else
#define TRACEDATA
#endif

#define NOTES								\
	.notes : AT(ADDR(.notes) - LOAD_OFFSET) {			\
		VMLINUX_SYMBOL(__start_notes) = .;			\
		KEEP(*(.note.*))					\
		VMLINUX_SYMBOL(__stop_notes) = .;			\
	}

#define INIT_SETUP(initsetup_align)					\
		. = ALIGN(initsetup_align);				\
		VMLINUX_SYMBOL(__setup_start) = .;			\
		KEEP(*(.init.setup))					\
		VMLINUX_SYMBOL(__setup_end) = .;

#define INIT_CALLS_LEVEL(level)						\
		VMLINUX_SYMBOL(__initcall##level##_start) = .;		\
		KEEP(*(.initcall##level##.init))			\
		KEEP(*(.initcall##level##s.init))			\

#define INIT_CALLS							\
		VMLINUX_SYMBOL(__initcall_start) = .;			\
		KEEP(*(.initcallearly.init))				\
		INIT_CALLS_LEVEL(0)					\
		INIT_CALLS_LEVEL(1)					\
		INIT_CALLS_LEVEL(2)					\
		INIT_CALLS_LEVEL(3)					\
		INIT_CALLS_LEVEL(4)					\
		INIT_CALLS_LEVEL(5)					\
		INIT_CALLS_LEVEL(rootfs)				\
		INIT_CALLS_LEVEL(6)					\
		INIT_CALLS_LEVEL(7)					\
		VMLINUX_SYMBOL(__initcall_end) = .;

#define CON_INITCALL							\
		VMLINUX_SYMBOL(__con_initcall_start) = .;		\
		KEEP(*(.con_initcall.init))				\
		VMLINUX_SYMBOL(__con_initcall_end) = .;

#define SECURITY_INITCALL						\
		VMLINUX_SYMBOL(__security_initcall_start) = .;		\
		KEEP(*(.security_initcall.init))			\
		VMLINUX_SYMBOL(__security_initcall_end) = .;

#ifdef CONFIG_BLK_DEV_INITRD
#define INIT_RAM_FS							\
	. = ALIGN(4);							\
	VMLINUX_SYMBOL(__initramfs_start) = .;				\
	KEEP(*(.init.ramfs))						\
	. = ALIGN(8);							\
	KEEP(*(.init.ramfs.info))
#else
#define INIT_RAM_FS
#endif

/*
 * Default discarded sections.
 *
 * Some archs want to discard exit text/data at runtime rather than
 * link time due to cross-section references such as alt instructions,
 * bug table, eh_frame, etc.  DISCARDS must be the last of output
 * section definitions so that such archs put those in earlier section
 * definitions.
 */
#define DISCARDS							\
	/DISCARD/ : {							\
	EXIT_TEXT							\
	EXIT_DATA							\
	EXIT_CALL							\
	*(.discard)							\
	*(.discard.*)							\
	}

/**
 * PERCPU_INPUT - the percpu input sections
 * @cacheline: cacheline size
 *
 * The core percpu section names and core symbols which do not rely
 * directly upon load addresses.
 *
 * @cacheline is used to align subsections to avoid false cacheline
 * sharing between subsections for different purposes.
 */
#define PERCPU_INPUT(cacheline)						\
	VMLINUX_SYMBOL(__per_cpu_start) = .;				\
	*(.data..percpu..first)						\
	. = ALIGN(PAGE_SIZE);						\
	*(.data..percpu..page_aligned)					\
	. = ALIGN(cacheline);						\
	*(.data..percpu..read_mostly)					\
	. = ALIGN(cacheline);						\
	*(.data..percpu)						\
	*(.data..percpu..shared_aligned)				\
	VMLINUX_SYMBOL(__per_cpu_end) = .;

/**
 * PERCPU_VADDR - define output section for percpu area
 * @cacheline: cacheline size
 * @vaddr: explicit base address (optional)
 * @phdr: destination PHDR (optional)
 *
 * Macro which expands to output section for percpu area.
 *
 * @cacheline is used to align subsections to avoid false cacheline
 * sharing between subsections for different purposes.
 *
 * If @vaddr is not blank, it specifies explicit base address and all
 * percpu symbols will be offset from the given address.  If blank,
 * @vaddr always equals @laddr + LOAD_OFFSET.
 *
 * @phdr defines the output PHDR to use if not blank.  Be warned that
 * output PHDR is sticky.  If @phdr is specified, the next output
 * section in the linker script will go there too.  @phdr should have
 * a leading colon.
 *
 * Note that this macros defines __per_cpu_load as an absolute symbol.
 * If there is no need to put the percpu section at a predetermined
 * address, use PERCPU_SECTION.
 */
#define PERCPU_VADDR(cacheline, vaddr, phdr)				\
	VMLINUX_SYMBOL(__per_cpu_load) = .;				\
	.data..percpu vaddr : AT(VMLINUX_SYMBOL(__per_cpu_load)		\
				- LOAD_OFFSET) {			\
		PERCPU_INPUT(cacheline)					\
	} phdr								\
	. = VMLINUX_SYMBOL(__per_cpu_load) + SIZEOF(.data..percpu);

/**
 * PERCPU_SECTION - define output section for percpu area, simple version
 * @cacheline: cacheline size
 *
 * Align to PAGE_SIZE and outputs output section for percpu area.  This
 * macro doesn't manipulate @vaddr or @phdr and __per_cpu_load and
 * __per_cpu_start will be identical.
 *
 * This macro is equivalent to ALIGN(PAGE_SIZE); PERCPU_VADDR(@cacheline,,)
 * except that __per_cpu_load is defined as a relative symbol against
 * .data..percpu which is required for relocatable x86_32 configuration.
 */
#define PERCPU_SECTION(cacheline)					\
	. = ALIGN(PAGE_SIZE);						\
	.data..percpu	: AT(ADDR(.data..percpu) - LOAD_OFFSET) {	\
		VMLINUX_SYMBOL(__per_cpu_load) = .;			\
		PERCPU_INPUT(cacheline)					\
	}


/*
 * Definition of the high level *_SECTION macros
 * They will fit only a subset of the architectures
 */


/*
 * Writeable data.
 * All sections are combined in a single .data section.
 * The sections following CONSTRUCTORS are arranged so their
 * typical alignment matches.
 * A cacheline is typical/always less than a PAGE_SIZE so
 * the sections that has this restriction (or similar)
 * is located before the ones requiring PAGE_SIZE alignment.
 * NOSAVE_DATA starts and ends with a PAGE_SIZE alignment which
 * matches the requirement of PAGE_ALIGNED_DATA.
 *
 * use 0 as page_align if page_aligned data is not used */
#define RW_DATA_SECTION(cacheline, pagealigned, inittask)		\
	. = ALIGN(PAGE_SIZE);						\
	.data : AT(ADDR(.data) - LOAD_OFFSET) {				\
		INIT_TASK_DATA(inittask)				\
		NOSAVE_DATA						\
		PAGE_ALIGNED_DATA(pagealigned)				\
		CACHELINE_ALIGNED_DATA(cacheline)			\
		READ_MOSTLY_DATA(cacheline)				\
		DATA_DATA						\
		CONSTRUCTORS						\
	}								\
	BUG_TABLE							\

#define INIT_TEXT_SECTION(inittext_align)				\
	. = ALIGN(inittext_align);					\
	.init.text : AT(ADDR(.init.text) - LOAD_OFFSET) {		\
		VMLINUX_SYMBOL(_sinittext) = .;				\
		INIT_TEXT						\
		VMLINUX_SYMBOL(_einittext) = .;				\
	}

#define INIT_DATA_SECTION(initsetup_align)				\
	.init.data : AT(ADDR(.init.data) - LOAD_OFFSET) {		\
		INIT_DATA						\
		INIT_SETUP(initsetup_align)				\
		INIT_CALLS						\
		CON_INITCALL						\
		SECURITY_INITCALL					\
		INIT_RAM_FS						\
	}

#define BSS_SECTION(sbss_align, bss_align, stop_align)			\
	. = ALIGN(sbss_align);						\
	VMLINUX_SYMBOL(__bss_start) = .;				\
	SBSS(sbss_align)						\
	BSS(bss_align)							\
	. = ALIGN(stop_align);						\
	VMLINUX_SYMBOL(__bss_stop) = .;<|MERGE_RESOLUTION|>--- conflicted
+++ resolved
@@ -532,14 +532,9 @@
 		*(.text..ftrace)					\
 		*(TEXT_CFI_MAIN) 					\
 		*(.ref.text)						\
-<<<<<<< HEAD
+                *(.text.asan.* .text.tsan.*)                            \
 	MEM_KEEP(init.text*)						\
 	MEM_KEEP(exit.text*)						\
-=======
-		*(.text.asan.* .text.tsan.*)				\
-	MEM_KEEP(init.text)						\
-	MEM_KEEP(exit.text)						\
->>>>>>> e200ceb5
 
 
 /* sched.text is aling to function alignment to secure we have same
