--- conflicted
+++ resolved
@@ -228,11 +228,7 @@
 
 static inline struct dentry *debugfs_create_automount(const char *name,
 					struct dentry *parent,
-<<<<<<< HEAD
-					struct vfsmount *(*f)(struct dentry *, void *),
-=======
 					debugfs_automount_t f,
->>>>>>> ffa88523
 					void *data)
 {
 	return ERR_PTR(-ENODEV);
