--- conflicted
+++ resolved
@@ -958,11 +958,7 @@
 
 	if (unlikely(c > limit || !bmap)) {
 		pr_warn_ratelimited("%s: Invalid code %d type %d\n",
-<<<<<<< HEAD
-				input->name, c, type);
-=======
 				    input->name, c, type);
->>>>>>> ffa88523
 		*bit = NULL;
 		return;
 	}
