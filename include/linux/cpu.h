/* SPDX-License-Identifier: GPL-2.0 */
/*
 * include/linux/cpu.h - generic cpu definition
 *
 * This is mainly for topological representation. We define the 
 * basic 'struct cpu' here, which can be embedded in per-arch 
 * definitions of processors.
 *
 * Basic handling of the devices is done in drivers/base/cpu.c
 *
 * CPUs are exported via sysfs in the devices/system/cpu
 * directory. 
 */
#ifndef _LINUX_CPU_H_
#define _LINUX_CPU_H_

#include <linux/node.h>
#include <linux/compiler.h>
#include <linux/cpumask.h>
#include <linux/cpuhotplug.h>

struct device;
struct device_node;
struct attribute_group;

struct cpu {
	int node_id;		/* The node which contains the CPU */
	int hotpluggable;	/* creates sysfs control file if hotpluggable */
	struct device dev;
};

extern void boot_cpu_init(void);
extern void boot_cpu_hotplug_init(void);
extern void cpu_init(void);
extern void trap_init(void);

extern int register_cpu(struct cpu *cpu, int num);
extern struct device *get_cpu_device(unsigned cpu);
extern bool cpu_is_hotpluggable(unsigned cpu);
extern bool arch_match_cpu_phys_id(int cpu, u64 phys_id);
extern bool arch_find_n_match_cpu_physical_id(struct device_node *cpun,
					      int cpu, unsigned int *thread);

extern int cpu_add_dev_attr(struct device_attribute *attr);
extern void cpu_remove_dev_attr(struct device_attribute *attr);

extern int cpu_add_dev_attr_group(struct attribute_group *attrs);
extern void cpu_remove_dev_attr_group(struct attribute_group *attrs);

extern ssize_t cpu_show_meltdown(struct device *dev,
				 struct device_attribute *attr, char *buf);
extern ssize_t cpu_show_spectre_v1(struct device *dev,
				   struct device_attribute *attr, char *buf);
extern ssize_t cpu_show_spectre_v2(struct device *dev,
				   struct device_attribute *attr, char *buf);
extern ssize_t cpu_show_spec_store_bypass(struct device *dev,
					  struct device_attribute *attr, char *buf);
extern ssize_t cpu_show_l1tf(struct device *dev,
			     struct device_attribute *attr, char *buf);
extern ssize_t cpu_show_mds(struct device *dev,
			    struct device_attribute *attr, char *buf);

extern __printf(4, 5)
struct device *cpu_device_create(struct device *parent, void *drvdata,
				 const struct attribute_group **groups,
				 const char *fmt, ...);
#ifdef CONFIG_HOTPLUG_CPU
extern void unregister_cpu(struct cpu *cpu);
extern ssize_t arch_cpu_probe(const char *, size_t);
extern ssize_t arch_cpu_release(const char *, size_t);
#endif
struct notifier_block;

#define CPU_ONLINE		0x0002 /* CPU (unsigned)v is up */
#define CPU_UP_PREPARE		0x0003 /* CPU (unsigned)v coming up */
#define CPU_DEAD		0x0007 /* CPU (unsigned)v dead */
#define CPU_POST_DEAD		0x0009 /* CPU (unsigned)v dead, cpu_hotplug
					* lock is dropped */
#define CPU_BROKEN		0x000B /* CPU (unsigned)v did not die properly,
					* perhaps due to preemption. */

/* Used for CPU hotplug events occurring while tasks are frozen due to a suspend
 * operation in progress
 */
#define CPU_TASKS_FROZEN	0x0010

#define CPU_ONLINE_FROZEN	(CPU_ONLINE | CPU_TASKS_FROZEN)
#define CPU_UP_PREPARE_FROZEN	(CPU_UP_PREPARE | CPU_TASKS_FROZEN)
#define CPU_UP_CANCELED_FROZEN	(CPU_UP_CANCELED | CPU_TASKS_FROZEN)
#define CPU_DOWN_PREPARE_FROZEN	(CPU_DOWN_PREPARE | CPU_TASKS_FROZEN)
#define CPU_DOWN_FAILED_FROZEN	(CPU_DOWN_FAILED | CPU_TASKS_FROZEN)
#define CPU_DEAD_FROZEN		(CPU_DEAD | CPU_TASKS_FROZEN)

#ifdef CONFIG_SMP
extern bool cpuhp_tasks_frozen;
int cpu_up(unsigned int cpu);
void notify_cpu_starting(unsigned int cpu);
extern void cpu_maps_update_begin(void);
extern void cpu_maps_update_done(void);

#else	/* CONFIG_SMP */
#define cpuhp_tasks_frozen	0

static inline void cpu_maps_update_begin(void)
{
}

static inline void cpu_maps_update_done(void)
{
}

#endif /* CONFIG_SMP */
extern struct bus_type cpu_subsys;

#ifdef CONFIG_HOTPLUG_CPU
extern void cpus_write_lock(void);
extern void cpus_write_unlock(void);
extern void cpus_read_lock(void);
extern void cpus_read_unlock(void);
extern void lockdep_assert_cpus_held(void);
extern void cpu_hotplug_disable(void);
extern void cpu_hotplug_enable(void);
void clear_tasks_mm_cpumask(int cpu);
int cpu_down(unsigned int cpu);

#else /* CONFIG_HOTPLUG_CPU */

static inline void cpus_write_lock(void) { }
static inline void cpus_write_unlock(void) { }
static inline void cpus_read_lock(void) { }
static inline void cpus_read_unlock(void) { }
static inline void lockdep_assert_cpus_held(void) { }
static inline void cpu_hotplug_disable(void) { }
static inline void cpu_hotplug_enable(void) { }
#endif	/* !CONFIG_HOTPLUG_CPU */

/* Wrappers which go away once all code is converted */
static inline void cpu_hotplug_begin(void) { cpus_write_lock(); }
static inline void cpu_hotplug_done(void) { cpus_write_unlock(); }
static inline void get_online_cpus(void) { cpus_read_lock(); }
static inline void put_online_cpus(void) { cpus_read_unlock(); }

#ifdef CONFIG_PM_SLEEP_SMP
extern int freeze_secondary_cpus(int primary);
static inline int disable_nonboot_cpus(void)
{
	return freeze_secondary_cpus(0);
}
extern void enable_nonboot_cpus(void);
#else /* !CONFIG_PM_SLEEP_SMP */
static inline int disable_nonboot_cpus(void) { return 0; }
static inline void enable_nonboot_cpus(void) {}
#endif /* !CONFIG_PM_SLEEP_SMP */

void cpu_startup_entry(enum cpuhp_state state);

void cpu_idle_poll_ctrl(bool enable);

/* Attach to any functions which should be considered cpuidle. */
#define __cpuidle	__attribute__((__section__(".cpuidle.text")))

bool cpu_in_idle(unsigned long pc);

void arch_cpu_idle(void);
void arch_cpu_idle_prepare(void);
void arch_cpu_idle_enter(void);
void arch_cpu_idle_exit(void);
void arch_cpu_idle_dead(void);

int cpu_report_state(int cpu);
int cpu_check_up_prepare(int cpu);
void cpu_set_state_online(int cpu);
void play_idle(unsigned long duration_ms);

#ifdef CONFIG_HOTPLUG_CPU
bool cpu_wait_death(unsigned int cpu, int seconds);
bool cpu_report_death(void);
void cpuhp_report_idle_dead(void);
#else
static inline void cpuhp_report_idle_dead(void) { }
#endif /* #ifdef CONFIG_HOTPLUG_CPU */

enum cpuhp_smt_control {
	CPU_SMT_ENABLED,
	CPU_SMT_DISABLED,
	CPU_SMT_FORCE_DISABLED,
	CPU_SMT_NOT_SUPPORTED,
};

#if defined(CONFIG_SMP) && defined(CONFIG_HOTPLUG_SMT)
extern enum cpuhp_smt_control cpu_smt_control;
extern void cpu_smt_disable(bool force);
extern void cpu_smt_check_topology(void);
#else
# define cpu_smt_control		(CPU_SMT_ENABLED)
static inline void cpu_smt_disable(bool force) { }
static inline void cpu_smt_check_topology(void) { }
#endif

<<<<<<< HEAD
extern bool cpu_mitigations_off(void);
extern bool cpu_mitigations_auto_nosmt(void);
=======
/*
 * These are used for a global "mitigations=" cmdline option for toggling
 * optional CPU mitigations.
 */
enum cpu_mitigations {
	CPU_MITIGATIONS_OFF,
	CPU_MITIGATIONS_AUTO,
	CPU_MITIGATIONS_AUTO_NOSMT,
};

extern enum cpu_mitigations cpu_mitigations;

/* mitigations=off */
static inline bool cpu_mitigations_off(void)
{
	return cpu_mitigations == CPU_MITIGATIONS_OFF;
}

/* mitigations=auto,nosmt */
static inline bool cpu_mitigations_auto_nosmt(void)
{
	return cpu_mitigations == CPU_MITIGATIONS_AUTO_NOSMT;
}
>>>>>>> e6fedb88

#endif /* _LINUX_CPU_H_ */<|MERGE_RESOLUTION|>--- conflicted
+++ resolved
@@ -197,10 +197,6 @@
 static inline void cpu_smt_check_topology(void) { }
 #endif
 
-<<<<<<< HEAD
-extern bool cpu_mitigations_off(void);
-extern bool cpu_mitigations_auto_nosmt(void);
-=======
 /*
  * These are used for a global "mitigations=" cmdline option for toggling
  * optional CPU mitigations.
@@ -224,6 +220,5 @@
 {
 	return cpu_mitigations == CPU_MITIGATIONS_AUTO_NOSMT;
 }
->>>>>>> e6fedb88
 
 #endif /* _LINUX_CPU_H_ */