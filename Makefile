# SPDX-License-Identifier: GPL-2.0
VERSION = 4
PATCHLEVEL = 14
SUBLEVEL = 130
EXTRAVERSION =
NAME = Petit Gorille

# *DOCUMENTATION*
# To see a list of typical targets execute "make help"
# More info can be located in ./README
# Comments in this file are targeted only to the developer, do not
# expect to learn how to build the kernel reading this file.

# That's our default target when none is given on the command line
PHONY := _all
_all:

# o Do not use make's built-in rules and variables
#   (this increases performance and avoids hard-to-debug behaviour);
# o Look for make include files relative to root of kernel src
MAKEFLAGS += -rR --include-dir=$(CURDIR)

# Avoid funny character set dependencies
unexport LC_ALL
LC_COLLATE=C
LC_NUMERIC=C
export LC_COLLATE LC_NUMERIC

# Avoid interference with shell env settings
unexport GREP_OPTIONS

# We are using a recursive build, so we need to do a little thinking
# to get the ordering right.
#
# Most importantly: sub-Makefiles should only ever modify files in
# their own directory. If in some directory we have a dependency on
# a file in another dir (which doesn't happen often, but it's often
# unavoidable when linking the built-in.o targets which finally
# turn into vmlinux), we will call a sub make in that other dir, and
# after that we are sure that everything which is in that other dir
# is now up to date.
#
# The only cases where we need to modify files which have global
# effects are thus separated out and done before the recursive
# descending is started. They are now explicitly listed as the
# prepare rule.

# Beautify output
# ---------------------------------------------------------------------------
#
# Normally, we echo the whole command before executing it. By making
# that echo $($(quiet)$(cmd)), we now have the possibility to set
# $(quiet) to choose other forms of output instead, e.g.
#
#         quiet_cmd_cc_o_c = Compiling $(RELDIR)/$@
#         cmd_cc_o_c       = $(CC) $(c_flags) -c -o $@ $<
#
# If $(quiet) is empty, the whole command will be printed.
# If it is set to "quiet_", only the short version will be printed.
# If it is set to "silent_", nothing will be printed at all, since
# the variable $(silent_cmd_cc_o_c) doesn't exist.
#
# A simple variant is to prefix commands with $(Q) - that's useful
# for commands that shall be hidden in non-verbose mode.
#
#	$(Q)ln $@ :<
#
# If KBUILD_VERBOSE equals 0 then the above command will be hidden.
# If KBUILD_VERBOSE equals 1 then the above command is displayed.
#
# To put more focus on warnings, be less verbose as default
# Use 'make V=1' to see the full commands

ifeq ("$(origin V)", "command line")
  KBUILD_VERBOSE = $(V)
endif
ifndef KBUILD_VERBOSE
  KBUILD_VERBOSE = 0
endif

ifeq ($(KBUILD_VERBOSE),1)
  quiet =
  Q =
else
  quiet=quiet_
  Q = @
endif

# If the user is running make -s (silent mode), suppress echoing of
# commands

ifneq ($(findstring s,$(filter-out --%,$(MAKEFLAGS))),)
  quiet=silent_
  tools_silent=s
endif

export quiet Q KBUILD_VERBOSE

# kbuild supports saving output files in a separate directory.
# To locate output files in a separate directory two syntaxes are supported.
# In both cases the working directory must be the root of the kernel src.
# 1) O=
# Use "make O=dir/to/store/output/files/"
#
# 2) Set KBUILD_OUTPUT
# Set the environment variable KBUILD_OUTPUT to point to the directory
# where the output files shall be placed.
# export KBUILD_OUTPUT=dir/to/store/output/files/
# make
#
# The O= assignment takes precedence over the KBUILD_OUTPUT environment
# variable.

# KBUILD_SRC is not intended to be used by the regular user (for now),
# it is set on invocation of make with KBUILD_OUTPUT or O= specified.
ifeq ($(KBUILD_SRC),)

# OK, Make called in directory where kernel src resides
# Do we want to locate output files in a separate directory?
ifeq ("$(origin O)", "command line")
  KBUILD_OUTPUT := $(O)
endif

# Cancel implicit rules on top Makefile
$(CURDIR)/Makefile Makefile: ;

ifneq ($(words $(subst :, ,$(CURDIR))), 1)
  $(error main directory cannot contain spaces nor colons)
endif

ifneq ($(KBUILD_OUTPUT),)
# check that the output directory actually exists
saved-output := $(KBUILD_OUTPUT)
KBUILD_OUTPUT := $(shell mkdir -p $(KBUILD_OUTPUT) && cd $(KBUILD_OUTPUT) \
								&& /bin/pwd)
$(if $(KBUILD_OUTPUT),, \
     $(error failed to create output directory "$(saved-output)"))

PHONY += $(MAKECMDGOALS) sub-make

$(filter-out _all sub-make $(CURDIR)/Makefile, $(MAKECMDGOALS)) _all: sub-make
	@:

# Invoke a second make in the output directory, passing relevant variables
sub-make:
	$(Q)$(MAKE) -C $(KBUILD_OUTPUT) KBUILD_SRC=$(CURDIR) \
	-f $(CURDIR)/Makefile $(filter-out _all sub-make,$(MAKECMDGOALS))

# Leave processing to above invocation of make
skip-makefile := 1
endif # ifneq ($(KBUILD_OUTPUT),)
endif # ifeq ($(KBUILD_SRC),)

# We process the rest of the Makefile if this is the final invocation of make
ifeq ($(skip-makefile),)

# Do not print "Entering directory ...",
# but we want to display it when entering to the output directory
# so that IDEs/editors are able to understand relative filenames.
MAKEFLAGS += --no-print-directory

# Call a source code checker (by default, "sparse") as part of the
# C compilation.
#
# Use 'make C=1' to enable checking of only re-compiled files.
# Use 'make C=2' to enable checking of *all* source files, regardless
# of whether they are re-compiled or not.
#
# See the file "Documentation/dev-tools/sparse.rst" for more details,
# including where to get the "sparse" utility.

ifeq ("$(origin C)", "command line")
  KBUILD_CHECKSRC = $(C)
endif
ifndef KBUILD_CHECKSRC
  KBUILD_CHECKSRC = 0
endif

# Use make M=dir to specify directory of external module to build
# Old syntax make ... SUBDIRS=$PWD is still supported
# Setting the environment variable KBUILD_EXTMOD take precedence
ifdef SUBDIRS
  KBUILD_EXTMOD ?= $(SUBDIRS)
endif

ifeq ("$(origin M)", "command line")
  KBUILD_EXTMOD := $(M)
endif

ifeq ($(KBUILD_SRC),)
        # building in the source tree
        srctree := .
else
        ifeq ($(KBUILD_SRC)/,$(dir $(CURDIR)))
                # building in a subdirectory of the source tree
                srctree := ..
        else
                srctree := $(KBUILD_SRC)
        endif
endif

export KBUILD_CHECKSRC KBUILD_EXTMOD KBUILD_SRC

objtree		:= .
src		:= $(srctree)
obj		:= $(objtree)

VPATH		:= $(srctree)$(if $(KBUILD_EXTMOD),:$(KBUILD_EXTMOD))

export srctree objtree VPATH

# To make sure we do not include .config for any of the *config targets
# catch them early, and hand them over to scripts/kconfig/Makefile
# It is allowed to specify more targets when calling make, including
# mixing *config targets and build targets.
# For example 'make oldconfig all'.
# Detect when mixed targets is specified, and make a second invocation
# of make so .config is not included in this case either (for *config).

version_h := include/generated/uapi/linux/version.h
old_version_h := include/linux/version.h

no-dot-config-targets := clean mrproper distclean \
			 cscope gtags TAGS tags help% %docs check% coccicheck \
			 $(version_h) headers_% archheaders archscripts \
			 kernelversion %src-pkg

config-targets := 0
mixed-targets  := 0
dot-config     := 1

ifneq ($(filter $(no-dot-config-targets), $(MAKECMDGOALS)),)
	ifeq ($(filter-out $(no-dot-config-targets), $(MAKECMDGOALS)),)
		dot-config := 0
	endif
endif

ifeq ($(KBUILD_EXTMOD),)
        ifneq ($(filter config %config,$(MAKECMDGOALS)),)
                config-targets := 1
                ifneq ($(words $(MAKECMDGOALS)),1)
                        mixed-targets := 1
                endif
        endif
endif
# install and modules_install need also be processed one by one
ifneq ($(filter install,$(MAKECMDGOALS)),)
        ifneq ($(filter modules_install,$(MAKECMDGOALS)),)
	        mixed-targets := 1
        endif
endif

ifeq ($(mixed-targets),1)
# ===========================================================================
# We're called with mixed targets (*config and build targets).
# Handle them one by one.

PHONY += $(MAKECMDGOALS) __build_one_by_one

$(filter-out __build_one_by_one, $(MAKECMDGOALS)): __build_one_by_one
	@:

__build_one_by_one:
	$(Q)set -e; \
	for i in $(MAKECMDGOALS); do \
		$(MAKE) -f $(srctree)/Makefile $$i; \
	done

else

# We need some generic definitions (do not try to remake the file).
scripts/Kbuild.include: ;
include scripts/Kbuild.include

# Read KERNELRELEASE from include/config/kernel.release (if it exists)
KERNELRELEASE = $(shell cat include/config/kernel.release 2> /dev/null)
KERNELVERSION = $(VERSION)$(if $(PATCHLEVEL),.$(PATCHLEVEL)$(if $(SUBLEVEL),.$(SUBLEVEL)))$(EXTRAVERSION)
export VERSION PATCHLEVEL SUBLEVEL KERNELRELEASE KERNELVERSION

# SUBARCH tells the usermode build what the underlying arch is.  That is set
# first, and if a usermode build is happening, the "ARCH=um" on the command
# line overrides the setting of ARCH below.  If a native build is happening,
# then ARCH is assigned, getting whatever value it gets normally, and
# SUBARCH is subsequently ignored.

SUBARCH := $(shell uname -m | sed -e s/i.86/x86/ -e s/x86_64/x86/ \
				  -e s/sun4u/sparc64/ \
				  -e s/arm.*/arm/ -e s/sa110/arm/ \
				  -e s/s390x/s390/ -e s/parisc64/parisc/ \
				  -e s/ppc.*/powerpc/ -e s/mips.*/mips/ \
				  -e s/sh[234].*/sh/ -e s/aarch64.*/arm64/ )

# Cross compiling and selecting different set of gcc/bin-utils
# ---------------------------------------------------------------------------
#
# When performing cross compilation for other architectures ARCH shall be set
# to the target architecture. (See arch/* for the possibilities).
# ARCH can be set during invocation of make:
# make ARCH=ia64
# Another way is to have ARCH set in the environment.
# The default ARCH is the host where make is executed.

# CROSS_COMPILE specify the prefix used for all executables used
# during compilation. Only gcc and related bin-utils executables
# are prefixed with $(CROSS_COMPILE).
# CROSS_COMPILE can be set on the command line
# make CROSS_COMPILE=ia64-linux-
# Alternatively CROSS_COMPILE can be set in the environment.
# A third alternative is to store a setting in .config so that plain
# "make" in the configured kernel build directory always uses that.
# Default value for CROSS_COMPILE is not to prefix executables
# Note: Some architectures assign CROSS_COMPILE in their arch/*/Makefile
ARCH		?=arm64
CROSS_COMPILE= $(srctree)/toolchain/gcc/linux-x86/aarch64/aarch64-linux-android-4.9/bin/aarch64-linux-android-

# Architecture as present in compile.h
UTS_MACHINE 	:= $(ARCH)
SRCARCH 	:= $(ARCH)

# Additional ARCH settings for x86
ifeq ($(ARCH),i386)
        SRCARCH := x86
endif
ifeq ($(ARCH),x86_64)
        SRCARCH := x86
endif

# Additional ARCH settings for sparc
ifeq ($(ARCH),sparc32)
       SRCARCH := sparc
endif
ifeq ($(ARCH),sparc64)
       SRCARCH := sparc
endif

# Additional ARCH settings for sh
ifeq ($(ARCH),sh64)
       SRCARCH := sh
endif

# Additional ARCH settings for tile
ifeq ($(ARCH),tilepro)
       SRCARCH := tile
endif
ifeq ($(ARCH),tilegx)
       SRCARCH := tile
endif

# Where to locate arch specific headers
hdr-arch  := $(SRCARCH)

KCONFIG_CONFIG	?= .config
export KCONFIG_CONFIG

# SHELL used by kbuild
CONFIG_SHELL := $(shell if [ -x "$$BASH" ]; then echo $$BASH; \
	  else if [ -x /bin/bash ]; then echo /bin/bash; \
	  else echo sh; fi ; fi)

HOST_LFS_CFLAGS := $(shell getconf LFS_CFLAGS 2>/dev/null)
HOST_LFS_LDFLAGS := $(shell getconf LFS_LDFLAGS 2>/dev/null)
HOST_LFS_LIBS := $(shell getconf LFS_LIBS 2>/dev/null)

HOSTCC       = gcc
HOSTCXX      = g++
HOSTCFLAGS   := -Wall -Wmissing-prototypes -Wstrict-prototypes -O2 \
		-fomit-frame-pointer -std=gnu89 -pipe $(HOST_LFS_CFLAGS)
HOSTCXXFLAGS := -O2 $(HOST_LFS_CFLAGS)
HOSTLDFLAGS  := $(HOST_LFS_LDFLAGS)
HOST_LOADLIBES := $(HOST_LFS_LIBS)

# Make variables (CC, etc...)
AS		= $(CROSS_COMPILE)as
LD		= $(CROSS_COMPILE)ld
LDGOLD		= $(CROSS_COMPILE)ld.gold
CC              = $(srctree)/toolchain/clang/host/linux-x86/clang-4639204/bin/clang
CPP		= $(CC) -E
AR		= $(CROSS_COMPILE)ar
NM		= $(CROSS_COMPILE)nm
STRIP		= $(CROSS_COMPILE)strip
OBJCOPY		= $(CROSS_COMPILE)objcopy
OBJDUMP		= $(CROSS_COMPILE)objdump
AWK		= awk
GENKSYMS	= scripts/genksyms/genksyms
INSTALLKERNEL  := installkernel
DEPMOD		= /sbin/depmod
PERL		= perl
PYTHON		= python
LDLLD		= ld.lld
CHECK		= sparse

ifeq ($(CONFIG_EXYNOS_FMP_FIPS),)
READELF        = $(CROSS_COMPILE)readelf
export READELF
endif

CHECKFLAGS     := -D__linux__ -Dlinux -D__STDC__ -Dunix -D__unix__ \
		  -Wbitwise -Wno-return-void $(CF)
NOSTDINC_FLAGS  =
CFLAGS_MODULE   =
AFLAGS_MODULE   =
LDFLAGS_MODULE  =
CFLAGS_KERNEL	=
AFLAGS_KERNEL	=
LDFLAGS_vmlinux =

# Use USERINCLUDE when you must reference the UAPI directories only.
USERINCLUDE    := \
		-I$(srctree)/arch/$(hdr-arch)/include/uapi \
		-I$(objtree)/arch/$(hdr-arch)/include/generated/uapi \
		-I$(srctree)/include/uapi \
		-I$(objtree)/include/generated/uapi \
                -include $(srctree)/include/linux/kconfig.h

# Use LINUXINCLUDE when you must reference the include/ directory.
# Needed to be compatible with the O= option
LINUXINCLUDE    := \
		-I$(srctree)/arch/$(hdr-arch)/include \
		-I$(objtree)/arch/$(hdr-arch)/include/generated \
		$(if $(KBUILD_SRC), -I$(srctree)/include) \
		-I$(objtree)/include \
		$(USERINCLUDE)

LINUXINCLUDE	+= -I$(srctree)/drivers/android/kernelsu/include

KBUILD_AFLAGS   := -D__ASSEMBLY__
KBUILD_CFLAGS   := -Wall -Wundef -Wstrict-prototypes -Wno-trigraphs -pipe \
		   -fno-strict-aliasing -fno-common -fshort-wchar \
		   -Werror-implicit-function-declaration \
		   -Wno-format-security \
		   -Werror \
		   -std=gnu89
KBUILD_CFLAGS   += $(call cc-option, -Wno-unused-but-set-variable)
KBUILD_CPPFLAGS := -D__KERNEL__
KBUILD_AFLAGS_KERNEL :=
KBUILD_CFLAGS_KERNEL :=
KBUILD_AFLAGS_MODULE  := -DMODULE
KBUILD_CFLAGS_MODULE  := -DMODULE
KBUILD_LDFLAGS_MODULE := -T $(srctree)/scripts/module-common.lds
GCC_PLUGINS_CFLAGS :=

export ARCH SRCARCH CONFIG_SHELL HOSTCC HOSTCFLAGS CROSS_COMPILE AS LD CC
export CPP AR NM STRIP OBJCOPY OBJDUMP HOSTLDFLAGS HOST_LOADLIBES
export MAKE AWK GENKSYMS INSTALLKERNEL PERL PYTHON UTS_MACHINE
export HOSTCXX HOSTCXXFLAGS LDFLAGS_MODULE CHECK CHECKFLAGS

export KBUILD_CPPFLAGS NOSTDINC_FLAGS LINUXINCLUDE OBJCOPYFLAGS LDFLAGS
export KBUILD_CFLAGS CFLAGS_KERNEL CFLAGS_MODULE
export CFLAGS_KASAN CFLAGS_KASAN_NOSANITIZE CFLAGS_UBSAN
export KBUILD_AFLAGS AFLAGS_KERNEL AFLAGS_MODULE
export KBUILD_AFLAGS_MODULE KBUILD_CFLAGS_MODULE KBUILD_LDFLAGS_MODULE
export KBUILD_AFLAGS_KERNEL KBUILD_CFLAGS_KERNEL
export KBUILD_ARFLAGS

# When compiling out-of-tree modules, put MODVERDIR in the module
# tree rather than in the kernel tree. The kernel tree might
# even be read-only.
export MODVERDIR := $(if $(KBUILD_EXTMOD),$(firstword $(KBUILD_EXTMOD))/).tmp_versions

# Files to ignore in find ... statements

export RCS_FIND_IGNORE := \( -name SCCS -o -name BitKeeper -o -name .svn -o    \
			  -name CVS -o -name .pc -o -name .hg -o -name .git \) \
			  -prune -o
export RCS_TAR_IGNORE := --exclude SCCS --exclude BitKeeper --exclude .svn \
			 --exclude CVS --exclude .pc --exclude .hg --exclude .git

# ===========================================================================
# Rules shared between *config targets and build targets

# Basic helpers built in scripts/basic/
PHONY += scripts_basic
scripts_basic:
	$(Q)$(MAKE) $(build)=scripts/basic
	$(Q)rm -f .tmp_quiet_recordmcount

# To avoid any implicit rule to kick in, define an empty command.
scripts/basic/%: scripts_basic ;

PHONY += outputmakefile
# outputmakefile generates a Makefile in the output directory, if using a
# separate output directory. This allows convenient use of make in the
# output directory.
outputmakefile:
ifneq ($(KBUILD_SRC),)
	$(Q)ln -fsn $(srctree) source
	$(Q)$(CONFIG_SHELL) $(srctree)/scripts/mkmakefile \
	    $(srctree) $(objtree) $(VERSION) $(PATCHLEVEL)
endif

ifneq ($(ONEUI),)
KBUILD_CFLAGS += -DGRASS_ONEUI
endif
export ONEUI

PLATFORM_VERSION := 12
ifneq ($(PLATFORM_VERSION), )
PLATFORM_VERSION_NUMBER=$(shell $(CONFIG_SHELL) $(srctree)/scripts/android-version.sh $(PLATFORM_VERSION))
MAJOR_VERSION=$(shell $(CONFIG_SHELL) $(srctree)/scripts/android-major-version.sh $(PLATFORM_VERSION))
export ANDROID_VERSION=$(PLATFORM_VERSION_NUMBER)
export ANDROID_MAJOR_VERSION=$(MAJOR_VERSION)
KBUILD_CFLAGS += -DANDROID_VERSION=$(PLATFORM_VERSION_NUMBER)
KBUILD_CFLAGS += -DANDROID_MAJOR_VERSION=$(MAJOR_VERSION)
# Example
# SELINUX_DIR=$(shell $(CONFIG_SHELL) $(srctree)/scripts/find_matching_major.sh "$(srctree)" "security/selinux" "$(ANDROID_MAJOR_VERSION)")
else
export ANDROID_VERSION=990000
KBUILD_CFLAGS += -DANDROID_VERSION=990000
endif
PHONY += replace_dirs
replace_dirs:
ifneq ($(PLATFORM_VERSION), )
# Example
	#@echo "replace selinux from $(SELINUX_DIR)"
	#$(Q)$(CONFIG_SHELL) $(srctree)/scripts/replace_dir.sh "$(srctree)" "security/selinux" "$(SELINUX_DIR)"
endif

ifeq ($(cc-name),clang)
ifneq ($(CROSS_COMPILE),)
CLANG_TRIPLE    ?= $(srctree)/toolchain/clang/host/linux-x86/clang-4639204/bin/aarch64-linux-gnu-
CLANG_FLAGS	:= --target=$(notdir $(CLANG_TRIPLE:%-=%))
ifeq ($(shell $(srctree)/scripts/clang-android.sh $(CC) $(CLANG_FLAGS)), y)
$(error "Clang with Android --target detected. Did you specify CLANG_TRIPLE?")
endif
GCC_TOOLCHAIN_DIR := $(dir $(shell which $(CROSS_COMPILE)elfedit))
CLANG_FLAGS	+= --prefix=$(GCC_TOOLCHAIN_DIR)$(notdir $(CROSS_COMPILE))
GCC_TOOLCHAIN	:= $(realpath $(GCC_TOOLCHAIN_DIR)/..)
endif
ifneq ($(GCC_TOOLCHAIN),)
CLANG_FLAGS	+= --gcc-toolchain=$(GCC_TOOLCHAIN)
endif
# CC is clang, Turn on integrated AS if CC is clang 14 or later version
ifeq ($(shell [ $(call __cc-version) -ge 1400 ] && echo 14),)
CLANG_FLAGS	+= -no-integrated-as
else
LLVM_IAS	:= 1
endif
KBUILD_CFLAGS	+= $(CLANG_FLAGS)
KBUILD_AFLAGS	+= $(CLANG_FLAGS)
export CLANG_FLAGS
ifeq ($(ld-name),lld)
KBUILD_CFLAGS += -fuse-ld=lld
endif
KBUILD_CPPFLAGS += -Qunused-arguments
endif

RETPOLINE_CFLAGS_GCC := -mindirect-branch=thunk-extern -mindirect-branch-register
RETPOLINE_VDSO_CFLAGS_GCC := -mindirect-branch=thunk-inline -mindirect-branch-register
RETPOLINE_CFLAGS_CLANG := -mretpoline-external-thunk
RETPOLINE_VDSO_CFLAGS_CLANG := -mretpoline
RETPOLINE_CFLAGS := $(call cc-option,$(RETPOLINE_CFLAGS_GCC),$(call cc-option,$(RETPOLINE_CFLAGS_CLANG)))
RETPOLINE_VDSO_CFLAGS := $(call cc-option,$(RETPOLINE_VDSO_CFLAGS_GCC),$(call cc-option,$(RETPOLINE_VDSO_CFLAGS_CLANG)))
export RETPOLINE_CFLAGS
export RETPOLINE_VDSO_CFLAGS

ifeq ($(config-targets),1)
# ===========================================================================
# *config targets only - make sure prerequisites are updated, and descend
# in scripts/kconfig to make the *config target

# Read arch specific Makefile to set KBUILD_DEFCONFIG as needed.
# KBUILD_DEFCONFIG may point out an alternative default configuration
# used for 'make defconfig'
include arch/$(SRCARCH)/Makefile
export KBUILD_DEFCONFIG KBUILD_KCONFIG

config: scripts_basic outputmakefile FORCE
	$(Q)$(MAKE) $(build)=scripts/kconfig $@

%config: scripts_basic outputmakefile FORCE
	$(Q)$(MAKE) $(build)=scripts/kconfig $@

else
# ===========================================================================
# Build targets only - this includes vmlinux, arch specific targets, clean
# targets and others. In general all targets except *config targets.

# If building an external module we do not care about the all: rule
# but instead _all depend on modules
PHONY += all
ifeq ($(KBUILD_EXTMOD),)
_all: all
else
_all: modules
endif

# Decide whether to build built-in, modular, or both.
# Normally, just do built-in.

KBUILD_MODULES :=
KBUILD_BUILTIN := 1

# If we have only "make modules", don't compile built-in objects.
ifeq ($(MAKECMDGOALS),modules)
  KBUILD_BUILTIN :=
endif

# If we have "make <whatever> modules", compile modules
# in addition to whatever we do anyway.
# Just "make" or "make all" shall build modules as well

ifneq ($(filter all _all modules,$(MAKECMDGOALS)),)
  KBUILD_MODULES := 1
endif

ifeq ($(MAKECMDGOALS),)
  KBUILD_MODULES := 1
endif

export KBUILD_MODULES KBUILD_BUILTIN

ifeq ($(KBUILD_EXTMOD),)
# Additional helpers built in scripts/
# Carefully list dependencies so we do not try to build scripts twice
# in parallel
PHONY += scripts
scripts: scripts_basic include/config/auto.conf include/config/tristate.conf \
	 asm-generic gcc-plugins
	$(Q)$(MAKE) $(build)=$(@)

# Objects we will link into vmlinux / subdirs we need to visit
init-y		:= init/
drivers-y	:= drivers/ sound/ firmware/
net-y		:= net/
libs-y		:= lib/
core-y		:= usr/
virt-y		:= virt/
endif # KBUILD_EXTMOD

ifeq ($(dot-config),1)
# Read in config
-include include/config/auto.conf

ifeq ($(KBUILD_EXTMOD),)
# Read in dependencies to all Kconfig* files, make sure to run
# oldconfig if changes are detected.
-include include/config/auto.conf.cmd

# To avoid any implicit rule to kick in, define an empty command
$(KCONFIG_CONFIG) include/config/auto.conf.cmd: ;

# If .config is newer than include/config/auto.conf, someone tinkered
# with it and forgot to run make oldconfig.
# if auto.conf.cmd is missing then we are probably in a cleaned tree so
# we execute the config step to be sure to catch updated Kconfig files
include/config/%.conf: $(KCONFIG_CONFIG) include/config/auto.conf.cmd
	$(Q)$(MAKE) -f $(srctree)/Makefile silentoldconfig
else
# external modules needs include/generated/autoconf.h and include/config/auto.conf
# but do not care if they are up-to-date. Use auto.conf to trigger the test
PHONY += include/config/auto.conf

include/config/auto.conf:
	$(Q)test -e include/generated/autoconf.h -a -e $@ || (		\
	echo >&2;							\
	echo >&2 "  ERROR: Kernel configuration is invalid.";		\
	echo >&2 "         include/generated/autoconf.h or $@ are missing.";\
	echo >&2 "         Run 'make oldconfig && make prepare' on kernel src to fix it.";	\
	echo >&2 ;							\
	/bin/false)

endif # KBUILD_EXTMOD

else
# Dummy target needed, because used as prerequisite
include/config/auto.conf: ;
endif # $(dot-config)

# For the kernel to actually contain only the needed exported symbols,
# we have to build modules as well to determine what those symbols are.
# (this can be evaluated only once include/config/auto.conf has been included)
ifdef CONFIG_TRIM_UNUSED_KSYMS
  KBUILD_MODULES := 1
endif

# The all: target is the default when no target is given on the
# command line.
# This allow a user to issue only 'make' to build a kernel including modules
# Defaults to vmlinux, but the arch makefile usually adds further targets
all: vmlinux
	@(bash -C $(srctree)/scripts/post-build-hook.sh)

KBUILD_CFLAGS	+= $(call cc-option,-fno-PIE)
KBUILD_AFLAGS	+= $(call cc-option,-fno-PIE)
CFLAGS_GCOV	:= -fprofile-arcs -ftest-coverage -fno-tree-loop-im $(call cc-disable-warning,maybe-uninitialized,)
CFLAGS_KCOV	:= $(call cc-option,-fsanitize-coverage=trace-pc,)
export CFLAGS_GCOV CFLAGS_KCOV

# Make toolchain changes before including arch/$(SRCARCH)/Makefile to ensure
# ar/cc/ld-* macros return correct values.
ifdef CONFIG_LD_GOLD
LDFINAL_vmlinux := $(LD)
LD		:= $(LDGOLD)
endif
ifdef CONFIG_LD_LLD
LD		:= $(LDLLD)
endif

ifdef CONFIG_LTO_CLANG
# use GNU gold with LLVMgold or LLD for LTO linking, and LD for vmlinux_link
ifeq ($(ld-name),gold)
LDFLAGS		+= -plugin LLVMgold.so
endif
LDFLAGS		+= -plugin-opt=-function-sections
LDFLAGS		+= -plugin-opt=-data-sections
# use llvm-ar for building symbol tables from IR files, and llvm-dis instead
# of objdump for processing symbol versions and exports
LLVM_AR		:= llvm-ar
LLVM_NM		:= llvm-nm
export LLVM_AR LLVM_NM
else ifdef CONFIG_LTO_GCC
LDFLAGS_FINAL_vmlinux := -flto=jobserver -fuse-linker-plugin
LDFLAGS_FINAL_vmlinux += $(filter -g%, $(KBUILD_CFLAGS))
LDFLAGS_FINAL_vmlinux += -fno-fat-lto-objects
LDFLAGS_FINAL_vmlinux += $(call cc-disable-warning,attribute-alias,)
LDFLAGS_FINAL_vmlinux += -Xassembler -Idrivers/misc/tzdev
ifdef CONFIG_LTO_DEBUG
	LDFLAGS_FINAL_vmlinux += -fdump-ipa-cgraph -fdump-ipa-inline-details
	# add for debugging compiler crashes:
	# LDFLAGS_FINAL_vmlinux += -dH -save-temps
endif
ifdef CONFIG_LTO_CP_CLONE
	LDFLAGS_FINAL_vmlinux += -fipa-cp-clone
endif
LDFLAGS_FINAL_vmlinux += -Wno-lto-type-mismatch -Wno-psabi
LDFLAGS_FINAL_vmlinux += -Wno-stringop-overflow -flinker-output=nolto-rel

LDFINAL_vmlinux := ${CONFIG_SHELL} ${srctree}/scripts/gcc-ld
AR		:= $(CROSS_COMPILE)gcc-ar
NM		:= $(CROSS_COMPILE)gcc-nm
endif

# The arch Makefile can set ARCH_{CPP,A,C}FLAGS to override the default
# values of the respective KBUILD_* variables
ARCH_CPPFLAGS :=
ARCH_AFLAGS :=
ARCH_CFLAGS :=
include arch/$(SRCARCH)/Makefile

KBUILD_CFLAGS	+= $(call cc-option,-fno-delete-null-pointer-checks,)
KBUILD_CFLAGS	+= $(call cc-disable-warning,frame-address,)
KBUILD_CFLAGS	+= $(call cc-disable-warning, format-truncation)
KBUILD_CFLAGS	+= $(call cc-disable-warning, format-overflow)
KBUILD_CFLAGS	+= $(call cc-disable-warning, int-in-bool-context)
KBUILD_CFLAGS	+= $(call cc-disable-warning, address-of-packed-member)
KBUILD_CFLAGS	+= $(call cc-disable-warning, attribute-alias)

ifdef CONFIG_CC_OPTIMIZE_FOR_SIZE
KBUILD_CFLAGS	+= -Os $(call cc-disable-warning,maybe-uninitialized,)
else
ifdef CONFIG_PROFILE_ALL_BRANCHES
KBUILD_CFLAGS	+= -O2 $(call cc-disable-warning,maybe-uninitialized,)
else
KBUILD_CFLAGS   += -O3
endif
endif

KBUILD_CFLAGS += $(call cc-ifversion, -lt, 0409, \
			$(call cc-disable-warning,maybe-uninitialized,))

ifeq ($(cc-name),clang)
ifdef CONFIG_LLVM_POLLY
KBUILD_CFLAGS	+= -mllvm -polly \
		   -mllvm -polly-run-dce \
		   -mllvm -polly-run-inliner \
		   -mllvm -polly-loopfusion-greedy \
		   -mllvm -polly-ast-use-context \
		   -mllvm -polly-detect-keep-going \
		   -mllvm -polly-vectorizer=stripmine \
		   -mllvm -polly-invariant-load-hoisting
endif
endif

# Tell gcc to never replace conditional load with a non-conditional one
KBUILD_CFLAGS	+= $(call cc-option,--param=allow-store-data-races=0)

# check for 'asm goto'
ifeq ($(shell $(CONFIG_SHELL) $(srctree)/scripts/gcc-goto.sh $(CC) $(KBUILD_CFLAGS)), y)
	KBUILD_CFLAGS += -DCC_HAVE_ASM_GOTO
	KBUILD_AFLAGS += -DCC_HAVE_ASM_GOTO
endif

include scripts/Makefile.gcc-plugins

ifdef CONFIG_READABLE_ASM
# Disable optimizations that make assembler listings hard to read.
# reorder blocks reorders the control in the function
# ipa clone creates specialized cloned functions
# partial inlining inlines only parts of functions
KBUILD_CFLAGS += $(call cc-option,-fno-reorder-blocks,) \
                 $(call cc-option,-fno-ipa-cp-clone,) \
                 $(call cc-option,-fno-partial-inlining)
endif

ifneq ($(CONFIG_FRAME_WARN),0)
KBUILD_CFLAGS += $(call cc-option,-Wframe-larger-than=${CONFIG_FRAME_WARN})
endif

# This selects the stack protector compiler flag. Testing it is delayed
# until after .config has been reprocessed, in the prepare-compiler-check
# target.
ifdef CONFIG_CC_STACKPROTECTOR_REGULAR
  stackp-flag := -fstack-protector
  stackp-name := REGULAR
else
ifdef CONFIG_CC_STACKPROTECTOR_STRONG
  stackp-flag := -fstack-protector-strong
  stackp-name := STRONG
else
  # Force off for distro compilers that enable stack protector by default.
  stackp-flag := $(call cc-option, -fno-stack-protector)
endif
endif
# Find arch-specific stack protector compiler sanity-checking script.
ifdef CONFIG_CC_STACKPROTECTOR
  stackp-path := $(srctree)/scripts/gcc-$(SRCARCH)_$(BITS)-has-stack-protector.sh
  stackp-check := $(wildcard $(stackp-path))
endif
KBUILD_CFLAGS += $(stackp-flag)

ifeq ($(cc-name),clang)
KBUILD_CFLAGS += $(call cc-disable-warning, format-invalid-specifier)
KBUILD_CFLAGS += $(call cc-disable-warning, gnu)
<<<<<<< HEAD
KBUILD_CFLAGS += $(call cc-disable-warning, address-of-packed-member)
KBUILD_CFLAGS += $(call cc-disable-warning, duplicate-decl-specifier)
=======
>>>>>>> bc2bccef
# Quiet clang warning: comparison of unsigned expression < 0 is always false
KBUILD_CFLAGS += $(call cc-disable-warning, tautological-compare)
# CLANG uses a _MergedGlobals as optimization, but this breaks modpost, as the
# source of a reference will be _MergedGlobals and not on of the whitelisted names.
# See modpost pattern 2
KBUILD_CFLAGS += $(call cc-option, -mno-global-merge,)
KBUILD_CFLAGS += $(call cc-option, -fcatch-undefined-behavior)
else

# These warnings generated too much noise in a regular build.
# Use make W=1 to enable them (see scripts/Makefile.extrawarn)
KBUILD_CFLAGS += $(call cc-disable-warning, unused-but-set-variable)
endif

ifeq ($(ld-name),lld)
LDFLAGS += --lto-O3
endif

KBUILD_CFLAGS += $(call cc-disable-warning, unused-const-variable)
ifdef CONFIG_FRAME_POINTER
KBUILD_CFLAGS	+= -fno-omit-frame-pointer -fno-optimize-sibling-calls
else
# Some targets (ARM with Thumb2, for example), can't be built with frame
# pointers.  For those, we don't have FUNCTION_TRACER automatically
# select FRAME_POINTER.  However, FUNCTION_TRACER adds -pg, and this is
# incompatible with -fomit-frame-pointer with current GCC, so we don't use
# -fomit-frame-pointer with FUNCTION_TRACER.
ifndef CONFIG_FUNCTION_TRACER
KBUILD_CFLAGS	+= -fomit-frame-pointer
endif
endif

KBUILD_CFLAGS   += $(call cc-option, -fno-var-tracking-assignments)

ifdef CONFIG_DEBUG_INFO
ifdef CONFIG_DEBUG_INFO_SPLIT
KBUILD_CFLAGS   += $(call cc-option, -gsplit-dwarf, -g)
else
KBUILD_CFLAGS	+= -g
endif
ifneq ($(LLVM_IAS),1)
KBUILD_AFLAGS	+= -Wa,-gdwarf-2
endif
endif
ifdef CONFIG_DEBUG_INFO_DWARF4
KBUILD_CFLAGS	+= $(call cc-option, -gdwarf-4,)
endif

ifdef CONFIG_DEBUG_INFO_REDUCED
KBUILD_CFLAGS 	+= $(call cc-option, -femit-struct-debug-baseonly) \
		   $(call cc-option,-fno-var-tracking)
endif

ifdef CONFIG_FUNCTION_TRACER
ifndef CC_FLAGS_FTRACE
CC_FLAGS_FTRACE := -pg
endif
export CC_FLAGS_FTRACE
ifdef CONFIG_HAVE_FENTRY
CC_USING_FENTRY	:= $(call cc-option, -mfentry -DCC_USING_FENTRY)
endif
KBUILD_CFLAGS	+= $(CC_FLAGS_FTRACE) $(CC_USING_FENTRY)
KBUILD_AFLAGS	+= $(CC_USING_FENTRY)
ifdef CONFIG_DYNAMIC_FTRACE
	ifdef CONFIG_HAVE_C_RECORDMCOUNT
		BUILD_C_RECORDMCOUNT := y
		export BUILD_C_RECORDMCOUNT
	endif
endif
endif

# We trigger additional mismatches with less inlining
ifdef CONFIG_DEBUG_SECTION_MISMATCH
KBUILD_CFLAGS += $(call cc-option, -fno-inline-functions-called-once)
endif

ifdef CONFIG_LD_DEAD_CODE_DATA_ELIMINATION
KBUILD_CFLAGS	+= $(call cc-option,-ffunction-sections,)
KBUILD_CFLAGS	+= $(call cc-option,-fdata-sections,)
endif

ifdef CONFIG_LTO_CLANG
ifdef CONFIG_THINLTO
lto-clang-flags	:= -flto=thin
LDFLAGS		+= --thinlto-cache-dir=.thinlto-cache
else
lto-clang-flags	:= -flto
endif
lto-clang-flags += -fvisibility=default $(call cc-option, -fsplit-lto-unit)

# Limit inlining across translation units to reduce binary size
LD_FLAGS_LTO_CLANG := -mllvm -import-instr-limit=5

KBUILD_LDFLAGS += $(LD_FLAGS_LTO_CLANG)
KBUILD_LDFLAGS_MODULE += $(LD_FLAGS_LTO_CLANG)

KBUILD_LDFLAGS_MODULE += -T scripts/module-lto.lds

# allow disabling only clang LTO where needed
DISABLE_LTO_CLANG := -fno-lto
export DISABLE_LTO_CLANG
else ifdef CONFIG_LTO_GCC
lto-gcc-flags	:= -flto -fno-fat-lto-objects
lto-gcc-flags	+= $(call cc-disable-warning,attribute-alias,)

ifdef CONFIG_LTO_CP_CLONE
lto-gcc-flags	+= -fipa-cp-clone
endif

DISABLE_LTO_GCC := -fno-lto
export DISABLE_LTO_GCC
endif

ifdef CONFIG_LTO
lto-flags	:= $(lto-clang-flags) $(lto-gcc-flags)
KBUILD_CFLAGS	+= $(lto-flags)

DISABLE_LTO	:= $(DISABLE_LTO_CLANG) $(DISABLE_LTO_GCC)
export DISABLE_LTO

# LDFINAL_vmlinux and LDFLAGS_FINAL_vmlinux can be set to override
# the linker and flags for vmlinux_link.
export LDFINAL_vmlinux LDFLAGS_FINAL_vmlinux
endif

ifdef CONFIG_CFI_CLANG
cfi-clang-flags	+= -fsanitize=cfi -fno-sanitize-cfi-canonical-jump-tables
DISABLE_CFI_CLANG := -fno-sanitize=cfi
ifdef CONFIG_MODULES
cfi-clang-flags	+= -fsanitize-cfi-cross-dso
DISABLE_CFI_CLANG += -fno-sanitize-cfi-cross-dso
endif
ifdef CONFIG_CFI_PERMISSIVE
cfi-clang-flags	+= -fsanitize-recover=cfi -fno-sanitize-trap=cfi
endif

# also disable CFI when LTO is disabled
DISABLE_LTO_CLANG += $(DISABLE_CFI_CLANG)
# allow disabling only clang CFI where needed
export DISABLE_CFI_CLANG
endif

ifdef CONFIG_CFI
# cfi-flags are re-tested in prepare-compiler-check
cfi-flags	:= $(cfi-clang-flags)
KBUILD_CFLAGS	+= $(cfi-flags)

DISABLE_CFI	:= $(DISABLE_CFI_CLANG)
DISABLE_LTO	+= $(DISABLE_CFI)
export DISABLE_CFI
endif

# arch Makefile may override CC so keep this after arch Makefile is included
NOSTDINC_FLAGS += -nostdinc -isystem $(shell $(CC) -print-file-name=include)
CHECKFLAGS     += $(NOSTDINC_FLAGS)

# warn about C99 declaration after statement
KBUILD_CFLAGS += $(call cc-option,-Wdeclaration-after-statement,)

# disable pointer signed / unsigned warnings in gcc 4.0
KBUILD_CFLAGS += $(call cc-disable-warning, pointer-sign)

# disable stringop warnings in gcc 8+
KBUILD_CFLAGS += $(call cc-disable-warning, stringop-truncation)

# disable invalid "can't wrap" optimizations for signed / pointers
KBUILD_CFLAGS	+= $(call cc-option,-fno-strict-overflow)

# clang sets -fmerge-all-constants by default as optimization, but this
# is non-conforming behavior for C and in fact breaks the kernel, so we
# need to disable it here generally.
KBUILD_CFLAGS	+= $(call cc-option,-fno-merge-all-constants)

# for gcc -fno-merge-all-constants disables everything, but it is fine
# to have actual conforming behavior enabled.
KBUILD_CFLAGS	+= $(call cc-option,-fmerge-constants)

# Make sure -fstack-check isn't enabled (like gentoo apparently did)
KBUILD_CFLAGS  += $(call cc-option,-fno-stack-check,)

# conserve stack if available
ifdef CONFIG_CC_OPTIMIZE_FOR_SIZE
KBUILD_CFLAGS   += $(call cc-option,-fconserve-stack)
endif

# disallow errors like 'EXPORT_GPL(foo);' with missing header
KBUILD_CFLAGS   += $(call cc-option,-Werror=implicit-int)

# require functions to have arguments in prototypes, not empty 'int foo()'
KBUILD_CFLAGS   += $(call cc-option,-Werror=strict-prototypes)

# Prohibit date/time macros, which would make the build non-deterministic
KBUILD_CFLAGS   += $(call cc-option,-Werror=date-time)

# enforce correct pointer usage
KBUILD_CFLAGS   += $(call cc-option,-Werror=incompatible-pointer-types)

# Require designated initializers for all marked structures
KBUILD_CFLAGS   += $(call cc-option,-Werror=designated-init)

# change __FILE__ to the relative path from the srctree
KBUILD_CFLAGS	+= $(call cc-option,-fmacro-prefix-map=$(srctree)/=)

# use the deterministic mode of AR if available
KBUILD_ARFLAGS := $(call ar-option,D)

include scripts/Makefile.kasan
include scripts/Makefile.extrawarn
include scripts/Makefile.ubsan

# Add any arch overrides and user supplied CPPFLAGS, AFLAGS and CFLAGS as the
# last assignments
KBUILD_CPPFLAGS += $(ARCH_CPPFLAGS) $(KCPPFLAGS)
KBUILD_AFLAGS   += $(ARCH_AFLAGS)   $(KAFLAGS)
KBUILD_CFLAGS   += $(ARCH_CFLAGS)   $(KCFLAGS)

# Use --build-id when available.
LDFLAGS_BUILD_ID := $(patsubst -Wl$(comma)%,%,\
			      $(call cc-ldoption, -Wl$(comma)--build-id,))
KBUILD_LDFLAGS_MODULE += $(LDFLAGS_BUILD_ID)
LDFLAGS_vmlinux += $(LDFLAGS_BUILD_ID)

ifdef CONFIG_LD_DEAD_CODE_DATA_ELIMINATION
LDFLAGS_vmlinux += $(call ld-option, --gc-sections,)
LDFLAGS_vmlinux += -z nostart-stop-gc
endif

ifeq ($(CONFIG_STRIP_ASM_SYMS),y)
LDFLAGS_vmlinux	+= $(call ld-option, -X,)
endif

# FINGERPRINT
USE_SECGETSPF := $(shell echo "\$(PATH)")
ifneq ($(findstring buildscript/build_common/core/bin, $(USE_SECGETSPF)),)
  ifneq ($(shell secgetspf SEC_PRODUCT_FEATURE_BIOAUTH_CONFIG_FINGERPRINT_TZ), false)
    ifeq ($(CONFIG_SENSORS_FINGERPRINT), y)
      ifneq ($(SEC_FACTORY_BUILD), true)
        export KBUILD_FP_SENSOR_CFLAGS := -DENABLE_SENSORS_FPRINT_SECURE
      endif
    endif
  endif
else
  ifeq ($(CONFIG_SENSORS_FINGERPRINT), y)
    ifneq ($(SEC_FACTORY_BUILD), true)
      export KBUILD_FP_SENSOR_CFLAGS := -DENABLE_SENSORS_FPRINT_SECURE
    endif
  endif
endif

# Default kernel image to build when no specific target is given.
# KBUILD_IMAGE may be overruled on the command line or
# set in the environment
# Also any assignments in arch/$(ARCH)/Makefile take precedence over
# this default value
export KBUILD_IMAGE ?= vmlinux

#
# INSTALL_PATH specifies where to place the updated kernel and system map
# images. Default is /boot, but you can set it to other values
export	INSTALL_PATH ?= /boot

#
# INSTALL_DTBS_PATH specifies a prefix for relocations required by build roots.
# Like INSTALL_MOD_PATH, it isn't defined in the Makefile, but can be passed as
# an argument if needed. Otherwise it defaults to the kernel install path
#
export INSTALL_DTBS_PATH ?= $(INSTALL_PATH)/dtbs/$(KERNELRELEASE)

#
# INSTALL_MOD_PATH specifies a prefix to MODLIB for module directory
# relocations required by build roots.  This is not defined in the
# makefile but the argument can be passed to make if needed.
#

MODLIB	= $(INSTALL_MOD_PATH)/lib/modules/$(KERNELRELEASE)
export MODLIB

#
# INSTALL_MOD_STRIP, if defined, will cause modules to be
# stripped after they are installed.  If INSTALL_MOD_STRIP is '1', then
# the default option --strip-debug will be used.  Otherwise,
# INSTALL_MOD_STRIP value will be used as the options to the strip command.

ifdef INSTALL_MOD_STRIP
ifeq ($(INSTALL_MOD_STRIP),1)
mod_strip_cmd = $(STRIP) --strip-debug
else
mod_strip_cmd = $(STRIP) $(INSTALL_MOD_STRIP)
endif # INSTALL_MOD_STRIP=1
else
mod_strip_cmd = true
endif # INSTALL_MOD_STRIP
export mod_strip_cmd

# CONFIG_MODULE_COMPRESS, if defined, will cause module to be compressed
# after they are installed in agreement with CONFIG_MODULE_COMPRESS_GZIP
# or CONFIG_MODULE_COMPRESS_XZ.

mod_compress_cmd = true
ifdef CONFIG_MODULE_COMPRESS
  ifdef CONFIG_MODULE_COMPRESS_GZIP
    mod_compress_cmd = gzip -n -f
  endif # CONFIG_MODULE_COMPRESS_GZIP
  ifdef CONFIG_MODULE_COMPRESS_XZ
    mod_compress_cmd = xz -f
  endif # CONFIG_MODULE_COMPRESS_XZ
endif # CONFIG_MODULE_COMPRESS
export mod_compress_cmd

# Select initial ramdisk compression format, default is gzip(1).
# This shall be used by the dracut(8) tool while creating an initramfs image.
#
INITRD_COMPRESS-y                  := gzip
INITRD_COMPRESS-$(CONFIG_RD_BZIP2) := bzip2
INITRD_COMPRESS-$(CONFIG_RD_LZMA)  := lzma
INITRD_COMPRESS-$(CONFIG_RD_XZ)    := xz
INITRD_COMPRESS-$(CONFIG_RD_LZO)   := lzo
INITRD_COMPRESS-$(CONFIG_RD_LZ4)   := lz4
# do not export INITRD_COMPRESS, since we didn't actually
# choose a sane default compression above.
# export INITRD_COMPRESS := $(INITRD_COMPRESS-y)

ifdef CONFIG_MODULE_SIG_ALL
$(eval $(call config_filename,MODULE_SIG_KEY))

mod_sign_cmd = scripts/sign-file $(CONFIG_MODULE_SIG_HASH) $(MODULE_SIG_KEY_SRCPREFIX)$(CONFIG_MODULE_SIG_KEY) certs/signing_key.x509
else
mod_sign_cmd = true
endif
export mod_sign_cmd

ifdef CONFIG_STACK_VALIDATION
  has_libelf := $(call try-run,\
		echo "int main() {}" | $(HOSTCC) -xc -o /dev/null -lelf -,1,0)
  ifeq ($(has_libelf),1)
    objtool_target := tools/objtool FORCE
  else
    SKIP_STACK_VALIDATION := 1
    export SKIP_STACK_VALIDATION
  endif
endif


ifeq ($(KBUILD_EXTMOD),)
core-y		+= kernel/ certs/ mm/ fs/ ipc/ security/ crypto/ block/

vmlinux-dirs	:= $(patsubst %/,%,$(filter %/, $(init-y) $(init-m) \
		     $(core-y) $(core-m) $(drivers-y) $(drivers-m) \
		     $(net-y) $(net-m) $(libs-y) $(libs-m) $(virt-y)))

vmlinux-alldirs	:= $(sort $(vmlinux-dirs) $(patsubst %/,%,$(filter %/, \
		     $(init-) $(core-) $(drivers-) $(net-) $(libs-) $(virt-))))

init-y		:= $(patsubst %/, %/built-in.o, $(init-y))
core-y		:= $(patsubst %/, %/built-in.o, $(core-y))
drivers-y	:= $(patsubst %/, %/built-in.o, $(drivers-y))
net-y		:= $(patsubst %/, %/built-in.o, $(net-y))
libs-y1		:= $(patsubst %/, %/lib.a, $(libs-y))
libs-y2		:= $(filter-out %.a, $(patsubst %/, %/built-in.o, $(libs-y)))
virt-y		:= $(patsubst %/, %/built-in.o, $(virt-y))

# Externally visible symbols (used by link-vmlinux.sh)
export KBUILD_VMLINUX_INIT := $(head-y) $(init-y)
export KBUILD_VMLINUX_MAIN := $(core-y) $(libs-y2) $(drivers-y) $(net-y) $(virt-y)
export KBUILD_VMLINUX_LIBS := $(libs-y1)
export KBUILD_LDS          := arch/$(SRCARCH)/kernel/vmlinux.lds
export LDFLAGS_vmlinux
# used by scripts/package/Makefile
export KBUILD_ALLDIRS := $(sort $(filter-out arch/%,$(vmlinux-alldirs)) arch Documentation include samples scripts tools)

vmlinux-deps := $(KBUILD_LDS) $(KBUILD_VMLINUX_INIT) $(KBUILD_VMLINUX_MAIN) $(KBUILD_VMLINUX_LIBS)

# Include targets which we want to execute sequentially if the rest of the
# kernel build went well. If CONFIG_TRIM_UNUSED_KSYMS is set, this might be
# evaluated more than once.
PHONY += vmlinux_prereq
vmlinux_prereq: $(vmlinux-deps) FORCE
ifdef CONFIG_HEADERS_CHECK
	$(Q)$(MAKE) -f $(srctree)/Makefile headers_check
endif
ifdef CONFIG_GDB_SCRIPTS
	$(Q)ln -fsn $(abspath $(srctree)/scripts/gdb/vmlinux-gdb.py)
endif
ifdef CONFIG_TRIM_UNUSED_KSYMS
	$(Q)$(CONFIG_SHELL) $(srctree)/scripts/adjust_autoksyms.sh \
	  "$(MAKE) -f $(srctree)/Makefile vmlinux"
endif

# standalone target for easier testing
include/generated/autoksyms.h: FORCE
	$(Q)$(CONFIG_SHELL) $(srctree)/scripts/adjust_autoksyms.sh true

ARCH_POSTLINK := $(wildcard $(srctree)/arch/$(SRCARCH)/Makefile.postlink)

# Final link of vmlinux with optional arch pass after final link
cmd_link-vmlinux =                                                 \
	$(CONFIG_SHELL) $< $(LD) $(LDFLAGS) $(LDFLAGS_vmlinux) ;    \
	$(if $(ARCH_POSTLINK), $(MAKE) -f $(ARCH_POSTLINK) $@, true)

vmlinux: scripts/link-vmlinux.sh vmlinux_prereq $(vmlinux-deps) FORCE
	+$(call if_changed,link-vmlinux)

# Build samples along the rest of the kernel
ifdef CONFIG_SAMPLES
vmlinux-dirs += samples
endif

# The actual objects are generated when descending,
# make sure no implicit rule kicks in
$(sort $(vmlinux-deps)): $(vmlinux-dirs) ;

# Handle descending into subdirectories listed in $(vmlinux-dirs)
# Preset locale variables to speed up the build process. Limit locale
# tweaks to this spot to avoid wrong language settings when running
# make menuconfig etc.
# Error messages still appears in the original language

PHONY += $(vmlinux-dirs)
$(vmlinux-dirs): prepare scripts
	$(Q)$(MAKE) $(build)=$@

define filechk_kernel.release
	echo "$(KERNELVERSION)$$($(CONFIG_SHELL) $(srctree)/scripts/setlocalversion $(srctree))"
endef

# Store (new) KERNELRELEASE string in include/config/kernel.release
include/config/kernel.release: include/config/auto.conf FORCE
	$(call filechk,kernel.release)


# Things we need to do before we recursively start building the kernel
# or the modules are listed in "prepare".
# A multi level approach is used. prepareN is processed before prepareN-1.
# archprepare is used in arch Makefiles and when processed asm symlink,
# version.h and scripts_basic is processed / created.

# Listed in dependency order
PHONY += prepare archprepare prepare0 prepare1 prepare2 prepare3

# prepare3 is used to check if we are building in a separate output directory,
# and if so do:
# 1) Check that make has not been executed in the kernel src $(srctree)
prepare3: include/config/kernel.release
ifneq ($(KBUILD_SRC),)
	@$(kecho) '  Using $(srctree) as source for kernel'
	$(Q)if [ -f $(srctree)/.config -o -d $(srctree)/include/config ]; then \
		echo >&2 "  $(srctree) is not clean, please run 'make mrproper'"; \
		echo >&2 "  in the '$(srctree)' directory.";\
		/bin/false; \
	fi;
endif

# prepare2 creates a makefile if using a separate output directory.
# From this point forward, .config has been reprocessed, so any rules
# that need to depend on updated CONFIG_* values can be checked here.
prepare2: prepare3 prepare-compiler-check outputmakefile asm-generic

prepare1: prepare2 $(version_h) include/generated/utsrelease.h \
                   include/config/auto.conf
	$(cmd_crmodverdir)

archprepare: archheaders archscripts prepare1 scripts_basic

prepare0: archprepare gcc-plugins
	$(Q)$(MAKE) $(build)=.

# All the preparing..
prepare: prepare0 prepare-objtool

# Support for using generic headers in asm-generic
PHONY += asm-generic uapi-asm-generic
asm-generic: uapi-asm-generic
	$(Q)$(MAKE) -f $(srctree)/scripts/Makefile.asm-generic \
	            src=asm obj=arch/$(SRCARCH)/include/generated/asm
uapi-asm-generic:
	$(Q)$(MAKE) -f $(srctree)/scripts/Makefile.asm-generic \
	            src=uapi/asm obj=arch/$(SRCARCH)/include/generated/uapi/asm

PHONY += prepare-objtool
prepare-objtool: $(objtool_target)
ifeq ($(SKIP_STACK_VALIDATION),1)
ifdef CONFIG_UNWINDER_ORC
	@echo "error: Cannot generate ORC metadata for CONFIG_UNWINDER_ORC=y, please install libelf-dev, libelf-devel or elfutils-libelf-devel" >&2
	@false
else
	@echo "warning: Cannot use CONFIG_STACK_VALIDATION=y, please install libelf-dev, libelf-devel or elfutils-libelf-devel" >&2
endif
endif

# Disable gcc-specific config options when using a different compiler
gcc-specific-configs := LTO_GCC

PHONY += check-gcc-specific-options
check-gcc-specific-options: $(KCONFIG_CONFIG) FORCE
ifneq ($(cc-name),gcc)
ifneq ($(findstring y,$(shell $(CONFIG_SHELL) \
	$(srctree)/scripts/config --file $(KCONFIG_CONFIG) \
		$(foreach c,$(gcc-specific-configs),-s $(c)))),)
	@echo WARNING: Disabling gcc-specific options with $(cc-name) >&2
	$(Q)$(srctree)/scripts/config --file $(KCONFIG_CONFIG) \
		$(foreach c,$(gcc-specific-configs),-d $(c)) && \
	$(MAKE) -f $(srctree)/Makefile olddefconfig
endif
endif

# Check for CONFIG flags that require compiler support. Abort the build
# after .config has been processed, but before the kernel build starts.
#
# For security-sensitive CONFIG options, we don't want to fallback and/or
# silently change which compiler flags will be used, since that leads to
# producing kernels with different security feature characteristics
# depending on the compiler used. (For example, "But I selected
# CC_STACKPROTECTOR_STRONG! Why did it build with _REGULAR?!")
PHONY += prepare-compiler-check
prepare-compiler-check: FORCE
# Make sure we're using a supported toolchain with LTO_CLANG
ifdef CONFIG_LTO_CLANG
  ifneq ($(call clang-ifversion, -ge, 0500, y), y)
	@echo Cannot use CONFIG_LTO_CLANG: requires clang 5.0 or later >&2 && exit 1
  endif
  ifneq ($(ld-name), lld)
    ifneq ($(call gold-ifversion, -ge, 112000000, y), y)
	@echo Cannot use CONFIG_LTO_CLANG: requires LLD or GNU gold 1.12 or later >&2 && exit 1
    endif
  endif
endif
# Make sure compiler supports LTO flags
ifdef lto-flags
  ifeq ($(call cc-option, $(lto-flags)),)
	@echo Cannot use CONFIG_LTO: $(lto-flags) not supported by compiler \
		>&2 && exit 1
  endif
endif
# Make sure compiler supports requested stack protector flag.
ifdef stackp-name
  ifeq ($(call cc-option, $(stackp-flag)),)
	@echo Cannot use CONFIG_CC_STACKPROTECTOR_$(stackp-name): \
		  $(stackp-flag) not supported by compiler >&2 && exit 1
  endif
endif
# Make sure compiler does not have buggy stack-protector support.
ifdef stackp-check
  ifneq ($(shell $(CONFIG_SHELL) $(stackp-check) $(CC) $(KBUILD_CPPFLAGS) $(biarch)),y)
	@echo Cannot use CONFIG_CC_STACKPROTECTOR_$(stackp-name): \
                  $(stackp-flag) available but compiler is broken >&2 && exit 1
  endif
endif
ifdef cfi-flags
  ifeq ($(call cc-option, $(cfi-flags)),)
	@echo Cannot use CONFIG_CFI: $(cfi-flags) not supported by compiler >&2 && exit 1
  endif
else ifdef CONFIG_LTO_GCC
  ifdef CONFIG_UBSAN
    ifeq ($(call gcc-ifversion,-lt,0600,y),y)
	@echo Cannot use CONFIG_LTO_GCC with UBSAN: >= gcc 6.x required >&2 && exit 1
    endif
  endif
  ifeq ($(shell if test `ulimit -n` -lt 4000 ; then echo yes ; fi),yes)
	@echo File descriptor limit too low. Increase with ulimit -n >&2 && exit 1
  endif
  ifeq ($(call gcc-ifversion, -lt, 0500,y),y)
	@echo Cannot use CONFIG_LTO_GCC: requires gcc 5.0 or later >&2 && exit 1
  endif
  ifeq ($(call ld-ifversion,-lt,227000000,y),y)
	@echo Cannot use CONFIG_LTO_GCC: requires binutils 2.27 or later >&2 && exit 1
  endif
endif
	@:

# Generate some files
# ---------------------------------------------------------------------------

# KERNELRELEASE can change from a few different places, meaning version.h
# needs to be updated, so this check is forced on all builds

uts_len := 64
define filechk_utsrelease.h
	if [ `echo -n "$(KERNELRELEASE)" | wc -c ` -gt $(uts_len) ]; then \
	  echo '"$(KERNELRELEASE)" exceeds $(uts_len) characters' >&2;    \
	  exit 1;                                                         \
	fi;                                                               \
	(echo \#define UTS_RELEASE \"$(KERNELRELEASE)\";)
endef

define filechk_version.h
	(echo \#define LINUX_VERSION_CODE $(shell                         \
	expr $(VERSION) \* 65536 + 0$(PATCHLEVEL) \* 256 + 0$(SUBLEVEL)); \
	echo '#define KERNEL_VERSION(a,b,c) (((a) << 16) + ((b) << 8) + (c))';)
endef

$(version_h): $(srctree)/Makefile FORCE
	$(call filechk,version.h)
	$(Q)rm -f $(old_version_h)

include/generated/utsrelease.h: include/config/kernel.release FORCE
	$(call filechk,utsrelease.h)

PHONY += headerdep
headerdep:
	$(Q)find $(srctree)/include/ -name '*.h' | xargs --max-args 1 \
	$(srctree)/scripts/headerdep.pl -I$(srctree)/include

# ---------------------------------------------------------------------------
# Kernel headers

#Default location for installed headers
export INSTALL_HDR_PATH = $(objtree)/usr

# If we do an all arch process set dst to include/arch-$(hdr-arch)
hdr-dst = $(if $(KBUILD_HEADERS), dst=include/arch-$(hdr-arch), dst=include)

PHONY += archheaders
archheaders:

PHONY += archscripts
archscripts:

PHONY += __headers
__headers: $(version_h) scripts_basic uapi-asm-generic archheaders archscripts
	$(Q)$(MAKE) $(build)=scripts build_unifdef

PHONY += headers_install_all
headers_install_all:
	$(Q)$(CONFIG_SHELL) $(srctree)/scripts/headers.sh install

PHONY += headers_install
headers_install: __headers
	$(if $(wildcard $(srctree)/arch/$(hdr-arch)/include/uapi/asm/Kbuild),, \
	  $(error Headers not exportable for the $(SRCARCH) architecture))
	$(Q)$(MAKE) $(hdr-inst)=include/uapi dst=include
	$(Q)$(MAKE) $(hdr-inst)=arch/$(hdr-arch)/include/uapi $(hdr-dst)

PHONY += headers_check_all
headers_check_all: headers_install_all
	$(Q)$(CONFIG_SHELL) $(srctree)/scripts/headers.sh check

PHONY += headers_check
headers_check: headers_install
	$(Q)$(MAKE) $(hdr-inst)=include/uapi dst=include HDRCHECK=1
	$(Q)$(MAKE) $(hdr-inst)=arch/$(hdr-arch)/include/uapi $(hdr-dst) HDRCHECK=1

# ---------------------------------------------------------------------------
# Kernel selftest

PHONY += kselftest
kselftest:
	$(Q)$(MAKE) -C $(srctree)/tools/testing/selftests run_tests

PHONY += kselftest-clean
kselftest-clean:
	$(Q)$(MAKE) -C $(srctree)/tools/testing/selftests clean

PHONY += kselftest-merge
kselftest-merge:
	$(if $(wildcard $(objtree)/.config),, $(error No .config exists, config your kernel first!))
	$(Q)$(CONFIG_SHELL) $(srctree)/scripts/kconfig/merge_config.sh \
		-m $(objtree)/.config \
		$(srctree)/tools/testing/selftests/*/config
	+$(Q)$(MAKE) -f $(srctree)/Makefile olddefconfig

# ---------------------------------------------------------------------------
# Modules

ifdef CONFIG_MODULES

# By default, build modules as well

all: modules

# When we're building modules with modversions, we need to consider
# the built-in objects during the descend as well, in order to
# make sure the checksums are up to date before we record them.
ifdef CONFIG_MODVERSIONS
  KBUILD_BUILTIN := 1
endif

# Build modules
#
# A module can be listed more than once in obj-m resulting in
# duplicate lines in modules.order files.  Those are removed
# using awk while concatenating to the final file.

PHONY += modules
modules: $(vmlinux-dirs) $(if $(KBUILD_BUILTIN),vmlinux) modules.builtin
	$(Q)$(AWK) '!x[$$0]++' $(vmlinux-dirs:%=$(objtree)/%/modules.order) > $(objtree)/modules.order
	@$(kecho) '  Building modules, stage 2.';
	$(Q)$(MAKE) -f $(srctree)/scripts/Makefile.modpost

modules.builtin: $(vmlinux-dirs:%=%/modules.builtin)
	$(Q)$(AWK) '!x[$$0]++' $^ > $(objtree)/modules.builtin

%/modules.builtin: include/config/auto.conf
	$(Q)$(MAKE) $(modbuiltin)=$*


# Target to prepare building external modules
PHONY += modules_prepare
modules_prepare: prepare scripts

# Target to install modules
PHONY += modules_install
modules_install: _modinst_ _modinst_post

PHONY += _modinst_
_modinst_:
	@rm -rf $(MODLIB)/kernel
	@rm -f $(MODLIB)/source
	@mkdir -p $(MODLIB)/kernel
	@ln -s $(abspath $(srctree)) $(MODLIB)/source
	@if [ ! $(objtree) -ef  $(MODLIB)/build ]; then \
		rm -f $(MODLIB)/build ; \
		ln -s $(CURDIR) $(MODLIB)/build ; \
	fi
	@cp -f $(objtree)/modules.order $(MODLIB)/
	@cp -f $(objtree)/modules.builtin $(MODLIB)/
	$(Q)$(MAKE) -f $(srctree)/scripts/Makefile.modinst

# This depmod is only for convenience to give the initial
# boot a modules.dep even before / is mounted read-write.  However the
# boot script depmod is the master version.
PHONY += _modinst_post
_modinst_post: _modinst_
	$(call cmd,depmod)

ifeq ($(CONFIG_MODULE_SIG), y)
PHONY += modules_sign
modules_sign:
	$(Q)$(MAKE) -f $(srctree)/scripts/Makefile.modsign
endif

else # CONFIG_MODULES

# Modules not configured
# ---------------------------------------------------------------------------

PHONY += modules modules_install
modules modules_install:
	@echo >&2
	@echo >&2 "The present kernel configuration has modules disabled."
	@echo >&2 "Type 'make config' and enable loadable module support."
	@echo >&2 "Then build a kernel with module support enabled."
	@echo >&2
	@exit 1

endif # CONFIG_MODULES

###
# Cleaning is done on three levels.
# make clean     Delete most generated files
#                Leave enough to build external modules
# make mrproper  Delete the current configuration, and all generated files
# make distclean Remove editor backup files, patch leftover files and the like

# Directories & files removed with 'make clean'
CLEAN_DIRS  += $(MODVERDIR)

# Directories & files removed with 'make mrproper'
MRPROPER_DIRS  += include/config usr/include include/generated          \
		  arch/*/include/generated .tmp_objdiff
MRPROPER_FILES += .config .config.old .version .old_version \
		  Module.symvers tags TAGS cscope* GPATH GTAGS GRTAGS GSYMS \
		  signing_key.pem signing_key.priv signing_key.x509	\
		  x509.genkey extra_certificates signing_key.x509.keyid	\
		  signing_key.x509.signer vmlinux-gdb.py

# clean - Delete most, but leave enough to build external modules
#
clean: rm-dirs  := $(CLEAN_DIRS)
clean: rm-files := $(CLEAN_FILES)
clean-dirs      := $(addprefix _clean_, . $(vmlinux-alldirs) Documentation samples)

PHONY += $(clean-dirs) clean archclean vmlinuxclean
$(clean-dirs):
	$(Q)$(MAKE) $(clean)=$(patsubst _clean_%,%,$@)

vmlinuxclean:
	$(Q)$(CONFIG_SHELL) $(srctree)/scripts/link-vmlinux.sh clean
	$(Q)$(if $(ARCH_POSTLINK), $(MAKE) -f $(ARCH_POSTLINK) clean)

clean: archclean vmlinuxclean

# mrproper - Delete all generated files, including .config
#
mrproper: rm-dirs  := $(wildcard $(MRPROPER_DIRS))
mrproper: rm-files := $(wildcard $(MRPROPER_FILES))
mrproper-dirs      := $(addprefix _mrproper_,scripts)

PHONY += $(mrproper-dirs) mrproper archmrproper
$(mrproper-dirs):
	$(Q)$(MAKE) $(clean)=$(patsubst _mrproper_%,%,$@)

mrproper: clean archmrproper $(mrproper-dirs)
	$(call cmd,rmdirs)
	$(call cmd,rmfiles)

# distclean
#
PHONY += distclean

distclean: mrproper
	@find $(srctree) $(RCS_FIND_IGNORE) \
		\( -name '*.orig' -o -name '*.rej' -o -name '*~' \
		-o -name '*.bak' -o -name '#*#' -o -name '*%' \
		-o -name 'core' \) \
		-type f -print | xargs rm -f


# Packaging of the kernel to various formats
# ---------------------------------------------------------------------------
# rpm target kept for backward compatibility
package-dir	:= scripts/package

%src-pkg: FORCE
	$(Q)$(MAKE) $(build)=$(package-dir) $@
%pkg: include/config/kernel.release FORCE
	$(Q)$(MAKE) $(build)=$(package-dir) $@
rpm: include/config/kernel.release FORCE
	$(Q)$(MAKE) $(build)=$(package-dir) $@


# Brief documentation of the typical targets used
# ---------------------------------------------------------------------------

boards := $(wildcard $(srctree)/arch/$(SRCARCH)/configs/*_defconfig)
boards := $(sort $(notdir $(boards)))
board-dirs := $(dir $(wildcard $(srctree)/arch/$(SRCARCH)/configs/*/*_defconfig))
board-dirs := $(sort $(notdir $(board-dirs:/=)))

PHONY += help
help:
	@echo  'Cleaning targets:'
	@echo  '  clean		  - Remove most generated files but keep the config and'
	@echo  '                    enough build support to build external modules'
	@echo  '  mrproper	  - Remove all generated files + config + various backup files'
	@echo  '  distclean	  - mrproper + remove editor backup and patch files'
	@echo  ''
	@echo  'Configuration targets:'
	@$(MAKE) -f $(srctree)/scripts/kconfig/Makefile help
	@echo  ''
	@echo  'Other generic targets:'
	@echo  '  all		  - Build all targets marked with [*]'
	@echo  '* vmlinux	  - Build the bare kernel'
	@echo  '* modules	  - Build all modules'
	@echo  '  modules_install - Install all modules to INSTALL_MOD_PATH (default: /)'
	@echo  '  dir/            - Build all files in dir and below'
	@echo  '  dir/file.[ois]  - Build specified target only'
	@echo  '  dir/file.ll     - Build the LLVM assembly file'
	@echo  '                    (requires compiler support for LLVM assembly generation)'
	@echo  '  dir/file.lst    - Build specified mixed source/assembly target only'
	@echo  '                    (requires a recent binutils and recent build (System.map))'
	@echo  '  dir/file.ko     - Build module including final link'
	@echo  '  modules_prepare - Set up for building external modules'
	@echo  '  tags/TAGS	  - Generate tags file for editors'
	@echo  '  cscope	  - Generate cscope index'
	@echo  '  gtags           - Generate GNU GLOBAL index'
	@echo  '  kernelrelease	  - Output the release version string (use with make -s)'
	@echo  '  kernelversion	  - Output the version stored in Makefile (use with make -s)'
	@echo  '  image_name	  - Output the image name (use with make -s)'
	@echo  '  headers_install - Install sanitised kernel headers to INSTALL_HDR_PATH'; \
	 echo  '                    (default: $(INSTALL_HDR_PATH))'; \
	 echo  ''
	@echo  'Static analysers:'
	@echo  '  checkstack      - Generate a list of stack hogs'
	@echo  '  namespacecheck  - Name space analysis on compiled kernel'
	@echo  '  versioncheck    - Sanity check on version.h usage'
	@echo  '  includecheck    - Check for duplicate included header files'
	@echo  '  export_report   - List the usages of all exported symbols'
	@echo  '  headers_check   - Sanity check on exported headers'
	@echo  '  headerdep       - Detect inclusion cycles in headers'
	@$(MAKE) -f $(srctree)/scripts/Makefile.help checker-help
	@echo  ''
	@echo  'Kernel selftest:'
	@echo  '  kselftest       - Build and run kernel selftest (run as root)'
	@echo  '                    Build, install, and boot kernel before'
	@echo  '                    running kselftest on it'
	@echo  '  kselftest-clean - Remove all generated kselftest files'
	@echo  '  kselftest-merge - Merge all the config dependencies of kselftest to existing'
	@echo  '                    .config.'
	@echo  ''
	@echo 'Userspace tools targets:'
	@echo '  use "make tools/help"'
	@echo '  or  "cd tools; make help"'
	@echo  ''
	@echo  'Kernel packaging:'
	@$(MAKE) $(build)=$(package-dir) help
	@echo  ''
	@echo  'Documentation targets:'
	@$(MAKE) -f $(srctree)/Documentation/Makefile dochelp
	@echo  ''
	@echo  'Architecture specific targets ($(SRCARCH)):'
	@$(if $(archhelp),$(archhelp),\
		echo '  No architecture specific help defined for $(SRCARCH)')
	@echo  ''
	@$(if $(boards), \
		$(foreach b, $(boards), \
		printf "  %-24s - Build for %s\\n" $(b) $(subst _defconfig,,$(b));) \
		echo '')
	@$(if $(board-dirs), \
		$(foreach b, $(board-dirs), \
		printf "  %-16s - Show %s-specific targets\\n" help-$(b) $(b);) \
		printf "  %-16s - Show all of the above\\n" help-boards; \
		echo '')

	@echo  '  make V=0|1 [targets] 0 => quiet build (default), 1 => verbose build'
	@echo  '  make V=2   [targets] 2 => give reason for rebuild of target'
	@echo  '  make O=dir [targets] Locate all output files in "dir", including .config'
	@echo  '  make C=1   [targets] Check re-compiled c source with $$CHECK (sparse by default)'
	@echo  '  make C=2   [targets] Force check of all c source with $$CHECK'
	@echo  '  make RECORDMCOUNT_WARN=1 [targets] Warn about ignored mcount sections'
	@echo  '  make W=n   [targets] Enable extra gcc checks, n=1,2,3 where'
	@echo  '		1: warnings which may be relevant and do not occur too often'
	@echo  '		2: warnings which occur quite often but may still be relevant'
	@echo  '		3: more obscure warnings, can most likely be ignored'
	@echo  '		Multiple levels can be combined with W=12 or W=123'
	@echo  ''
	@echo  'Execute "make" or "make all" to build all targets marked with [*] '
	@echo  'For further info see the ./README file'


help-board-dirs := $(addprefix help-,$(board-dirs))

help-boards: $(help-board-dirs)

boards-per-dir = $(sort $(notdir $(wildcard $(srctree)/arch/$(SRCARCH)/configs/$*/*_defconfig)))

$(help-board-dirs): help-%:
	@echo  'Architecture specific targets ($(SRCARCH) $*):'
	@$(if $(boards-per-dir), \
		$(foreach b, $(boards-per-dir), \
		printf "  %-24s - Build for %s\\n" $*/$(b) $(subst _defconfig,,$(b));) \
		echo '')


# Documentation targets
# ---------------------------------------------------------------------------
DOC_TARGETS := xmldocs latexdocs pdfdocs htmldocs epubdocs cleandocs linkcheckdocs
PHONY += $(DOC_TARGETS)
$(DOC_TARGETS): scripts_basic FORCE
	$(Q)$(MAKE) $(build)=Documentation $@

else # KBUILD_EXTMOD

###
# External module support.
# When building external modules the kernel used as basis is considered
# read-only, and no consistency checks are made and the make
# system is not used on the basis kernel. If updates are required
# in the basis kernel ordinary make commands (without M=...) must
# be used.
#
# The following are the only valid targets when building external
# modules.
# make M=dir clean     Delete all automatically generated files
# make M=dir modules   Make all modules in specified dir
# make M=dir	       Same as 'make M=dir modules'
# make M=dir modules_install
#                      Install the modules built in the module directory
#                      Assumes install directory is already created

# We are always building modules
KBUILD_MODULES := 1
PHONY += crmodverdir
crmodverdir:
	$(cmd_crmodverdir)

PHONY += $(objtree)/Module.symvers
$(objtree)/Module.symvers:
	@test -e $(objtree)/Module.symvers || ( \
	echo; \
	echo "  WARNING: Symbol version dump $(objtree)/Module.symvers"; \
	echo "           is missing; modules will have no dependencies and modversions."; \
	echo )

module-dirs := $(addprefix _module_,$(KBUILD_EXTMOD))
PHONY += $(module-dirs) modules
$(module-dirs): crmodverdir $(objtree)/Module.symvers
	$(Q)$(MAKE) $(build)=$(patsubst _module_%,%,$@)

modules: $(module-dirs)
	@$(kecho) '  Building modules, stage 2.';
	$(Q)$(MAKE) -f $(srctree)/scripts/Makefile.modpost

PHONY += modules_install
modules_install: _emodinst_ _emodinst_post

install-dir := $(if $(INSTALL_MOD_DIR),$(INSTALL_MOD_DIR),extra)
PHONY += _emodinst_
_emodinst_:
	$(Q)mkdir -p $(MODLIB)/$(install-dir)
	$(Q)$(MAKE) -f $(srctree)/scripts/Makefile.modinst

PHONY += _emodinst_post
_emodinst_post: _emodinst_
	$(call cmd,depmod)

clean-dirs := $(addprefix _clean_,$(KBUILD_EXTMOD))

PHONY += $(clean-dirs) clean
$(clean-dirs):
	$(Q)$(MAKE) $(clean)=$(patsubst _clean_%,%,$@)

clean:	rm-dirs := $(MODVERDIR)
clean: rm-files := $(KBUILD_EXTMOD)/Module.symvers

PHONY += help
help:
	@echo  '  Building external modules.'
	@echo  '  Syntax: make -C path/to/kernel/src M=$$PWD target'
	@echo  ''
	@echo  '  modules         - default target, build the module(s)'
	@echo  '  modules_install - install the module'
	@echo  '  clean           - remove generated files in module directory only'
	@echo  ''

# Dummies...
PHONY += prepare scripts
prepare: ;
scripts: ;
endif # KBUILD_EXTMOD

clean: $(clean-dirs)
	$(call cmd,rmdirs)
	$(call cmd,rmfiles)
	@find $(if $(KBUILD_EXTMOD), $(KBUILD_EXTMOD), .) $(RCS_FIND_IGNORE) \
		\( -name '*.[oas]' -o -name '*.ko' -o -name '.*.cmd' \
		-o -name '*.ko.*' \
		-o -name '*.dwo'  \
		-o -name '*.su'  \
		-o -name '.*.d' -o -name '.*.tmp' -o -name '*.mod.c' \
		-o -name '*.symtypes' -o -name 'modules.order' \
		-o -name modules.builtin -o -name '.tmp_*.o.*' \
		-o -name '*.c.[012]*.*' \
		-o -name '*.ll' \
		-o -name '*.gcno' \
		-o -name '*.*.symversions' \) -type f -print | xargs rm -f

# Generate tags for editors
# ---------------------------------------------------------------------------
quiet_cmd_tags = GEN     $@
      cmd_tags = $(CONFIG_SHELL) $(srctree)/scripts/tags.sh $@

tags TAGS cscope gtags: FORCE
	$(call cmd,tags)

# Scripts to check various things for consistency
# ---------------------------------------------------------------------------

PHONY += includecheck versioncheck coccicheck namespacecheck export_report

includecheck:
	find $(srctree)/* $(RCS_FIND_IGNORE) \
		-name '*.[hcS]' -type f -print | sort \
		| xargs $(PERL) -w $(srctree)/scripts/checkincludes.pl

versioncheck:
	find $(srctree)/* $(RCS_FIND_IGNORE) \
		-name '*.[hcS]' -type f -print | sort \
		| xargs $(PERL) -w $(srctree)/scripts/checkversion.pl

coccicheck:
	$(Q)$(CONFIG_SHELL) $(srctree)/scripts/$@

namespacecheck:
	$(PERL) $(srctree)/scripts/namespace.pl

export_report:
	$(PERL) $(srctree)/scripts/export_report.pl

endif #ifeq ($(config-targets),1)
endif #ifeq ($(mixed-targets),1)

PHONY += checkstack kernelrelease kernelversion image_name

# UML needs a little special treatment here.  It wants to use the host
# toolchain, so needs $(SUBARCH) passed to checkstack.pl.  Everyone
# else wants $(ARCH), including people doing cross-builds, which means
# that $(SUBARCH) doesn't work here.
ifeq ($(ARCH), um)
CHECKSTACK_ARCH := $(SUBARCH)
else
CHECKSTACK_ARCH := $(ARCH)
endif
checkstack:
	$(OBJDUMP) -d vmlinux $$(find . -name '*.ko') | \
	$(PERL) $(src)/scripts/checkstack.pl $(CHECKSTACK_ARCH)

kernelrelease:
	@echo "$(KERNELVERSION)$$($(CONFIG_SHELL) $(srctree)/scripts/setlocalversion $(srctree))"

kernelversion:
	@echo $(KERNELVERSION)

image_name:
	@echo $(KBUILD_IMAGE)

# Clear a bunch of variables before executing the submake
tools/: FORCE
	$(Q)mkdir -p $(objtree)/tools
	$(Q)$(MAKE) LDFLAGS= MAKEFLAGS="$(tools_silent) $(filter --j% -j,$(MAKEFLAGS))" O=$(abspath $(objtree)) subdir=tools -C $(src)/tools/

tools/%: FORCE
	$(Q)mkdir -p $(objtree)/tools
	$(Q)$(MAKE) LDFLAGS= MAKEFLAGS="$(tools_silent) $(filter --j% -j,$(MAKEFLAGS))" O=$(abspath $(objtree)) subdir=tools -C $(src)/tools/ $*

# Single targets
# ---------------------------------------------------------------------------
# Single targets are compatible with:
# - build with mixed source and output
# - build with separate output dir 'make O=...'
# - external modules
#
#  target-dir => where to store outputfile
#  build-dir  => directory in kernel source tree to use

ifeq ($(KBUILD_EXTMOD),)
        build-dir  = $(patsubst %/,%,$(dir $@))
        target-dir = $(dir $@)
else
        zap-slash=$(filter-out .,$(patsubst %/,%,$(dir $@)))
        build-dir  = $(KBUILD_EXTMOD)$(if $(zap-slash),/$(zap-slash))
        target-dir = $(if $(KBUILD_EXTMOD),$(dir $<),$(dir $@))
endif

%.s: %.c prepare scripts FORCE
	$(Q)$(MAKE) $(build)=$(build-dir) $(target-dir)$(notdir $@)
%.i: %.c prepare scripts FORCE
	$(Q)$(MAKE) $(build)=$(build-dir) $(target-dir)$(notdir $@)
%.o: %.c prepare scripts FORCE
	$(Q)$(MAKE) $(build)=$(build-dir) $(target-dir)$(notdir $@)
%.lst: %.c prepare scripts FORCE
	$(Q)$(MAKE) $(build)=$(build-dir) $(target-dir)$(notdir $@)
%.s: %.S prepare scripts FORCE
	$(Q)$(MAKE) $(build)=$(build-dir) $(target-dir)$(notdir $@)
%.o: %.S prepare scripts FORCE
	$(Q)$(MAKE) $(build)=$(build-dir) $(target-dir)$(notdir $@)
%.symtypes: %.c prepare scripts FORCE
	$(Q)$(MAKE) $(build)=$(build-dir) $(target-dir)$(notdir $@)
%.ll: %.c prepare scripts FORCE
	$(Q)$(MAKE) $(build)=$(build-dir) $(target-dir)$(notdir $@)

# Modules
/: prepare scripts FORCE
	$(cmd_crmodverdir)
	$(Q)$(MAKE) KBUILD_MODULES=$(if $(CONFIG_MODULES),1) \
	$(build)=$(build-dir)
# Make sure the latest headers are built for Documentation
Documentation/ samples/: headers_install
%/: prepare scripts FORCE
	$(cmd_crmodverdir)
	$(Q)$(MAKE) KBUILD_MODULES=$(if $(CONFIG_MODULES),1) \
	$(build)=$(build-dir)
%.ko: prepare scripts FORCE
	$(cmd_crmodverdir)
	$(Q)$(MAKE) KBUILD_MODULES=$(if $(CONFIG_MODULES),1)   \
	$(build)=$(build-dir) $(@:.ko=.o)
	$(Q)$(MAKE) -f $(srctree)/scripts/Makefile.modpost

# FIXME Should go into a make.lib or something
# ===========================================================================

quiet_cmd_rmdirs = $(if $(wildcard $(rm-dirs)),CLEAN   $(wildcard $(rm-dirs)))
      cmd_rmdirs = rm -rf $(rm-dirs)

quiet_cmd_rmfiles = $(if $(wildcard $(rm-files)),CLEAN   $(wildcard $(rm-files)))
      cmd_rmfiles = rm -f $(rm-files)

# Run depmod only if we have System.map and depmod is executable
quiet_cmd_depmod = DEPMOD  $(KERNELRELEASE)
      cmd_depmod = $(CONFIG_SHELL) $(srctree)/scripts/depmod.sh $(DEPMOD) \
                   $(KERNELRELEASE) "$(patsubst y,_,$(CONFIG_HAVE_UNDERSCORE_SYMBOL_PREFIX))"

# Create temporary dir for module support files
# clean it up only when building all modules
cmd_crmodverdir = $(Q)mkdir -p $(MODVERDIR) \
                  $(if $(KBUILD_MODULES),; rm -f $(MODVERDIR)/*)

# read all saved command lines

targets := $(wildcard $(sort $(targets)))
cmd_files := $(wildcard .*.cmd $(foreach f,$(targets),$(dir $(f)).$(notdir $(f)).cmd))

ifneq ($(cmd_files),)
  $(cmd_files): ;	# Do not try to update included dependency files
  include $(cmd_files)
endif

endif	# skip-makefile

PHONY += FORCE
FORCE:

# Declare the contents of the .PHONY variable as phony.  We keep that
# information in a variable so we can use it in if_changed and friends.
.PHONY: $(PHONY)<|MERGE_RESOLUTION|>--- conflicted
+++ resolved
@@ -821,11 +821,8 @@
 ifeq ($(cc-name),clang)
 KBUILD_CFLAGS += $(call cc-disable-warning, format-invalid-specifier)
 KBUILD_CFLAGS += $(call cc-disable-warning, gnu)
-<<<<<<< HEAD
 KBUILD_CFLAGS += $(call cc-disable-warning, address-of-packed-member)
 KBUILD_CFLAGS += $(call cc-disable-warning, duplicate-decl-specifier)
-=======
->>>>>>> bc2bccef
 # Quiet clang warning: comparison of unsigned expression < 0 is always false
 KBUILD_CFLAGS += $(call cc-disable-warning, tautological-compare)
 # CLANG uses a _MergedGlobals as optimization, but this breaks modpost, as the
