--- conflicted
+++ resolved
@@ -1033,15 +1033,12 @@
 # change __FILE__ to the relative path from the srctree
 KBUILD_CFLAGS	+= $(call cc-option,-fmacro-prefix-map=$(srctree)/=)
 
-<<<<<<< HEAD
-=======
 # ensure -fcf-protection is disabled when using retpoline as it is
 # incompatible with -mindirect-branch=thunk-extern
 ifdef CONFIG_RETPOLINE
 KBUILD_CFLAGS += $(call cc-option,-fcf-protection=none)
 endif
 
->>>>>>> 161911d5
 # use the deterministic mode of AR if available
 KBUILD_ARFLAGS := $(call ar-option,D)
 
