# SPDX-License-Identifier: GPL-2.0
VERSION = 4
PATCHLEVEL = 14
SUBLEVEL = 151
EXTRAVERSION =
NAME = Petit Gorille

# *DOCUMENTATION*
# To see a list of typical targets execute "make help"
# More info can be located in ./README
# Comments in this file are targeted only to the developer, do not
# expect to learn how to build the kernel reading this file.

# That's our default target when none is given on the command line
PHONY := _all
_all:

# o Do not use make's built-in rules and variables
#   (this increases performance and avoids hard-to-debug behaviour);
# o Look for make include files relative to root of kernel src
MAKEFLAGS += -rR --include-dir=$(CURDIR)

# Avoid funny character set dependencies
unexport LC_ALL
LC_COLLATE=C
LC_NUMERIC=C
export LC_COLLATE LC_NUMERIC

# Avoid interference with shell env settings
unexport GREP_OPTIONS

# We are using a recursive build, so we need to do a little thinking
# to get the ordering right.
#
# Most importantly: sub-Makefiles should only ever modify files in
# their own directory. If in some directory we have a dependency on
# a file in another dir (which doesn't happen often, but it's often
# unavoidable when linking the built-in.o targets which finally
# turn into vmlinux), we will call a sub make in that other dir, and
# after that we are sure that everything which is in that other dir
# is now up to date.
#
# The only cases where we need to modify files which have global
# effects are thus separated out and done before the recursive
# descending is started. They are now explicitly listed as the
# prepare rule.

# Beautify output
# ---------------------------------------------------------------------------
#
# Normally, we echo the whole command before executing it. By making
# that echo $($(quiet)$(cmd)), we now have the possibility to set
# $(quiet) to choose other forms of output instead, e.g.
#
#         quiet_cmd_cc_o_c = Compiling $(RELDIR)/$@
#         cmd_cc_o_c       = $(CC) $(c_flags) -c -o $@ $<
#
# If $(quiet) is empty, the whole command will be printed.
# If it is set to "quiet_", only the short version will be printed.
# If it is set to "silent_", nothing will be printed at all, since
# the variable $(silent_cmd_cc_o_c) doesn't exist.
#
# A simple variant is to prefix commands with $(Q) - that's useful
# for commands that shall be hidden in non-verbose mode.
#
#	$(Q)ln $@ :<
#
# If KBUILD_VERBOSE equals 0 then the above command will be hidden.
# If KBUILD_VERBOSE equals 1 then the above command is displayed.
#
# To put more focus on warnings, be less verbose as default
# Use 'make V=1' to see the full commands

ifeq ("$(origin V)", "command line")
  KBUILD_VERBOSE = $(V)
endif
ifndef KBUILD_VERBOSE
  KBUILD_VERBOSE = 0
endif

ifeq ($(KBUILD_VERBOSE),1)
  quiet =
  Q =
else
  quiet=quiet_
  Q = @
endif

# If the user is running make -s (silent mode), suppress echoing of
# commands

ifneq ($(findstring s,$(filter-out --%,$(MAKEFLAGS))),)
  quiet=silent_
  tools_silent=s
endif

export quiet Q KBUILD_VERBOSE

# kbuild supports saving output files in a separate directory.
# To locate output files in a separate directory two syntaxes are supported.
# In both cases the working directory must be the root of the kernel src.
# 1) O=
# Use "make O=dir/to/store/output/files/"
#
# 2) Set KBUILD_OUTPUT
# Set the environment variable KBUILD_OUTPUT to point to the directory
# where the output files shall be placed.
# export KBUILD_OUTPUT=dir/to/store/output/files/
# make
#
# The O= assignment takes precedence over the KBUILD_OUTPUT environment
# variable.

# KBUILD_SRC is not intended to be used by the regular user (for now),
# it is set on invocation of make with KBUILD_OUTPUT or O= specified.
ifeq ($(KBUILD_SRC),)

# OK, Make called in directory where kernel src resides
# Do we want to locate output files in a separate directory?
ifeq ("$(origin O)", "command line")
  KBUILD_OUTPUT := $(O)
endif

# Cancel implicit rules on top Makefile
$(CURDIR)/Makefile Makefile: ;

ifneq ($(words $(subst :, ,$(CURDIR))), 1)
  $(error main directory cannot contain spaces nor colons)
endif

ifneq ($(KBUILD_OUTPUT),)
# check that the output directory actually exists
saved-output := $(KBUILD_OUTPUT)
KBUILD_OUTPUT := $(shell mkdir -p $(KBUILD_OUTPUT) && cd $(KBUILD_OUTPUT) \
								&& /bin/pwd)
$(if $(KBUILD_OUTPUT),, \
     $(error failed to create output directory "$(saved-output)"))

PHONY += $(MAKECMDGOALS) sub-make

$(filter-out _all sub-make $(CURDIR)/Makefile, $(MAKECMDGOALS)) _all: sub-make
	@:

# Invoke a second make in the output directory, passing relevant variables
sub-make:
	$(Q)$(MAKE) -C $(KBUILD_OUTPUT) KBUILD_SRC=$(CURDIR) \
	-f $(CURDIR)/Makefile $(filter-out _all sub-make,$(MAKECMDGOALS))

# Leave processing to above invocation of make
skip-makefile := 1
endif # ifneq ($(KBUILD_OUTPUT),)
endif # ifeq ($(KBUILD_SRC),)

# We process the rest of the Makefile if this is the final invocation of make
ifeq ($(skip-makefile),)

# Do not print "Entering directory ...",
# but we want to display it when entering to the output directory
# so that IDEs/editors are able to understand relative filenames.
MAKEFLAGS += --no-print-directory

# Call a source code checker (by default, "sparse") as part of the
# C compilation.
#
# Use 'make C=1' to enable checking of only re-compiled files.
# Use 'make C=2' to enable checking of *all* source files, regardless
# of whether they are re-compiled or not.
#
# See the file "Documentation/dev-tools/sparse.rst" for more details,
# including where to get the "sparse" utility.

ifeq ("$(origin C)", "command line")
  KBUILD_CHECKSRC = $(C)
endif
ifndef KBUILD_CHECKSRC
  KBUILD_CHECKSRC = 0
endif

# Use make M=dir to specify directory of external module to build
# Old syntax make ... SUBDIRS=$PWD is still supported
# Setting the environment variable KBUILD_EXTMOD take precedence
ifdef SUBDIRS
  KBUILD_EXTMOD ?= $(SUBDIRS)
endif

ifeq ("$(origin M)", "command line")
  KBUILD_EXTMOD := $(M)
endif

ifeq ($(KBUILD_SRC),)
        # building in the source tree
        srctree := .
else
        ifeq ($(KBUILD_SRC)/,$(dir $(CURDIR)))
                # building in a subdirectory of the source tree
                srctree := ..
        else
                srctree := $(KBUILD_SRC)
        endif
endif

export KBUILD_CHECKSRC KBUILD_EXTMOD KBUILD_SRC

objtree		:= .
src		:= $(srctree)
obj		:= $(objtree)

VPATH		:= $(srctree)$(if $(KBUILD_EXTMOD),:$(KBUILD_EXTMOD))

export srctree objtree VPATH

# To make sure we do not include .config for any of the *config targets
# catch them early, and hand them over to scripts/kconfig/Makefile
# It is allowed to specify more targets when calling make, including
# mixing *config targets and build targets.
# For example 'make oldconfig all'.
# Detect when mixed targets is specified, and make a second invocation
# of make so .config is not included in this case either (for *config).

version_h := include/generated/uapi/linux/version.h
old_version_h := include/linux/version.h

no-dot-config-targets := clean mrproper distclean \
			 cscope gtags TAGS tags help% %docs check% coccicheck \
			 $(version_h) headers_% archheaders archscripts \
			 kernelversion %src-pkg

config-targets := 0
mixed-targets  := 0
dot-config     := 1

ifneq ($(filter $(no-dot-config-targets), $(MAKECMDGOALS)),)
	ifeq ($(filter-out $(no-dot-config-targets), $(MAKECMDGOALS)),)
		dot-config := 0
	endif
endif

ifeq ($(KBUILD_EXTMOD),)
        ifneq ($(filter config %config,$(MAKECMDGOALS)),)
                config-targets := 1
                ifneq ($(words $(MAKECMDGOALS)),1)
                        mixed-targets := 1
                endif
        endif
endif
# install and modules_install need also be processed one by one
ifneq ($(filter install,$(MAKECMDGOALS)),)
        ifneq ($(filter modules_install,$(MAKECMDGOALS)),)
	        mixed-targets := 1
        endif
endif

ifeq ($(mixed-targets),1)
# ===========================================================================
# We're called with mixed targets (*config and build targets).
# Handle them one by one.

PHONY += $(MAKECMDGOALS) __build_one_by_one

$(filter-out __build_one_by_one, $(MAKECMDGOALS)): __build_one_by_one
	@:

__build_one_by_one:
	$(Q)set -e; \
	for i in $(MAKECMDGOALS); do \
		$(MAKE) -f $(srctree)/Makefile $$i; \
	done

else

# We need some generic definitions (do not try to remake the file).
scripts/Kbuild.include: ;
include scripts/Kbuild.include

# Read KERNELRELEASE from include/config/kernel.release (if it exists)
KERNELRELEASE = $(shell cat include/config/kernel.release 2> /dev/null)
KERNELVERSION = $(VERSION)$(if $(PATCHLEVEL),.$(PATCHLEVEL)$(if $(SUBLEVEL),.$(SUBLEVEL)))$(EXTRAVERSION)
export VERSION PATCHLEVEL SUBLEVEL KERNELRELEASE KERNELVERSION

# SUBARCH tells the usermode build what the underlying arch is.  That is set
# first, and if a usermode build is happening, the "ARCH=um" on the command
# line overrides the setting of ARCH below.  If a native build is happening,
# then ARCH is assigned, getting whatever value it gets normally, and
# SUBARCH is subsequently ignored.

SUBARCH := $(shell uname -m | sed -e s/i.86/x86/ -e s/x86_64/x86/ \
				  -e s/sun4u/sparc64/ \
				  -e s/arm.*/arm/ -e s/sa110/arm/ \
				  -e s/s390x/s390/ -e s/parisc64/parisc/ \
				  -e s/ppc.*/powerpc/ -e s/mips.*/mips/ \
				  -e s/sh[234].*/sh/ -e s/aarch64.*/arm64/ )

# Cross compiling and selecting different set of gcc/bin-utils
# ---------------------------------------------------------------------------
#
# When performing cross compilation for other architectures ARCH shall be set
# to the target architecture. (See arch/* for the possibilities).
# ARCH can be set during invocation of make:
# make ARCH=ia64
# Another way is to have ARCH set in the environment.
# The default ARCH is the host where make is executed.

# CROSS_COMPILE specify the prefix used for all executables used
# during compilation. Only gcc and related bin-utils executables
# are prefixed with $(CROSS_COMPILE).
# CROSS_COMPILE can be set on the command line
# make CROSS_COMPILE=ia64-linux-
# Alternatively CROSS_COMPILE can be set in the environment.
# A third alternative is to store a setting in .config so that plain
# "make" in the configured kernel build directory always uses that.
# Default value for CROSS_COMPILE is not to prefix executables
# Note: Some architectures assign CROSS_COMPILE in their arch/*/Makefile
ARCH		?=arm64
CROSS_COMPILE= $(srctree)/toolchain/gcc/linux-x86/aarch64/aarch64-linux-android-4.9/bin/aarch64-linux-android-

# Architecture as present in compile.h
UTS_MACHINE 	:= $(ARCH)
SRCARCH 	:= $(ARCH)

# Additional ARCH settings for x86
ifeq ($(ARCH),i386)
        SRCARCH := x86
endif
ifeq ($(ARCH),x86_64)
        SRCARCH := x86
endif

# Additional ARCH settings for sparc
ifeq ($(ARCH),sparc32)
       SRCARCH := sparc
endif
ifeq ($(ARCH),sparc64)
       SRCARCH := sparc
endif

# Additional ARCH settings for sh
ifeq ($(ARCH),sh64)
       SRCARCH := sh
endif

# Additional ARCH settings for tile
ifeq ($(ARCH),tilepro)
       SRCARCH := tile
endif
ifeq ($(ARCH),tilegx)
       SRCARCH := tile
endif

# Where to locate arch specific headers
hdr-arch  := $(SRCARCH)

KCONFIG_CONFIG	?= .config
export KCONFIG_CONFIG

# SHELL used by kbuild
CONFIG_SHELL := $(shell if [ -x "$$BASH" ]; then echo $$BASH; \
	  else if [ -x /bin/bash ]; then echo /bin/bash; \
	  else echo sh; fi ; fi)

HOST_LFS_CFLAGS := $(shell getconf LFS_CFLAGS 2>/dev/null)
HOST_LFS_LDFLAGS := $(shell getconf LFS_LDFLAGS 2>/dev/null)
HOST_LFS_LIBS := $(shell getconf LFS_LIBS 2>/dev/null)

HOSTCC       = gcc
HOSTCXX      = g++
HOSTCFLAGS   := -Wall -Wmissing-prototypes -Wstrict-prototypes -O2 \
		-fomit-frame-pointer -std=gnu89 -pipe $(HOST_LFS_CFLAGS)
HOSTCXXFLAGS := -O2 $(HOST_LFS_CFLAGS)
HOSTLDFLAGS  := $(HOST_LFS_LDFLAGS)
HOST_LOADLIBES := $(HOST_LFS_LIBS)

# Make variables (CC, etc...)
AS		= $(CROSS_COMPILE)as
LD		= $(CROSS_COMPILE)ld
LDGOLD		= $(CROSS_COMPILE)ld.gold
<<<<<<< HEAD
CC              = $(srctree)/toolchain/clang/host/linux-x86/clang-4639204/bin/clang
=======
CC		= $(CROSS_COMPILE)gcc
>>>>>>> 93b27559
CPP		= $(CC) -E
AR		= $(CROSS_COMPILE)ar
NM		= $(CROSS_COMPILE)nm
STRIP		= $(CROSS_COMPILE)strip
OBJCOPY		= $(CROSS_COMPILE)objcopy
OBJDUMP		= $(CROSS_COMPILE)objdump
AWK		= awk
GENKSYMS	= scripts/genksyms/genksyms
INSTALLKERNEL  := installkernel
DEPMOD		= /sbin/depmod
PERL		= perl
PYTHON		= python
LDLLD		= ld.lld
CHECK		= sparse

ifeq ($(CONFIG_EXYNOS_FMP_FIPS),)
READELF        = $(CROSS_COMPILE)readelf
export READELF
endif

CHECKFLAGS     := -D__linux__ -Dlinux -D__STDC__ -Dunix -D__unix__ \
		  -Wbitwise -Wno-return-void $(CF)
NOSTDINC_FLAGS  =
CFLAGS_MODULE   =
AFLAGS_MODULE   =
LDFLAGS_MODULE  =
CFLAGS_KERNEL	=
AFLAGS_KERNEL	=
LDFLAGS_vmlinux =

# Use USERINCLUDE when you must reference the UAPI directories only.
USERINCLUDE    := \
		-I$(srctree)/arch/$(hdr-arch)/include/uapi \
		-I$(objtree)/arch/$(hdr-arch)/include/generated/uapi \
		-I$(srctree)/include/uapi \
		-I$(objtree)/include/generated/uapi \
                -include $(srctree)/include/linux/kconfig.h

# Use LINUXINCLUDE when you must reference the include/ directory.
# Needed to be compatible with the O= option
LINUXINCLUDE    := \
		-I$(srctree)/arch/$(hdr-arch)/include \
		-I$(objtree)/arch/$(hdr-arch)/include/generated \
		$(if $(KBUILD_SRC), -I$(srctree)/include) \
		-I$(objtree)/include \
		$(USERINCLUDE)

LINUXINCLUDE	+= -I$(srctree)/drivers/android/kernelsu/include

KBUILD_AFLAGS   := -D__ASSEMBLY__
KBUILD_CFLAGS   := -Wall -Wundef -Wstrict-prototypes -Wno-trigraphs -pipe \
		   -fno-strict-aliasing -fno-common -fshort-wchar \
		   -Werror-implicit-function-declaration \
		   -Wno-format-security \
		   -Werror \
		   -std=gnu89
KBUILD_CFLAGS   += $(call cc-option, -Wno-unused-but-set-variable)
KBUILD_CPPFLAGS := -D__KERNEL__
KBUILD_AFLAGS_KERNEL :=
KBUILD_CFLAGS_KERNEL :=
KBUILD_AFLAGS_MODULE  := -DMODULE
KBUILD_CFLAGS_MODULE  := -DMODULE
KBUILD_LDFLAGS_MODULE := -T $(srctree)/scripts/module-common.lds
GCC_PLUGINS_CFLAGS :=
CLANG_FLAGS :=

export ARCH SRCARCH CONFIG_SHELL HOSTCC HOSTCFLAGS CROSS_COMPILE AS LD CC
export CPP AR NM STRIP OBJCOPY OBJDUMP HOSTLDFLAGS HOST_LOADLIBES
export MAKE AWK GENKSYMS INSTALLKERNEL PERL PYTHON UTS_MACHINE
export HOSTCXX HOSTCXXFLAGS LDFLAGS_MODULE CHECK CHECKFLAGS

export KBUILD_CPPFLAGS NOSTDINC_FLAGS LINUXINCLUDE OBJCOPYFLAGS LDFLAGS
export KBUILD_CFLAGS CFLAGS_KERNEL CFLAGS_MODULE
export CFLAGS_KASAN CFLAGS_KASAN_NOSANITIZE CFLAGS_UBSAN
export KBUILD_AFLAGS AFLAGS_KERNEL AFLAGS_MODULE
export KBUILD_AFLAGS_MODULE KBUILD_CFLAGS_MODULE KBUILD_LDFLAGS_MODULE
export KBUILD_AFLAGS_KERNEL KBUILD_CFLAGS_KERNEL
export KBUILD_ARFLAGS

# When compiling out-of-tree modules, put MODVERDIR in the module
# tree rather than in the kernel tree. The kernel tree might
# even be read-only.
export MODVERDIR := $(if $(KBUILD_EXTMOD),$(firstword $(KBUILD_EXTMOD))/).tmp_versions

# Files to ignore in find ... statements

export RCS_FIND_IGNORE := \( -name SCCS -o -name BitKeeper -o -name .svn -o    \
			  -name CVS -o -name .pc -o -name .hg -o -name .git \) \
			  -prune -o
export RCS_TAR_IGNORE := --exclude SCCS --exclude BitKeeper --exclude .svn \
			 --exclude CVS --exclude .pc --exclude .hg --exclude .git

# ===========================================================================
# Rules shared between *config targets and build targets

# Basic helpers built in scripts/basic/
PHONY += scripts_basic
scripts_basic:
	$(Q)$(MAKE) $(build)=scripts/basic
	$(Q)rm -f .tmp_quiet_recordmcount

# To avoid any implicit rule to kick in, define an empty command.
scripts/basic/%: scripts_basic ;

PHONY += outputmakefile
# outputmakefile generates a Makefile in the output directory, if using a
# separate output directory. This allows convenient use of make in the
# output directory.
outputmakefile:
ifneq ($(KBUILD_SRC),)
	$(Q)ln -fsn $(srctree) source
	$(Q)$(CONFIG_SHELL) $(srctree)/scripts/mkmakefile \
	    $(srctree) $(objtree) $(VERSION) $(PATCHLEVEL)
endif

ifneq ($(ONEUI),)
KBUILD_CFLAGS += -DGRASS_ONEUI
endif
export ONEUI

PLATFORM_VERSION := 12
ifneq ($(PLATFORM_VERSION), )
PLATFORM_VERSION_NUMBER=$(shell $(CONFIG_SHELL) $(srctree)/scripts/android-version.sh $(PLATFORM_VERSION))
MAJOR_VERSION=$(shell $(CONFIG_SHELL) $(srctree)/scripts/android-major-version.sh $(PLATFORM_VERSION))
export ANDROID_VERSION=$(PLATFORM_VERSION_NUMBER)
export ANDROID_MAJOR_VERSION=$(MAJOR_VERSION)
KBUILD_CFLAGS += -DANDROID_VERSION=$(PLATFORM_VERSION_NUMBER)
KBUILD_CFLAGS += -DANDROID_MAJOR_VERSION=$(MAJOR_VERSION)
# Example
# SELINUX_DIR=$(shell $(CONFIG_SHELL) $(srctree)/scripts/find_matching_major.sh "$(srctree)" "security/selinux" "$(ANDROID_MAJOR_VERSION)")
else
export ANDROID_VERSION=990000
KBUILD_CFLAGS += -DANDROID_VERSION=990000
endif
PHONY += replace_dirs
replace_dirs:
ifneq ($(PLATFORM_VERSION), )
# Example
	#@echo "replace selinux from $(SELINUX_DIR)"
	#$(Q)$(CONFIG_SHELL) $(srctree)/scripts/replace_dir.sh "$(srctree)" "security/selinux" "$(SELINUX_DIR)"
endif

ifeq ($(cc-name),clang)
ifneq ($(CROSS_COMPILE),)
<<<<<<< HEAD
CLANG_TRIPLE	?= aarch64-linux-gnu-
CLANG_FLAGS	:= --target=$(notdir $(CLANG_TRIPLE:%-=%))
=======
CLANG_TRIPLE	?= $(CROSS_COMPILE)
CLANG_FLAGS	+= --target=$(notdir $(CLANG_TRIPLE:%-=%))
>>>>>>> 93b27559
ifeq ($(shell $(srctree)/scripts/clang-android.sh $(CC) $(CLANG_FLAGS)), y)
$(error "Clang with Android --target detected. Did you specify CLANG_TRIPLE?")
endif
GCC_TOOLCHAIN_DIR := $(dir $(shell which $(CROSS_COMPILE)elfedit))
CLANG_FLAGS	+= --prefix=$(GCC_TOOLCHAIN_DIR)$(notdir $(CROSS_COMPILE))
GCC_TOOLCHAIN	:= $(realpath $(GCC_TOOLCHAIN_DIR)/..)
endif
ifneq ($(GCC_TOOLCHAIN),)
CLANG_FLAGS	+= --gcc-toolchain=$(GCC_TOOLCHAIN)
endif
# CC is clang, Turn on integrated AS if CC is clang 14 or later version
ifeq ($(shell [ $(call __cc-version) -ge 1400 ] && echo 14),)
CLANG_FLAGS	+= -no-integrated-as
else
LLVM_IAS	:= 1
endif
CLANG_FLAGS	+= -Werror=unknown-warning-option
KBUILD_CFLAGS	+= $(CLANG_FLAGS)
KBUILD_AFLAGS	+= $(CLANG_FLAGS)
export CLANG_FLAGS
ifeq ($(ld-name),lld)
KBUILD_CFLAGS += -fuse-ld=lld
endif
KBUILD_CPPFLAGS += -Qunused-arguments
endif

RETPOLINE_CFLAGS_GCC := -mindirect-branch=thunk-extern -mindirect-branch-register
RETPOLINE_VDSO_CFLAGS_GCC := -mindirect-branch=thunk-inline -mindirect-branch-register
RETPOLINE_CFLAGS_CLANG := -mretpoline-external-thunk
RETPOLINE_VDSO_CFLAGS_CLANG := -mretpoline
RETPOLINE_CFLAGS := $(call cc-option,$(RETPOLINE_CFLAGS_GCC),$(call cc-option,$(RETPOLINE_CFLAGS_CLANG)))
RETPOLINE_VDSO_CFLAGS := $(call cc-option,$(RETPOLINE_VDSO_CFLAGS_GCC),$(call cc-option,$(RETPOLINE_VDSO_CFLAGS_CLANG)))
export RETPOLINE_CFLAGS
export RETPOLINE_VDSO_CFLAGS

ifeq ($(config-targets),1)
# ===========================================================================
# *config targets only - make sure prerequisites are updated, and descend
# in scripts/kconfig to make the *config target

# Read arch specific Makefile to set KBUILD_DEFCONFIG as needed.
# KBUILD_DEFCONFIG may point out an alternative default configuration
# used for 'make defconfig'
include arch/$(SRCARCH)/Makefile
export KBUILD_DEFCONFIG KBUILD_KCONFIG

config: scripts_basic outputmakefile FORCE
	$(Q)$(MAKE) $(build)=scripts/kconfig $@

%config: scripts_basic outputmakefile FORCE
	$(Q)$(MAKE) $(build)=scripts/kconfig $@

else
# ===========================================================================
# Build targets only - this includes vmlinux, arch specific targets, clean
# targets and others. In general all targets except *config targets.

# If building an external module we do not care about the all: rule
# but instead _all depend on modules
PHONY += all
ifeq ($(KBUILD_EXTMOD),)
_all: all
else
_all: modules
endif

# Decide whether to build built-in, modular, or both.
# Normally, just do built-in.

KBUILD_MODULES :=
KBUILD_BUILTIN := 1

# If we have only "make modules", don't compile built-in objects.
ifeq ($(MAKECMDGOALS),modules)
  KBUILD_BUILTIN :=
endif

# If we have "make <whatever> modules", compile modules
# in addition to whatever we do anyway.
# Just "make" or "make all" shall build modules as well

ifneq ($(filter all _all modules,$(MAKECMDGOALS)),)
  KBUILD_MODULES := 1
endif

ifeq ($(MAKECMDGOALS),)
  KBUILD_MODULES := 1
endif

export KBUILD_MODULES KBUILD_BUILTIN

ifeq ($(KBUILD_EXTMOD),)
# Additional helpers built in scripts/
# Carefully list dependencies so we do not try to build scripts twice
# in parallel
PHONY += scripts
scripts: scripts_basic include/config/auto.conf include/config/tristate.conf \
	 asm-generic gcc-plugins
	$(Q)$(MAKE) $(build)=$(@)

# Objects we will link into vmlinux / subdirs we need to visit
init-y		:= init/
drivers-y	:= drivers/ sound/ firmware/
net-y		:= net/
libs-y		:= lib/
core-y		:= usr/
virt-y		:= virt/
endif # KBUILD_EXTMOD

ifeq ($(dot-config),1)
# Read in config
-include include/config/auto.conf

ifeq ($(KBUILD_EXTMOD),)
# Read in dependencies to all Kconfig* files, make sure to run
# oldconfig if changes are detected.
-include include/config/auto.conf.cmd

# To avoid any implicit rule to kick in, define an empty command
$(KCONFIG_CONFIG) include/config/auto.conf.cmd: ;

# If .config is newer than include/config/auto.conf, someone tinkered
# with it and forgot to run make oldconfig.
# if auto.conf.cmd is missing then we are probably in a cleaned tree so
# we execute the config step to be sure to catch updated Kconfig files
include/config/%.conf: $(KCONFIG_CONFIG) include/config/auto.conf.cmd
	$(Q)$(MAKE) -f $(srctree)/Makefile silentoldconfig
else
# external modules needs include/generated/autoconf.h and include/config/auto.conf
# but do not care if they are up-to-date. Use auto.conf to trigger the test
PHONY += include/config/auto.conf

include/config/auto.conf:
	$(Q)test -e include/generated/autoconf.h -a -e $@ || (		\
	echo >&2;							\
	echo >&2 "  ERROR: Kernel configuration is invalid.";		\
	echo >&2 "         include/generated/autoconf.h or $@ are missing.";\
	echo >&2 "         Run 'make oldconfig && make prepare' on kernel src to fix it.";	\
	echo >&2 ;							\
	/bin/false)

endif # KBUILD_EXTMOD

else
# Dummy target needed, because used as prerequisite
include/config/auto.conf: ;
endif # $(dot-config)

# For the kernel to actually contain only the needed exported symbols,
# we have to build modules as well to determine what those symbols are.
# (this can be evaluated only once include/config/auto.conf has been included)
ifdef CONFIG_TRIM_UNUSED_KSYMS
  KBUILD_MODULES := 1
endif

# The all: target is the default when no target is given on the
# command line.
# This allow a user to issue only 'make' to build a kernel including modules
# Defaults to vmlinux, but the arch makefile usually adds further targets
all: vmlinux
	@(bash -C $(srctree)/scripts/post-build-hook.sh)

KBUILD_CFLAGS	+= $(call cc-option,-fno-PIE)
KBUILD_AFLAGS	+= $(call cc-option,-fno-PIE)
CFLAGS_GCOV	:= -fprofile-arcs -ftest-coverage -fno-tree-loop-im $(call cc-disable-warning,maybe-uninitialized,)
CFLAGS_KCOV	:= $(call cc-option,-fsanitize-coverage=trace-pc,)
export CFLAGS_GCOV CFLAGS_KCOV

# Make toolchain changes before including arch/$(SRCARCH)/Makefile to ensure
# ar/cc/ld-* macros return correct values.
<<<<<<< HEAD
ifdef CONFIG_LD_GOLD
LDFINAL_vmlinux := $(LD)
LD		:= $(LDGOLD)
endif
ifdef CONFIG_LD_LLD
LD		:= $(LDLLD)
endif

ifdef CONFIG_LTO_CLANG
# use GNU gold with LLVMgold or LLD for LTO linking, and LD for vmlinux_link
ifeq ($(ld-name),gold)
LDFLAGS		+= -plugin LLVMgold.so
endif
LDFLAGS		+= -plugin-opt=-function-sections
LDFLAGS		+= -plugin-opt=-data-sections
# use llvm-ar for building symbol tables from IR files, and llvm-dis instead
# of objdump for processing symbol versions and exports
LLVM_AR		:= llvm-ar
LLVM_NM		:= llvm-nm
export LLVM_AR LLVM_NM
else ifdef CONFIG_LTO_GCC
LDFLAGS_FINAL_vmlinux := -flto=jobserver -fuse-linker-plugin
LDFLAGS_FINAL_vmlinux += $(filter -g%, $(KBUILD_CFLAGS))
LDFLAGS_FINAL_vmlinux += -fno-fat-lto-objects
LDFLAGS_FINAL_vmlinux += $(call cc-disable-warning,attribute-alias,)
LDFLAGS_FINAL_vmlinux += -Xassembler -Idrivers/misc/tzdev
ifdef CONFIG_LTO_DEBUG
	LDFLAGS_FINAL_vmlinux += -fdump-ipa-cgraph -fdump-ipa-inline-details
	# add for debugging compiler crashes:
	# LDFLAGS_FINAL_vmlinux += -dH -save-temps
endif
ifdef CONFIG_LTO_CP_CLONE
	LDFLAGS_FINAL_vmlinux += -fipa-cp-clone
endif
LDFLAGS_FINAL_vmlinux += -Wno-lto-type-mismatch -Wno-psabi
LDFLAGS_FINAL_vmlinux += -Wno-stringop-overflow -flinker-output=nolto-rel

LDFINAL_vmlinux := ${CONFIG_SHELL} ${srctree}/scripts/gcc-ld
AR		:= $(CROSS_COMPILE)gcc-ar
NM		:= $(CROSS_COMPILE)gcc-nm
=======
ifdef CONFIG_LTO_CLANG
# use GNU gold with LLVMgold for LTO linking, and LD for vmlinux_link
LDFINAL_vmlinux := $(LD)
LD		:= $(LDGOLD)
LDFLAGS		+= -plugin LLVMgold.so
# use llvm-ar for building symbol tables from IR files, and llvm-dis instead
# of objdump for processing symbol versions and exports
LLVM_AR		:= llvm-ar
LLVM_DIS	:= llvm-dis
export LLVM_AR LLVM_DIS
>>>>>>> 93b27559
endif

# The arch Makefile can set ARCH_{CPP,A,C}FLAGS to override the default
# values of the respective KBUILD_* variables
ARCH_CPPFLAGS :=
ARCH_AFLAGS :=
ARCH_CFLAGS :=
include arch/$(SRCARCH)/Makefile

KBUILD_CFLAGS	+= $(call cc-option,-fno-delete-null-pointer-checks,)
KBUILD_CFLAGS	+= $(call cc-disable-warning,frame-address,)
KBUILD_CFLAGS	+= $(call cc-disable-warning, format-truncation)
KBUILD_CFLAGS	+= $(call cc-disable-warning, format-overflow)
KBUILD_CFLAGS	+= $(call cc-disable-warning, int-in-bool-context)
KBUILD_CFLAGS	+= $(call cc-disable-warning, address-of-packed-member)
KBUILD_CFLAGS	+= $(call cc-disable-warning, attribute-alias)

ifdef CONFIG_CC_OPTIMIZE_FOR_SIZE
KBUILD_CFLAGS	+= -Os $(call cc-disable-warning,maybe-uninitialized,)
else
ifdef CONFIG_PROFILE_ALL_BRANCHES
KBUILD_CFLAGS	+= -O2 $(call cc-disable-warning,maybe-uninitialized,)
else
KBUILD_CFLAGS   += -O3
endif
endif

KBUILD_CFLAGS += $(call cc-ifversion, -lt, 0409, \
			$(call cc-disable-warning,maybe-uninitialized,))

ifeq ($(cc-name),clang)
ifdef CONFIG_LLVM_POLLY
KBUILD_CFLAGS	+= -mllvm -polly \
		   -mllvm -polly-run-dce \
		   -mllvm -polly-run-inliner \
		   -mllvm -polly-loopfusion-greedy \
		   -mllvm -polly-ast-use-context \
		   -mllvm -polly-detect-keep-going \
		   -mllvm -polly-vectorizer=stripmine \
		   -mllvm -polly-invariant-load-hoisting
endif
endif

# Tell gcc to never replace conditional load with a non-conditional one
KBUILD_CFLAGS	+= $(call cc-option,--param=allow-store-data-races=0)

# check for 'asm goto'
ifeq ($(shell $(CONFIG_SHELL) $(srctree)/scripts/gcc-goto.sh $(CC) $(KBUILD_CFLAGS)), y)
	KBUILD_CFLAGS += -DCC_HAVE_ASM_GOTO
	KBUILD_AFLAGS += -DCC_HAVE_ASM_GOTO
endif

include scripts/Makefile.gcc-plugins

ifdef CONFIG_READABLE_ASM
# Disable optimizations that make assembler listings hard to read.
# reorder blocks reorders the control in the function
# ipa clone creates specialized cloned functions
# partial inlining inlines only parts of functions
KBUILD_CFLAGS += $(call cc-option,-fno-reorder-blocks,) \
                 $(call cc-option,-fno-ipa-cp-clone,) \
                 $(call cc-option,-fno-partial-inlining)
endif

ifneq ($(CONFIG_FRAME_WARN),0)
KBUILD_CFLAGS += $(call cc-option,-Wframe-larger-than=${CONFIG_FRAME_WARN})
endif

# This selects the stack protector compiler flag. Testing it is delayed
# until after .config has been reprocessed, in the prepare-compiler-check
# target.
ifdef CONFIG_CC_STACKPROTECTOR_REGULAR
  stackp-flag := -fstack-protector
  stackp-name := REGULAR
else
ifdef CONFIG_CC_STACKPROTECTOR_STRONG
  stackp-flag := -fstack-protector-strong
  stackp-name := STRONG
else
  # Force off for distro compilers that enable stack protector by default.
  stackp-flag := $(call cc-option, -fno-stack-protector)
endif
endif
# Find arch-specific stack protector compiler sanity-checking script.
ifdef CONFIG_CC_STACKPROTECTOR
  stackp-path := $(srctree)/scripts/gcc-$(SRCARCH)_$(BITS)-has-stack-protector.sh
  stackp-check := $(wildcard $(stackp-path))
endif
KBUILD_CFLAGS += $(stackp-flag)

ifeq ($(cc-name),clang)
KBUILD_CFLAGS += $(call cc-disable-warning, format-invalid-specifier)
KBUILD_CFLAGS += $(call cc-disable-warning, gnu)
<<<<<<< HEAD
KBUILD_CFLAGS += $(call cc-disable-warning, address-of-packed-member)
=======
>>>>>>> 93b27559
KBUILD_CFLAGS += $(call cc-disable-warning, duplicate-decl-specifier)
# Quiet clang warning: comparison of unsigned expression < 0 is always false
KBUILD_CFLAGS += $(call cc-disable-warning, tautological-compare)
# CLANG uses a _MergedGlobals as optimization, but this breaks modpost, as the
# source of a reference will be _MergedGlobals and not on of the whitelisted names.
# See modpost pattern 2
KBUILD_CFLAGS += $(call cc-option, -mno-global-merge,)
KBUILD_CFLAGS += $(call cc-option, -fcatch-undefined-behavior)
else

# These warnings generated too much noise in a regular build.
# Use make W=1 to enable them (see scripts/Makefile.extrawarn)
KBUILD_CFLAGS += $(call cc-disable-warning, unused-but-set-variable)
endif

ifeq ($(ld-name),lld)
LDFLAGS += --lto-O3
endif

KBUILD_CFLAGS += $(call cc-disable-warning, unused-const-variable)
ifdef CONFIG_FRAME_POINTER
KBUILD_CFLAGS	+= -fno-omit-frame-pointer -fno-optimize-sibling-calls
else
# Some targets (ARM with Thumb2, for example), can't be built with frame
# pointers.  For those, we don't have FUNCTION_TRACER automatically
# select FRAME_POINTER.  However, FUNCTION_TRACER adds -pg, and this is
# incompatible with -fomit-frame-pointer with current GCC, so we don't use
# -fomit-frame-pointer with FUNCTION_TRACER.
ifndef CONFIG_FUNCTION_TRACER
KBUILD_CFLAGS	+= -fomit-frame-pointer
endif
endif

# Initialize all stack variables with a pattern, if desired.
ifdef CONFIG_INIT_STACK_ALL
KBUILD_CFLAGS	+= -ftrivial-auto-var-init=pattern
endif

KBUILD_CFLAGS   += $(call cc-option, -fno-var-tracking-assignments)

ifdef CONFIG_DEBUG_INFO
ifdef CONFIG_DEBUG_INFO_SPLIT
KBUILD_CFLAGS   += $(call cc-option, -gsplit-dwarf, -g)
else
KBUILD_CFLAGS	+= -g
endif
ifneq ($(LLVM_IAS),1)
KBUILD_AFLAGS	+= -Wa,-gdwarf-2
endif
endif
ifdef CONFIG_DEBUG_INFO_DWARF4
KBUILD_CFLAGS	+= $(call cc-option, -gdwarf-4,)
endif

ifdef CONFIG_DEBUG_INFO_REDUCED
KBUILD_CFLAGS 	+= $(call cc-option, -femit-struct-debug-baseonly) \
		   $(call cc-option,-fno-var-tracking)
endif

ifdef CONFIG_FUNCTION_TRACER
ifndef CC_FLAGS_FTRACE
CC_FLAGS_FTRACE := -pg
endif
export CC_FLAGS_FTRACE
ifdef CONFIG_HAVE_FENTRY
CC_USING_FENTRY	:= $(call cc-option, -mfentry -DCC_USING_FENTRY)
endif
KBUILD_CFLAGS	+= $(CC_FLAGS_FTRACE) $(CC_USING_FENTRY)
KBUILD_AFLAGS	+= $(CC_USING_FENTRY)
ifdef CONFIG_DYNAMIC_FTRACE
	ifdef CONFIG_HAVE_C_RECORDMCOUNT
		BUILD_C_RECORDMCOUNT := y
		export BUILD_C_RECORDMCOUNT
	endif
endif
endif

# We trigger additional mismatches with less inlining
ifdef CONFIG_DEBUG_SECTION_MISMATCH
KBUILD_CFLAGS += $(call cc-option, -fno-inline-functions-called-once)
endif

ifdef CONFIG_LD_DEAD_CODE_DATA_ELIMINATION
KBUILD_CFLAGS	+= $(call cc-option,-ffunction-sections,)
KBUILD_CFLAGS	+= $(call cc-option,-fdata-sections,)
endif

ifdef CONFIG_LTO_CLANG
<<<<<<< HEAD
ifdef CONFIG_THINLTO
lto-clang-flags	:= -flto=thin
LDFLAGS		+= --thinlto-cache-dir=.thinlto-cache
else
lto-clang-flags	:= -flto
endif
lto-clang-flags += -fvisibility=default $(call cc-option, -fsplit-lto-unit)

# Limit inlining across translation units to reduce binary size
LD_FLAGS_LTO_CLANG := -mllvm -import-instr-limit=5

KBUILD_LDFLAGS += $(LD_FLAGS_LTO_CLANG)
KBUILD_LDFLAGS_MODULE += $(LD_FLAGS_LTO_CLANG)

KBUILD_LDFLAGS_MODULE += -T scripts/module-lto.lds

# allow disabling only clang LTO where needed
DISABLE_LTO_CLANG := -fno-lto
export DISABLE_LTO_CLANG
else ifdef CONFIG_LTO_GCC
lto-gcc-flags	:= -flto -fno-fat-lto-objects
lto-gcc-flags	+= $(call cc-disable-warning,attribute-alias,)

ifdef CONFIG_LTO_CP_CLONE
lto-gcc-flags	+= -fipa-cp-clone
endif

DISABLE_LTO_GCC := -fno-lto
export DISABLE_LTO_GCC
endif

ifdef CONFIG_LTO
lto-flags	:= $(lto-clang-flags) $(lto-gcc-flags)
KBUILD_CFLAGS	+= $(lto-flags)

DISABLE_LTO	:= $(DISABLE_LTO_CLANG) $(DISABLE_LTO_GCC)
=======
lto-clang-flags	:= -flto -fvisibility=hidden

# allow disabling only clang LTO where needed
DISABLE_LTO_CLANG := -fno-lto -fvisibility=default
export DISABLE_LTO_CLANG
endif

ifdef CONFIG_LTO
lto-flags	:= $(lto-clang-flags)
KBUILD_CFLAGS	+= $(lto-flags)

DISABLE_LTO	:= $(DISABLE_LTO_CLANG)
>>>>>>> 93b27559
export DISABLE_LTO

# LDFINAL_vmlinux and LDFLAGS_FINAL_vmlinux can be set to override
# the linker and flags for vmlinux_link.
export LDFINAL_vmlinux LDFLAGS_FINAL_vmlinux
endif

ifdef CONFIG_CFI_CLANG
<<<<<<< HEAD
cfi-clang-flags	+= -fsanitize=cfi -fno-sanitize-cfi-canonical-jump-tables
=======
cfi-clang-flags	+= -fsanitize=cfi
>>>>>>> 93b27559
DISABLE_CFI_CLANG := -fno-sanitize=cfi
ifdef CONFIG_MODULES
cfi-clang-flags	+= -fsanitize-cfi-cross-dso
DISABLE_CFI_CLANG += -fno-sanitize-cfi-cross-dso
endif
ifdef CONFIG_CFI_PERMISSIVE
cfi-clang-flags	+= -fsanitize-recover=cfi -fno-sanitize-trap=cfi
endif

# also disable CFI when LTO is disabled
DISABLE_LTO_CLANG += $(DISABLE_CFI_CLANG)
# allow disabling only clang CFI where needed
export DISABLE_CFI_CLANG
endif

ifdef CONFIG_CFI
# cfi-flags are re-tested in prepare-compiler-check
cfi-flags	:= $(cfi-clang-flags)
KBUILD_CFLAGS	+= $(cfi-flags)

DISABLE_CFI	:= $(DISABLE_CFI_CLANG)
DISABLE_LTO	+= $(DISABLE_CFI)
export DISABLE_CFI
endif

# arch Makefile may override CC so keep this after arch Makefile is included
NOSTDINC_FLAGS += -nostdinc -isystem $(shell $(CC) -print-file-name=include)
CHECKFLAGS     += $(NOSTDINC_FLAGS)

# warn about C99 declaration after statement
KBUILD_CFLAGS += $(call cc-option,-Wdeclaration-after-statement,)

# disable pointer signed / unsigned warnings in gcc 4.0
KBUILD_CFLAGS += $(call cc-disable-warning, pointer-sign)

# disable stringop warnings in gcc 8+
KBUILD_CFLAGS += $(call cc-disable-warning, stringop-truncation)

# disable invalid "can't wrap" optimizations for signed / pointers
KBUILD_CFLAGS	+= $(call cc-option,-fno-strict-overflow)

# clang sets -fmerge-all-constants by default as optimization, but this
# is non-conforming behavior for C and in fact breaks the kernel, so we
# need to disable it here generally.
KBUILD_CFLAGS	+= $(call cc-option,-fno-merge-all-constants)

# for gcc -fno-merge-all-constants disables everything, but it is fine
# to have actual conforming behavior enabled.
KBUILD_CFLAGS	+= $(call cc-option,-fmerge-constants)

# Make sure -fstack-check isn't enabled (like gentoo apparently did)
KBUILD_CFLAGS  += $(call cc-option,-fno-stack-check,)

# conserve stack if available
ifdef CONFIG_CC_OPTIMIZE_FOR_SIZE
KBUILD_CFLAGS   += $(call cc-option,-fconserve-stack)
endif

# disallow errors like 'EXPORT_GPL(foo);' with missing header
KBUILD_CFLAGS   += $(call cc-option,-Werror=implicit-int)

# require functions to have arguments in prototypes, not empty 'int foo()'
KBUILD_CFLAGS   += $(call cc-option,-Werror=strict-prototypes)

# Prohibit date/time macros, which would make the build non-deterministic
KBUILD_CFLAGS   += $(call cc-option,-Werror=date-time)

# enforce correct pointer usage
KBUILD_CFLAGS   += $(call cc-option,-Werror=incompatible-pointer-types)

# Require designated initializers for all marked structures
KBUILD_CFLAGS   += $(call cc-option,-Werror=designated-init)

# change __FILE__ to the relative path from the srctree
KBUILD_CFLAGS	+= $(call cc-option,-fmacro-prefix-map=$(srctree)/=)

# use the deterministic mode of AR if available
KBUILD_ARFLAGS := $(call ar-option,D)

include scripts/Makefile.kasan
include scripts/Makefile.extrawarn
include scripts/Makefile.ubsan

# Add any arch overrides and user supplied CPPFLAGS, AFLAGS and CFLAGS as the
# last assignments
KBUILD_CPPFLAGS += $(ARCH_CPPFLAGS) $(KCPPFLAGS)
KBUILD_AFLAGS   += $(ARCH_AFLAGS)   $(KAFLAGS)
KBUILD_CFLAGS   += $(ARCH_CFLAGS)   $(KCFLAGS)

# Use --build-id when available.
LDFLAGS_BUILD_ID := $(patsubst -Wl$(comma)%,%,\
			      $(call cc-ldoption, -Wl$(comma)--build-id,))
KBUILD_LDFLAGS_MODULE += $(LDFLAGS_BUILD_ID)
LDFLAGS_vmlinux += $(LDFLAGS_BUILD_ID)

ifdef CONFIG_LD_DEAD_CODE_DATA_ELIMINATION
LDFLAGS_vmlinux += $(call ld-option, --gc-sections,)
LDFLAGS_vmlinux += -z nostart-stop-gc
endif

ifeq ($(CONFIG_STRIP_ASM_SYMS),y)
LDFLAGS_vmlinux	+= $(call ld-option, -X,)
endif

# FINGERPRINT
USE_SECGETSPF := $(shell echo "\$(PATH)")
ifneq ($(findstring buildscript/build_common/core/bin, $(USE_SECGETSPF)),)
  ifneq ($(shell secgetspf SEC_PRODUCT_FEATURE_BIOAUTH_CONFIG_FINGERPRINT_TZ), false)
    ifeq ($(CONFIG_SENSORS_FINGERPRINT), y)
      ifneq ($(SEC_FACTORY_BUILD), true)
        export KBUILD_FP_SENSOR_CFLAGS := -DENABLE_SENSORS_FPRINT_SECURE
      endif
    endif
  endif
else
  ifeq ($(CONFIG_SENSORS_FINGERPRINT), y)
    ifneq ($(SEC_FACTORY_BUILD), true)
      export KBUILD_FP_SENSOR_CFLAGS := -DENABLE_SENSORS_FPRINT_SECURE
    endif
  endif
endif

# Default kernel image to build when no specific target is given.
# KBUILD_IMAGE may be overruled on the command line or
# set in the environment
# Also any assignments in arch/$(ARCH)/Makefile take precedence over
# this default value
export KBUILD_IMAGE ?= vmlinux

#
# INSTALL_PATH specifies where to place the updated kernel and system map
# images. Default is /boot, but you can set it to other values
export	INSTALL_PATH ?= /boot

#
# INSTALL_DTBS_PATH specifies a prefix for relocations required by build roots.
# Like INSTALL_MOD_PATH, it isn't defined in the Makefile, but can be passed as
# an argument if needed. Otherwise it defaults to the kernel install path
#
export INSTALL_DTBS_PATH ?= $(INSTALL_PATH)/dtbs/$(KERNELRELEASE)

#
# INSTALL_MOD_PATH specifies a prefix to MODLIB for module directory
# relocations required by build roots.  This is not defined in the
# makefile but the argument can be passed to make if needed.
#

MODLIB	= $(INSTALL_MOD_PATH)/lib/modules/$(KERNELRELEASE)
export MODLIB

#
# INSTALL_MOD_STRIP, if defined, will cause modules to be
# stripped after they are installed.  If INSTALL_MOD_STRIP is '1', then
# the default option --strip-debug will be used.  Otherwise,
# INSTALL_MOD_STRIP value will be used as the options to the strip command.

ifdef INSTALL_MOD_STRIP
ifeq ($(INSTALL_MOD_STRIP),1)
mod_strip_cmd = $(STRIP) --strip-debug
else
mod_strip_cmd = $(STRIP) $(INSTALL_MOD_STRIP)
endif # INSTALL_MOD_STRIP=1
else
mod_strip_cmd = true
endif # INSTALL_MOD_STRIP
export mod_strip_cmd

# CONFIG_MODULE_COMPRESS, if defined, will cause module to be compressed
# after they are installed in agreement with CONFIG_MODULE_COMPRESS_GZIP
# or CONFIG_MODULE_COMPRESS_XZ.

mod_compress_cmd = true
ifdef CONFIG_MODULE_COMPRESS
  ifdef CONFIG_MODULE_COMPRESS_GZIP
    mod_compress_cmd = gzip -n -f
  endif # CONFIG_MODULE_COMPRESS_GZIP
  ifdef CONFIG_MODULE_COMPRESS_XZ
    mod_compress_cmd = xz -f
  endif # CONFIG_MODULE_COMPRESS_XZ
endif # CONFIG_MODULE_COMPRESS
export mod_compress_cmd

# Select initial ramdisk compression format, default is gzip(1).
# This shall be used by the dracut(8) tool while creating an initramfs image.
#
INITRD_COMPRESS-y                  := gzip
INITRD_COMPRESS-$(CONFIG_RD_BZIP2) := bzip2
INITRD_COMPRESS-$(CONFIG_RD_LZMA)  := lzma
INITRD_COMPRESS-$(CONFIG_RD_XZ)    := xz
INITRD_COMPRESS-$(CONFIG_RD_LZO)   := lzo
INITRD_COMPRESS-$(CONFIG_RD_LZ4)   := lz4
# do not export INITRD_COMPRESS, since we didn't actually
# choose a sane default compression above.
# export INITRD_COMPRESS := $(INITRD_COMPRESS-y)

ifdef CONFIG_MODULE_SIG_ALL
$(eval $(call config_filename,MODULE_SIG_KEY))

mod_sign_cmd = scripts/sign-file $(CONFIG_MODULE_SIG_HASH) $(MODULE_SIG_KEY_SRCPREFIX)$(CONFIG_MODULE_SIG_KEY) certs/signing_key.x509
else
mod_sign_cmd = true
endif
export mod_sign_cmd

HOST_LIBELF_LIBS = $(shell pkg-config libelf --libs 2>/dev/null || echo -lelf)

ifdef CONFIG_STACK_VALIDATION
  has_libelf := $(call try-run,\
		echo "int main() {}" | $(HOSTCC) -xc -o /dev/null $(HOST_LIBELF_LIBS) -,1,0)
  ifeq ($(has_libelf),1)
    objtool_target := tools/objtool FORCE
  else
    SKIP_STACK_VALIDATION := 1
    export SKIP_STACK_VALIDATION
  endif
endif


ifeq ($(KBUILD_EXTMOD),)
core-y		+= kernel/ certs/ mm/ fs/ ipc/ security/ crypto/ block/

vmlinux-dirs	:= $(patsubst %/,%,$(filter %/, $(init-y) $(init-m) \
		     $(core-y) $(core-m) $(drivers-y) $(drivers-m) \
		     $(net-y) $(net-m) $(libs-y) $(libs-m) $(virt-y)))

vmlinux-alldirs	:= $(sort $(vmlinux-dirs) $(patsubst %/,%,$(filter %/, \
		     $(init-) $(core-) $(drivers-) $(net-) $(libs-) $(virt-))))

init-y		:= $(patsubst %/, %/built-in.o, $(init-y))
core-y		:= $(patsubst %/, %/built-in.o, $(core-y))
drivers-y	:= $(patsubst %/, %/built-in.o, $(drivers-y))
net-y		:= $(patsubst %/, %/built-in.o, $(net-y))
libs-y1		:= $(patsubst %/, %/lib.a, $(libs-y))
libs-y2		:= $(filter-out %.a, $(patsubst %/, %/built-in.o, $(libs-y)))
virt-y		:= $(patsubst %/, %/built-in.o, $(virt-y))

# Externally visible symbols (used by link-vmlinux.sh)
export KBUILD_VMLINUX_INIT := $(head-y) $(init-y)
export KBUILD_VMLINUX_MAIN := $(core-y) $(libs-y2) $(drivers-y) $(net-y) $(virt-y)
export KBUILD_VMLINUX_LIBS := $(libs-y1)
export KBUILD_LDS          := arch/$(SRCARCH)/kernel/vmlinux.lds
export LDFLAGS_vmlinux
# used by scripts/package/Makefile
export KBUILD_ALLDIRS := $(sort $(filter-out arch/%,$(vmlinux-alldirs)) arch Documentation include samples scripts tools)

vmlinux-deps := $(KBUILD_LDS) $(KBUILD_VMLINUX_INIT) $(KBUILD_VMLINUX_MAIN) $(KBUILD_VMLINUX_LIBS)

# Include targets which we want to execute sequentially if the rest of the
# kernel build went well. If CONFIG_TRIM_UNUSED_KSYMS is set, this might be
# evaluated more than once.
PHONY += vmlinux_prereq
vmlinux_prereq: $(vmlinux-deps) FORCE
ifdef CONFIG_HEADERS_CHECK
	$(Q)$(MAKE) -f $(srctree)/Makefile headers_check
endif
ifdef CONFIG_GDB_SCRIPTS
	$(Q)ln -fsn $(abspath $(srctree)/scripts/gdb/vmlinux-gdb.py)
endif
ifdef CONFIG_TRIM_UNUSED_KSYMS
	$(Q)$(CONFIG_SHELL) $(srctree)/scripts/adjust_autoksyms.sh \
	  "$(MAKE) -f $(srctree)/Makefile vmlinux"
endif

# standalone target for easier testing
include/generated/autoksyms.h: FORCE
	$(Q)$(CONFIG_SHELL) $(srctree)/scripts/adjust_autoksyms.sh true

ARCH_POSTLINK := $(wildcard $(srctree)/arch/$(SRCARCH)/Makefile.postlink)

# Final link of vmlinux with optional arch pass after final link
cmd_link-vmlinux =                                                 \
	$(CONFIG_SHELL) $< $(LD) $(LDFLAGS) $(LDFLAGS_vmlinux) ;    \
	$(if $(ARCH_POSTLINK), $(MAKE) -f $(ARCH_POSTLINK) $@, true)

vmlinux: scripts/link-vmlinux.sh vmlinux_prereq $(vmlinux-deps) FORCE
	+$(call if_changed,link-vmlinux)

# Build samples along the rest of the kernel
ifdef CONFIG_SAMPLES
vmlinux-dirs += samples
endif

# The actual objects are generated when descending,
# make sure no implicit rule kicks in
$(sort $(vmlinux-deps)): $(vmlinux-dirs) ;

# Handle descending into subdirectories listed in $(vmlinux-dirs)
# Preset locale variables to speed up the build process. Limit locale
# tweaks to this spot to avoid wrong language settings when running
# make menuconfig etc.
# Error messages still appears in the original language

PHONY += $(vmlinux-dirs)
$(vmlinux-dirs): prepare scripts
	$(Q)$(MAKE) $(build)=$@

define filechk_kernel.release
	echo "$(KERNELVERSION)$$($(CONFIG_SHELL) $(srctree)/scripts/setlocalversion $(srctree))"
endef

# Store (new) KERNELRELEASE string in include/config/kernel.release
include/config/kernel.release: include/config/auto.conf FORCE
	$(call filechk,kernel.release)


# Things we need to do before we recursively start building the kernel
# or the modules are listed in "prepare".
# A multi level approach is used. prepareN is processed before prepareN-1.
# archprepare is used in arch Makefiles and when processed asm symlink,
# version.h and scripts_basic is processed / created.

# Listed in dependency order
PHONY += prepare archprepare prepare0 prepare1 prepare2 prepare3

# prepare3 is used to check if we are building in a separate output directory,
# and if so do:
# 1) Check that make has not been executed in the kernel src $(srctree)
prepare3: include/config/kernel.release
ifneq ($(KBUILD_SRC),)
	@$(kecho) '  Using $(srctree) as source for kernel'
	$(Q)if [ -f $(srctree)/.config -o -d $(srctree)/include/config ]; then \
		echo >&2 "  $(srctree) is not clean, please run 'make mrproper'"; \
		echo >&2 "  in the '$(srctree)' directory.";\
		/bin/false; \
	fi;
endif

# prepare2 creates a makefile if using a separate output directory.
# From this point forward, .config has been reprocessed, so any rules
# that need to depend on updated CONFIG_* values can be checked here.
prepare2: prepare3 prepare-compiler-check outputmakefile asm-generic

prepare1: prepare2 $(version_h) include/generated/utsrelease.h \
                   include/config/auto.conf
	$(cmd_crmodverdir)

archprepare: archheaders archscripts prepare1 scripts_basic

prepare0: archprepare gcc-plugins
	$(Q)$(MAKE) $(build)=.

# All the preparing..
prepare: prepare0 prepare-objtool

# Support for using generic headers in asm-generic
PHONY += asm-generic uapi-asm-generic
asm-generic: uapi-asm-generic
	$(Q)$(MAKE) -f $(srctree)/scripts/Makefile.asm-generic \
	            src=asm obj=arch/$(SRCARCH)/include/generated/asm
uapi-asm-generic:
	$(Q)$(MAKE) -f $(srctree)/scripts/Makefile.asm-generic \
	            src=uapi/asm obj=arch/$(SRCARCH)/include/generated/uapi/asm

PHONY += prepare-objtool
prepare-objtool: $(objtool_target)
ifeq ($(SKIP_STACK_VALIDATION),1)
ifdef CONFIG_UNWINDER_ORC
	@echo "error: Cannot generate ORC metadata for CONFIG_UNWINDER_ORC=y, please install libelf-dev, libelf-devel or elfutils-libelf-devel" >&2
	@false
else
	@echo "warning: Cannot use CONFIG_STACK_VALIDATION=y, please install libelf-dev, libelf-devel or elfutils-libelf-devel" >&2
endif
endif

# Disable gcc-specific config options when using a different compiler
gcc-specific-configs := LTO_GCC

PHONY += check-gcc-specific-options
check-gcc-specific-options: $(KCONFIG_CONFIG) FORCE
ifneq ($(cc-name),gcc)
ifneq ($(findstring y,$(shell $(CONFIG_SHELL) \
	$(srctree)/scripts/config --file $(KCONFIG_CONFIG) \
		$(foreach c,$(gcc-specific-configs),-s $(c)))),)
	@echo WARNING: Disabling gcc-specific options with $(cc-name) >&2
	$(Q)$(srctree)/scripts/config --file $(KCONFIG_CONFIG) \
		$(foreach c,$(gcc-specific-configs),-d $(c)) && \
	$(MAKE) -f $(srctree)/Makefile olddefconfig
endif
endif

# Check for CONFIG flags that require compiler support. Abort the build
# after .config has been processed, but before the kernel build starts.
#
# For security-sensitive CONFIG options, we don't want to fallback and/or
# silently change which compiler flags will be used, since that leads to
# producing kernels with different security feature characteristics
# depending on the compiler used. (For example, "But I selected
# CC_STACKPROTECTOR_STRONG! Why did it build with _REGULAR?!")
PHONY += prepare-compiler-check
prepare-compiler-check: FORCE
# Make sure we're using a supported toolchain with LTO_CLANG
ifdef CONFIG_LTO_CLANG
  ifneq ($(call clang-ifversion, -ge, 0500, y), y)
	@echo Cannot use CONFIG_LTO_CLANG: requires clang 5.0 or later >&2 && exit 1
  endif
<<<<<<< HEAD
  ifneq ($(ld-name), lld)
    ifneq ($(call gold-ifversion, -ge, 112000000, y), y)
	@echo Cannot use CONFIG_LTO_CLANG: requires LLD or GNU gold 1.12 or later >&2 && exit 1
    endif
=======
  ifneq ($(call gold-ifversion, -ge, 112000000, y), y)
	@echo Cannot use CONFIG_LTO_CLANG: requires GNU gold 1.12 or later >&2 && exit 1
>>>>>>> 93b27559
  endif
endif
# Make sure compiler supports LTO flags
ifdef lto-flags
  ifeq ($(call cc-option, $(lto-flags)),)
	@echo Cannot use CONFIG_LTO: $(lto-flags) not supported by compiler \
		>&2 && exit 1
  endif
endif
# Make sure compiler supports requested stack protector flag.
ifdef stackp-name
  ifeq ($(call cc-option, $(stackp-flag)),)
	@echo Cannot use CONFIG_CC_STACKPROTECTOR_$(stackp-name): \
		  $(stackp-flag) not supported by compiler >&2 && exit 1
  endif
endif
# Make sure compiler does not have buggy stack-protector support.
ifdef stackp-check
  ifneq ($(shell $(CONFIG_SHELL) $(stackp-check) $(CC) $(KBUILD_CPPFLAGS) $(biarch)),y)
	@echo Cannot use CONFIG_CC_STACKPROTECTOR_$(stackp-name): \
                  $(stackp-flag) available but compiler is broken >&2 && exit 1
  endif
endif
ifdef cfi-flags
  ifeq ($(call cc-option, $(cfi-flags)),)
	@echo Cannot use CONFIG_CFI: $(cfi-flags) not supported by compiler >&2 && exit 1
  endif
<<<<<<< HEAD
else ifdef CONFIG_LTO_GCC
  ifdef CONFIG_UBSAN
    ifeq ($(call gcc-ifversion,-lt,0600,y),y)
	@echo Cannot use CONFIG_LTO_GCC with UBSAN: >= gcc 6.x required >&2 && exit 1
    endif
  endif
  ifeq ($(shell if test `ulimit -n` -lt 4000 ; then echo yes ; fi),yes)
	@echo File descriptor limit too low. Increase with ulimit -n >&2 && exit 1
  endif
  ifeq ($(call gcc-ifversion, -lt, 0500,y),y)
	@echo Cannot use CONFIG_LTO_GCC: requires gcc 5.0 or later >&2 && exit 1
  endif
  ifeq ($(call ld-ifversion,-lt,227000000,y),y)
	@echo Cannot use CONFIG_LTO_GCC: requires binutils 2.27 or later >&2 && exit 1
  endif
=======
>>>>>>> 93b27559
endif
	@:

# Generate some files
# ---------------------------------------------------------------------------

# KERNELRELEASE can change from a few different places, meaning version.h
# needs to be updated, so this check is forced on all builds

uts_len := 64
define filechk_utsrelease.h
	if [ `echo -n "$(KERNELRELEASE)" | wc -c ` -gt $(uts_len) ]; then \
	  echo '"$(KERNELRELEASE)" exceeds $(uts_len) characters' >&2;    \
	  exit 1;                                                         \
	fi;                                                               \
	(echo \#define UTS_RELEASE \"$(KERNELRELEASE)\";)
endef

define filechk_version.h
	(echo \#define LINUX_VERSION_CODE $(shell                         \
	expr $(VERSION) \* 65536 + 0$(PATCHLEVEL) \* 256 + 0$(SUBLEVEL)); \
	echo '#define KERNEL_VERSION(a,b,c) (((a) << 16) + ((b) << 8) + (c))';)
endef

$(version_h): $(srctree)/Makefile FORCE
	$(call filechk,version.h)
	$(Q)rm -f $(old_version_h)

include/generated/utsrelease.h: include/config/kernel.release FORCE
	$(call filechk,utsrelease.h)

PHONY += headerdep
headerdep:
	$(Q)find $(srctree)/include/ -name '*.h' | xargs --max-args 1 \
	$(srctree)/scripts/headerdep.pl -I$(srctree)/include

# ---------------------------------------------------------------------------
# Kernel headers

#Default location for installed headers
export INSTALL_HDR_PATH = $(objtree)/usr

# If we do an all arch process set dst to include/arch-$(hdr-arch)
hdr-dst = $(if $(KBUILD_HEADERS), dst=include/arch-$(hdr-arch), dst=include)

PHONY += archheaders
archheaders:

PHONY += archscripts
archscripts:

PHONY += __headers
__headers: $(version_h) scripts_basic uapi-asm-generic archheaders archscripts
	$(Q)$(MAKE) $(build)=scripts build_unifdef

PHONY += headers_install_all
headers_install_all:
	$(Q)$(CONFIG_SHELL) $(srctree)/scripts/headers.sh install

PHONY += headers_install
headers_install: __headers
	$(if $(wildcard $(srctree)/arch/$(hdr-arch)/include/uapi/asm/Kbuild),, \
	  $(error Headers not exportable for the $(SRCARCH) architecture))
	$(Q)$(MAKE) $(hdr-inst)=include/uapi dst=include
	$(Q)$(MAKE) $(hdr-inst)=arch/$(hdr-arch)/include/uapi $(hdr-dst)

PHONY += headers_check_all
headers_check_all: headers_install_all
	$(Q)$(CONFIG_SHELL) $(srctree)/scripts/headers.sh check

PHONY += headers_check
headers_check: headers_install
	$(Q)$(MAKE) $(hdr-inst)=include/uapi dst=include HDRCHECK=1
	$(Q)$(MAKE) $(hdr-inst)=arch/$(hdr-arch)/include/uapi $(hdr-dst) HDRCHECK=1

# ---------------------------------------------------------------------------
# Kernel selftest

PHONY += kselftest
kselftest:
	$(Q)$(MAKE) -C $(srctree)/tools/testing/selftests run_tests

PHONY += kselftest-clean
kselftest-clean:
	$(Q)$(MAKE) -C $(srctree)/tools/testing/selftests clean

PHONY += kselftest-merge
kselftest-merge:
	$(if $(wildcard $(objtree)/.config),, $(error No .config exists, config your kernel first!))
	$(Q)$(CONFIG_SHELL) $(srctree)/scripts/kconfig/merge_config.sh \
		-m $(objtree)/.config \
		$(srctree)/tools/testing/selftests/*/config
	+$(Q)$(MAKE) -f $(srctree)/Makefile olddefconfig

# ---------------------------------------------------------------------------
# Modules

ifdef CONFIG_MODULES

# By default, build modules as well

all: modules

# When we're building modules with modversions, we need to consider
# the built-in objects during the descend as well, in order to
# make sure the checksums are up to date before we record them.
ifdef CONFIG_MODVERSIONS
  KBUILD_BUILTIN := 1
endif

# Build modules
#
# A module can be listed more than once in obj-m resulting in
# duplicate lines in modules.order files.  Those are removed
# using awk while concatenating to the final file.

PHONY += modules
modules: $(vmlinux-dirs) $(if $(KBUILD_BUILTIN),vmlinux) modules.builtin
	$(Q)$(AWK) '!x[$$0]++' $(vmlinux-dirs:%=$(objtree)/%/modules.order) > $(objtree)/modules.order
	@$(kecho) '  Building modules, stage 2.';
	$(Q)$(MAKE) -f $(srctree)/scripts/Makefile.modpost

modules.builtin: $(vmlinux-dirs:%=%/modules.builtin)
	$(Q)$(AWK) '!x[$$0]++' $^ > $(objtree)/modules.builtin

%/modules.builtin: include/config/auto.conf
	$(Q)$(MAKE) $(modbuiltin)=$*


# Target to prepare building external modules
PHONY += modules_prepare
modules_prepare: prepare scripts

# Target to install modules
PHONY += modules_install
modules_install: _modinst_ _modinst_post

PHONY += _modinst_
_modinst_:
	@rm -rf $(MODLIB)/kernel
	@rm -f $(MODLIB)/source
	@mkdir -p $(MODLIB)/kernel
	@ln -s $(abspath $(srctree)) $(MODLIB)/source
	@if [ ! $(objtree) -ef  $(MODLIB)/build ]; then \
		rm -f $(MODLIB)/build ; \
		ln -s $(CURDIR) $(MODLIB)/build ; \
	fi
	@cp -f $(objtree)/modules.order $(MODLIB)/
	@cp -f $(objtree)/modules.builtin $(MODLIB)/
	$(Q)$(MAKE) -f $(srctree)/scripts/Makefile.modinst

# This depmod is only for convenience to give the initial
# boot a modules.dep even before / is mounted read-write.  However the
# boot script depmod is the master version.
PHONY += _modinst_post
_modinst_post: _modinst_
	$(call cmd,depmod)

ifeq ($(CONFIG_MODULE_SIG), y)
PHONY += modules_sign
modules_sign:
	$(Q)$(MAKE) -f $(srctree)/scripts/Makefile.modsign
endif

else # CONFIG_MODULES

# Modules not configured
# ---------------------------------------------------------------------------

PHONY += modules modules_install
modules modules_install:
	@echo >&2
	@echo >&2 "The present kernel configuration has modules disabled."
	@echo >&2 "Type 'make config' and enable loadable module support."
	@echo >&2 "Then build a kernel with module support enabled."
	@echo >&2
	@exit 1

endif # CONFIG_MODULES

###
# Cleaning is done on three levels.
# make clean     Delete most generated files
#                Leave enough to build external modules
# make mrproper  Delete the current configuration, and all generated files
# make distclean Remove editor backup files, patch leftover files and the like

# Directories & files removed with 'make clean'
CLEAN_DIRS  += $(MODVERDIR)

# Directories & files removed with 'make mrproper'
MRPROPER_DIRS  += include/config usr/include include/generated          \
		  arch/*/include/generated .tmp_objdiff
MRPROPER_FILES += .config .config.old .version .old_version \
		  Module.symvers tags TAGS cscope* GPATH GTAGS GRTAGS GSYMS \
		  signing_key.pem signing_key.priv signing_key.x509	\
		  x509.genkey extra_certificates signing_key.x509.keyid	\
		  signing_key.x509.signer vmlinux-gdb.py

# clean - Delete most, but leave enough to build external modules
#
clean: rm-dirs  := $(CLEAN_DIRS)
clean: rm-files := $(CLEAN_FILES)
clean-dirs      := $(addprefix _clean_, . $(vmlinux-alldirs) Documentation samples)

PHONY += $(clean-dirs) clean archclean vmlinuxclean
$(clean-dirs):
	$(Q)$(MAKE) $(clean)=$(patsubst _clean_%,%,$@)

vmlinuxclean:
	$(Q)$(CONFIG_SHELL) $(srctree)/scripts/link-vmlinux.sh clean
	$(Q)$(if $(ARCH_POSTLINK), $(MAKE) -f $(ARCH_POSTLINK) clean)

clean: archclean vmlinuxclean

# mrproper - Delete all generated files, including .config
#
mrproper: rm-dirs  := $(wildcard $(MRPROPER_DIRS))
mrproper: rm-files := $(wildcard $(MRPROPER_FILES))
mrproper-dirs      := $(addprefix _mrproper_,scripts)

PHONY += $(mrproper-dirs) mrproper archmrproper
$(mrproper-dirs):
	$(Q)$(MAKE) $(clean)=$(patsubst _mrproper_%,%,$@)

mrproper: clean archmrproper $(mrproper-dirs)
	$(call cmd,rmdirs)
	$(call cmd,rmfiles)

# distclean
#
PHONY += distclean

distclean: mrproper
	@find $(srctree) $(RCS_FIND_IGNORE) \
		\( -name '*.orig' -o -name '*.rej' -o -name '*~' \
		-o -name '*.bak' -o -name '#*#' -o -name '*%' \
		-o -name 'core' \) \
		-type f -print | xargs rm -f


# Packaging of the kernel to various formats
# ---------------------------------------------------------------------------
# rpm target kept for backward compatibility
package-dir	:= scripts/package

%src-pkg: FORCE
	$(Q)$(MAKE) $(build)=$(package-dir) $@
%pkg: include/config/kernel.release FORCE
	$(Q)$(MAKE) $(build)=$(package-dir) $@
rpm: include/config/kernel.release FORCE
	$(Q)$(MAKE) $(build)=$(package-dir) $@


# Brief documentation of the typical targets used
# ---------------------------------------------------------------------------

boards := $(wildcard $(srctree)/arch/$(SRCARCH)/configs/*_defconfig)
boards := $(sort $(notdir $(boards)))
board-dirs := $(dir $(wildcard $(srctree)/arch/$(SRCARCH)/configs/*/*_defconfig))
board-dirs := $(sort $(notdir $(board-dirs:/=)))

PHONY += help
help:
	@echo  'Cleaning targets:'
	@echo  '  clean		  - Remove most generated files but keep the config and'
	@echo  '                    enough build support to build external modules'
	@echo  '  mrproper	  - Remove all generated files + config + various backup files'
	@echo  '  distclean	  - mrproper + remove editor backup and patch files'
	@echo  ''
	@echo  'Configuration targets:'
	@$(MAKE) -f $(srctree)/scripts/kconfig/Makefile help
	@echo  ''
	@echo  'Other generic targets:'
	@echo  '  all		  - Build all targets marked with [*]'
	@echo  '* vmlinux	  - Build the bare kernel'
	@echo  '* modules	  - Build all modules'
	@echo  '  modules_install - Install all modules to INSTALL_MOD_PATH (default: /)'
	@echo  '  dir/            - Build all files in dir and below'
	@echo  '  dir/file.[ois]  - Build specified target only'
	@echo  '  dir/file.ll     - Build the LLVM assembly file'
	@echo  '                    (requires compiler support for LLVM assembly generation)'
	@echo  '  dir/file.lst    - Build specified mixed source/assembly target only'
	@echo  '                    (requires a recent binutils and recent build (System.map))'
	@echo  '  dir/file.ko     - Build module including final link'
	@echo  '  modules_prepare - Set up for building external modules'
	@echo  '  tags/TAGS	  - Generate tags file for editors'
	@echo  '  cscope	  - Generate cscope index'
	@echo  '  gtags           - Generate GNU GLOBAL index'
	@echo  '  kernelrelease	  - Output the release version string (use with make -s)'
	@echo  '  kernelversion	  - Output the version stored in Makefile (use with make -s)'
	@echo  '  image_name	  - Output the image name (use with make -s)'
	@echo  '  headers_install - Install sanitised kernel headers to INSTALL_HDR_PATH'; \
	 echo  '                    (default: $(INSTALL_HDR_PATH))'; \
	 echo  ''
	@echo  'Static analysers:'
	@echo  '  checkstack      - Generate a list of stack hogs'
	@echo  '  namespacecheck  - Name space analysis on compiled kernel'
	@echo  '  versioncheck    - Sanity check on version.h usage'
	@echo  '  includecheck    - Check for duplicate included header files'
	@echo  '  export_report   - List the usages of all exported symbols'
	@echo  '  headers_check   - Sanity check on exported headers'
	@echo  '  headerdep       - Detect inclusion cycles in headers'
	@$(MAKE) -f $(srctree)/scripts/Makefile.help checker-help
	@echo  ''
	@echo  'Kernel selftest:'
	@echo  '  kselftest       - Build and run kernel selftest (run as root)'
	@echo  '                    Build, install, and boot kernel before'
	@echo  '                    running kselftest on it'
	@echo  '  kselftest-clean - Remove all generated kselftest files'
	@echo  '  kselftest-merge - Merge all the config dependencies of kselftest to existing'
	@echo  '                    .config.'
	@echo  ''
	@echo 'Userspace tools targets:'
	@echo '  use "make tools/help"'
	@echo '  or  "cd tools; make help"'
	@echo  ''
	@echo  'Kernel packaging:'
	@$(MAKE) $(build)=$(package-dir) help
	@echo  ''
	@echo  'Documentation targets:'
	@$(MAKE) -f $(srctree)/Documentation/Makefile dochelp
	@echo  ''
	@echo  'Architecture specific targets ($(SRCARCH)):'
	@$(if $(archhelp),$(archhelp),\
		echo '  No architecture specific help defined for $(SRCARCH)')
	@echo  ''
	@$(if $(boards), \
		$(foreach b, $(boards), \
		printf "  %-24s - Build for %s\\n" $(b) $(subst _defconfig,,$(b));) \
		echo '')
	@$(if $(board-dirs), \
		$(foreach b, $(board-dirs), \
		printf "  %-16s - Show %s-specific targets\\n" help-$(b) $(b);) \
		printf "  %-16s - Show all of the above\\n" help-boards; \
		echo '')

	@echo  '  make V=0|1 [targets] 0 => quiet build (default), 1 => verbose build'
	@echo  '  make V=2   [targets] 2 => give reason for rebuild of target'
	@echo  '  make O=dir [targets] Locate all output files in "dir", including .config'
	@echo  '  make C=1   [targets] Check re-compiled c source with $$CHECK (sparse by default)'
	@echo  '  make C=2   [targets] Force check of all c source with $$CHECK'
	@echo  '  make RECORDMCOUNT_WARN=1 [targets] Warn about ignored mcount sections'
	@echo  '  make W=n   [targets] Enable extra gcc checks, n=1,2,3 where'
	@echo  '		1: warnings which may be relevant and do not occur too often'
	@echo  '		2: warnings which occur quite often but may still be relevant'
	@echo  '		3: more obscure warnings, can most likely be ignored'
	@echo  '		Multiple levels can be combined with W=12 or W=123'
	@echo  ''
	@echo  'Execute "make" or "make all" to build all targets marked with [*] '
	@echo  'For further info see the ./README file'


help-board-dirs := $(addprefix help-,$(board-dirs))

help-boards: $(help-board-dirs)

boards-per-dir = $(sort $(notdir $(wildcard $(srctree)/arch/$(SRCARCH)/configs/$*/*_defconfig)))

$(help-board-dirs): help-%:
	@echo  'Architecture specific targets ($(SRCARCH) $*):'
	@$(if $(boards-per-dir), \
		$(foreach b, $(boards-per-dir), \
		printf "  %-24s - Build for %s\\n" $*/$(b) $(subst _defconfig,,$(b));) \
		echo '')


# Documentation targets
# ---------------------------------------------------------------------------
DOC_TARGETS := xmldocs latexdocs pdfdocs htmldocs epubdocs cleandocs linkcheckdocs
PHONY += $(DOC_TARGETS)
$(DOC_TARGETS): scripts_basic FORCE
	$(Q)$(MAKE) $(build)=Documentation $@

else # KBUILD_EXTMOD

###
# External module support.
# When building external modules the kernel used as basis is considered
# read-only, and no consistency checks are made and the make
# system is not used on the basis kernel. If updates are required
# in the basis kernel ordinary make commands (without M=...) must
# be used.
#
# The following are the only valid targets when building external
# modules.
# make M=dir clean     Delete all automatically generated files
# make M=dir modules   Make all modules in specified dir
# make M=dir	       Same as 'make M=dir modules'
# make M=dir modules_install
#                      Install the modules built in the module directory
#                      Assumes install directory is already created

# We are always building modules
KBUILD_MODULES := 1
PHONY += crmodverdir
crmodverdir:
	$(cmd_crmodverdir)

PHONY += $(objtree)/Module.symvers
$(objtree)/Module.symvers:
	@test -e $(objtree)/Module.symvers || ( \
	echo; \
	echo "  WARNING: Symbol version dump $(objtree)/Module.symvers"; \
	echo "           is missing; modules will have no dependencies and modversions."; \
	echo )

module-dirs := $(addprefix _module_,$(KBUILD_EXTMOD))
PHONY += $(module-dirs) modules
$(module-dirs): crmodverdir $(objtree)/Module.symvers
	$(Q)$(MAKE) $(build)=$(patsubst _module_%,%,$@)

modules: $(module-dirs)
	@$(kecho) '  Building modules, stage 2.';
	$(Q)$(MAKE) -f $(srctree)/scripts/Makefile.modpost

PHONY += modules_install
modules_install: _emodinst_ _emodinst_post

install-dir := $(if $(INSTALL_MOD_DIR),$(INSTALL_MOD_DIR),extra)
PHONY += _emodinst_
_emodinst_:
	$(Q)mkdir -p $(MODLIB)/$(install-dir)
	$(Q)$(MAKE) -f $(srctree)/scripts/Makefile.modinst

PHONY += _emodinst_post
_emodinst_post: _emodinst_
	$(call cmd,depmod)

clean-dirs := $(addprefix _clean_,$(KBUILD_EXTMOD))

PHONY += $(clean-dirs) clean
$(clean-dirs):
	$(Q)$(MAKE) $(clean)=$(patsubst _clean_%,%,$@)

clean:	rm-dirs := $(MODVERDIR)
clean: rm-files := $(KBUILD_EXTMOD)/Module.symvers

PHONY += help
help:
	@echo  '  Building external modules.'
	@echo  '  Syntax: make -C path/to/kernel/src M=$$PWD target'
	@echo  ''
	@echo  '  modules         - default target, build the module(s)'
	@echo  '  modules_install - install the module'
	@echo  '  clean           - remove generated files in module directory only'
	@echo  ''

# Dummies...
PHONY += prepare scripts
prepare: ;
scripts: ;
endif # KBUILD_EXTMOD

clean: $(clean-dirs)
	$(call cmd,rmdirs)
	$(call cmd,rmfiles)
	@find $(if $(KBUILD_EXTMOD), $(KBUILD_EXTMOD), .) $(RCS_FIND_IGNORE) \
		\( -name '*.[oas]' -o -name '*.ko' -o -name '.*.cmd' \
		-o -name '*.ko.*' \
		-o -name '*.dwo'  \
		-o -name '*.su'  \
		-o -name '.*.d' -o -name '.*.tmp' -o -name '*.mod.c' \
		-o -name '*.symtypes' -o -name 'modules.order' \
		-o -name modules.builtin -o -name '.tmp_*.o.*' \
		-o -name '*.c.[012]*.*' \
		-o -name '*.ll' \
		-o -name '*.gcno' \
		-o -name '*.*.symversions' \) -type f -print | xargs rm -f

# Generate tags for editors
# ---------------------------------------------------------------------------
quiet_cmd_tags = GEN     $@
      cmd_tags = $(CONFIG_SHELL) $(srctree)/scripts/tags.sh $@

tags TAGS cscope gtags: FORCE
	$(call cmd,tags)

# Scripts to check various things for consistency
# ---------------------------------------------------------------------------

PHONY += includecheck versioncheck coccicheck namespacecheck export_report

includecheck:
	find $(srctree)/* $(RCS_FIND_IGNORE) \
		-name '*.[hcS]' -type f -print | sort \
		| xargs $(PERL) -w $(srctree)/scripts/checkincludes.pl

versioncheck:
	find $(srctree)/* $(RCS_FIND_IGNORE) \
		-name '*.[hcS]' -type f -print | sort \
		| xargs $(PERL) -w $(srctree)/scripts/checkversion.pl

coccicheck:
	$(Q)$(CONFIG_SHELL) $(srctree)/scripts/$@

namespacecheck:
	$(PERL) $(srctree)/scripts/namespace.pl

export_report:
	$(PERL) $(srctree)/scripts/export_report.pl

endif #ifeq ($(config-targets),1)
endif #ifeq ($(mixed-targets),1)

PHONY += checkstack kernelrelease kernelversion image_name

# UML needs a little special treatment here.  It wants to use the host
# toolchain, so needs $(SUBARCH) passed to checkstack.pl.  Everyone
# else wants $(ARCH), including people doing cross-builds, which means
# that $(SUBARCH) doesn't work here.
ifeq ($(ARCH), um)
CHECKSTACK_ARCH := $(SUBARCH)
else
CHECKSTACK_ARCH := $(ARCH)
endif
checkstack:
	$(OBJDUMP) -d vmlinux $$(find . -name '*.ko') | \
	$(PERL) $(src)/scripts/checkstack.pl $(CHECKSTACK_ARCH)

kernelrelease:
	@echo "$(KERNELVERSION)$$($(CONFIG_SHELL) $(srctree)/scripts/setlocalversion $(srctree))"

kernelversion:
	@echo $(KERNELVERSION)

image_name:
	@echo $(KBUILD_IMAGE)

# Clear a bunch of variables before executing the submake
tools/: FORCE
	$(Q)mkdir -p $(objtree)/tools
	$(Q)$(MAKE) LDFLAGS= MAKEFLAGS="$(tools_silent) $(filter --j% -j,$(MAKEFLAGS))" O=$(abspath $(objtree)) subdir=tools -C $(src)/tools/

tools/%: FORCE
	$(Q)mkdir -p $(objtree)/tools
	$(Q)$(MAKE) LDFLAGS= MAKEFLAGS="$(tools_silent) $(filter --j% -j,$(MAKEFLAGS))" O=$(abspath $(objtree)) subdir=tools -C $(src)/tools/ $*

# Single targets
# ---------------------------------------------------------------------------
# Single targets are compatible with:
# - build with mixed source and output
# - build with separate output dir 'make O=...'
# - external modules
#
#  target-dir => where to store outputfile
#  build-dir  => directory in kernel source tree to use

ifeq ($(KBUILD_EXTMOD),)
        build-dir  = $(patsubst %/,%,$(dir $@))
        target-dir = $(dir $@)
else
        zap-slash=$(filter-out .,$(patsubst %/,%,$(dir $@)))
        build-dir  = $(KBUILD_EXTMOD)$(if $(zap-slash),/$(zap-slash))
        target-dir = $(if $(KBUILD_EXTMOD),$(dir $<),$(dir $@))
endif

%.s: %.c prepare scripts FORCE
	$(Q)$(MAKE) $(build)=$(build-dir) $(target-dir)$(notdir $@)
%.i: %.c prepare scripts FORCE
	$(Q)$(MAKE) $(build)=$(build-dir) $(target-dir)$(notdir $@)
%.o: %.c prepare scripts FORCE
	$(Q)$(MAKE) $(build)=$(build-dir) $(target-dir)$(notdir $@)
%.lst: %.c prepare scripts FORCE
	$(Q)$(MAKE) $(build)=$(build-dir) $(target-dir)$(notdir $@)
%.s: %.S prepare scripts FORCE
	$(Q)$(MAKE) $(build)=$(build-dir) $(target-dir)$(notdir $@)
%.o: %.S prepare scripts FORCE
	$(Q)$(MAKE) $(build)=$(build-dir) $(target-dir)$(notdir $@)
%.symtypes: %.c prepare scripts FORCE
	$(Q)$(MAKE) $(build)=$(build-dir) $(target-dir)$(notdir $@)
%.ll: %.c prepare scripts FORCE
	$(Q)$(MAKE) $(build)=$(build-dir) $(target-dir)$(notdir $@)

# Modules
/: prepare scripts FORCE
	$(cmd_crmodverdir)
	$(Q)$(MAKE) KBUILD_MODULES=$(if $(CONFIG_MODULES),1) \
	$(build)=$(build-dir)
# Make sure the latest headers are built for Documentation
Documentation/ samples/: headers_install
%/: prepare scripts FORCE
	$(cmd_crmodverdir)
	$(Q)$(MAKE) KBUILD_MODULES=$(if $(CONFIG_MODULES),1) \
	$(build)=$(build-dir)
%.ko: prepare scripts FORCE
	$(cmd_crmodverdir)
	$(Q)$(MAKE) KBUILD_MODULES=$(if $(CONFIG_MODULES),1)   \
	$(build)=$(build-dir) $(@:.ko=.o)
	$(Q)$(MAKE) -f $(srctree)/scripts/Makefile.modpost

# FIXME Should go into a make.lib or something
# ===========================================================================

quiet_cmd_rmdirs = $(if $(wildcard $(rm-dirs)),CLEAN   $(wildcard $(rm-dirs)))
      cmd_rmdirs = rm -rf $(rm-dirs)

quiet_cmd_rmfiles = $(if $(wildcard $(rm-files)),CLEAN   $(wildcard $(rm-files)))
      cmd_rmfiles = rm -f $(rm-files)

# Run depmod only if we have System.map and depmod is executable
quiet_cmd_depmod = DEPMOD  $(KERNELRELEASE)
      cmd_depmod = $(CONFIG_SHELL) $(srctree)/scripts/depmod.sh $(DEPMOD) \
                   $(KERNELRELEASE) "$(patsubst y,_,$(CONFIG_HAVE_UNDERSCORE_SYMBOL_PREFIX))"

# Create temporary dir for module support files
# clean it up only when building all modules
cmd_crmodverdir = $(Q)mkdir -p $(MODVERDIR) \
                  $(if $(KBUILD_MODULES),; rm -f $(MODVERDIR)/*)

# read all saved command lines

targets := $(wildcard $(sort $(targets)))
cmd_files := $(wildcard .*.cmd $(foreach f,$(targets),$(dir $(f)).$(notdir $(f)).cmd))

ifneq ($(cmd_files),)
  $(cmd_files): ;	# Do not try to update included dependency files
  include $(cmd_files)
endif

endif	# skip-makefile

PHONY += FORCE
FORCE:

# Declare the contents of the .PHONY variable as phony.  We keep that
# information in a variable so we can use it in if_changed and friends.
.PHONY: $(PHONY)<|MERGE_RESOLUTION|>--- conflicted
+++ resolved
@@ -373,11 +373,7 @@
 AS		= $(CROSS_COMPILE)as
 LD		= $(CROSS_COMPILE)ld
 LDGOLD		= $(CROSS_COMPILE)ld.gold
-<<<<<<< HEAD
 CC              = $(srctree)/toolchain/clang/host/linux-x86/clang-4639204/bin/clang
-=======
-CC		= $(CROSS_COMPILE)gcc
->>>>>>> 93b27559
 CPP		= $(CC) -E
 AR		= $(CROSS_COMPILE)ar
 NM		= $(CROSS_COMPILE)nm
@@ -522,13 +518,8 @@
 
 ifeq ($(cc-name),clang)
 ifneq ($(CROSS_COMPILE),)
-<<<<<<< HEAD
-CLANG_TRIPLE	?= aarch64-linux-gnu-
-CLANG_FLAGS	:= --target=$(notdir $(CLANG_TRIPLE:%-=%))
-=======
 CLANG_TRIPLE	?= $(CROSS_COMPILE)
 CLANG_FLAGS	+= --target=$(notdir $(CLANG_TRIPLE:%-=%))
->>>>>>> 93b27559
 ifeq ($(shell $(srctree)/scripts/clang-android.sh $(CC) $(CLANG_FLAGS)), y)
 $(error "Clang with Android --target detected. Did you specify CLANG_TRIPLE?")
 endif
@@ -699,7 +690,6 @@
 
 # Make toolchain changes before including arch/$(SRCARCH)/Makefile to ensure
 # ar/cc/ld-* macros return correct values.
-<<<<<<< HEAD
 ifdef CONFIG_LD_GOLD
 LDFINAL_vmlinux := $(LD)
 LD		:= $(LDGOLD)
@@ -740,18 +730,6 @@
 LDFINAL_vmlinux := ${CONFIG_SHELL} ${srctree}/scripts/gcc-ld
 AR		:= $(CROSS_COMPILE)gcc-ar
 NM		:= $(CROSS_COMPILE)gcc-nm
-=======
-ifdef CONFIG_LTO_CLANG
-# use GNU gold with LLVMgold for LTO linking, and LD for vmlinux_link
-LDFINAL_vmlinux := $(LD)
-LD		:= $(LDGOLD)
-LDFLAGS		+= -plugin LLVMgold.so
-# use llvm-ar for building symbol tables from IR files, and llvm-dis instead
-# of objdump for processing symbol versions and exports
-LLVM_AR		:= llvm-ar
-LLVM_DIS	:= llvm-dis
-export LLVM_AR LLVM_DIS
->>>>>>> 93b27559
 endif
 
 # The arch Makefile can set ARCH_{CPP,A,C}FLAGS to override the default
@@ -845,10 +823,7 @@
 ifeq ($(cc-name),clang)
 KBUILD_CFLAGS += $(call cc-disable-warning, format-invalid-specifier)
 KBUILD_CFLAGS += $(call cc-disable-warning, gnu)
-<<<<<<< HEAD
 KBUILD_CFLAGS += $(call cc-disable-warning, address-of-packed-member)
-=======
->>>>>>> 93b27559
 KBUILD_CFLAGS += $(call cc-disable-warning, duplicate-decl-specifier)
 # Quiet clang warning: comparison of unsigned expression < 0 is always false
 KBUILD_CFLAGS += $(call cc-disable-warning, tautological-compare)
@@ -937,7 +912,6 @@
 endif
 
 ifdef CONFIG_LTO_CLANG
-<<<<<<< HEAD
 ifdef CONFIG_THINLTO
 lto-clang-flags	:= -flto=thin
 LDFLAGS		+= --thinlto-cache-dir=.thinlto-cache
@@ -974,20 +948,6 @@
 KBUILD_CFLAGS	+= $(lto-flags)
 
 DISABLE_LTO	:= $(DISABLE_LTO_CLANG) $(DISABLE_LTO_GCC)
-=======
-lto-clang-flags	:= -flto -fvisibility=hidden
-
-# allow disabling only clang LTO where needed
-DISABLE_LTO_CLANG := -fno-lto -fvisibility=default
-export DISABLE_LTO_CLANG
-endif
-
-ifdef CONFIG_LTO
-lto-flags	:= $(lto-clang-flags)
-KBUILD_CFLAGS	+= $(lto-flags)
-
-DISABLE_LTO	:= $(DISABLE_LTO_CLANG)
->>>>>>> 93b27559
 export DISABLE_LTO
 
 # LDFINAL_vmlinux and LDFLAGS_FINAL_vmlinux can be set to override
@@ -996,11 +956,7 @@
 endif
 
 ifdef CONFIG_CFI_CLANG
-<<<<<<< HEAD
 cfi-clang-flags	+= -fsanitize=cfi -fno-sanitize-cfi-canonical-jump-tables
-=======
-cfi-clang-flags	+= -fsanitize=cfi
->>>>>>> 93b27559
 DISABLE_CFI_CLANG := -fno-sanitize=cfi
 ifdef CONFIG_MODULES
 cfi-clang-flags	+= -fsanitize-cfi-cross-dso
@@ -1396,15 +1352,10 @@
   ifneq ($(call clang-ifversion, -ge, 0500, y), y)
 	@echo Cannot use CONFIG_LTO_CLANG: requires clang 5.0 or later >&2 && exit 1
   endif
-<<<<<<< HEAD
   ifneq ($(ld-name), lld)
     ifneq ($(call gold-ifversion, -ge, 112000000, y), y)
 	@echo Cannot use CONFIG_LTO_CLANG: requires LLD or GNU gold 1.12 or later >&2 && exit 1
     endif
-=======
-  ifneq ($(call gold-ifversion, -ge, 112000000, y), y)
-	@echo Cannot use CONFIG_LTO_CLANG: requires GNU gold 1.12 or later >&2 && exit 1
->>>>>>> 93b27559
   endif
 endif
 # Make sure compiler supports LTO flags
@@ -1432,7 +1383,6 @@
   ifeq ($(call cc-option, $(cfi-flags)),)
 	@echo Cannot use CONFIG_CFI: $(cfi-flags) not supported by compiler >&2 && exit 1
   endif
-<<<<<<< HEAD
 else ifdef CONFIG_LTO_GCC
   ifdef CONFIG_UBSAN
     ifeq ($(call gcc-ifversion,-lt,0600,y),y)
@@ -1448,8 +1398,6 @@
   ifeq ($(call ld-ifversion,-lt,227000000,y),y)
 	@echo Cannot use CONFIG_LTO_GCC: requires binutils 2.27 or later >&2 && exit 1
   endif
-=======
->>>>>>> 93b27559
 endif
 	@:
 
