--- conflicted
+++ resolved
@@ -1241,11 +1241,7 @@
 	if (!nbytes)
 		return -EINVAL;
 
-<<<<<<< HEAD
 	buf_size = min(nbytes, (sizeof(buf) - 1));
-=======
-	buf_size = min(nbytes, sizeof(buf));
->>>>>>> e9ff34ad
 	if (copy_from_user(buf, user_buf, buf_size))
 		return -EFAULT;
 
