--- conflicted
+++ resolved
@@ -782,21 +782,12 @@
 	struct task_struct *tsk = current;
 	int group_dead;
 
-<<<<<<< HEAD
-#ifdef CONFIG_SECURITY_DEFEX
-	task_defex_zero_creds(current);
-#endif
-
-	profile_task_exit(tsk);
-	kcov_task_exit(tsk);
-=======
 	/*
 	 * We can get here from a kernel oops, sometimes with preemption off.
 	 * Start by checking for critical errors.
 	 * Then fix up important state like USER_DS and preemption.
 	 * Then do everything else.
 	 */
->>>>>>> b438d8e8
 
 	WARN_ON(blk_needs_flush_plug(tsk));
 
