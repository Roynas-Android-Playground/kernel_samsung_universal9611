--- conflicted
+++ resolved
@@ -55,8 +55,6 @@
 	__kvm_tlb_flush_vmid(kvm);
 }
 
-<<<<<<< HEAD
-=======
 void __hyp_text __kvm_tlb_flush_local_vmid(struct kvm_vcpu *vcpu)
 {
 	struct kvm *kvm = kern_hyp_va(kern_hyp_va(vcpu)->kvm);
@@ -72,7 +70,6 @@
 	write_sysreg(0, VTTBR);
 }
 
->>>>>>> d06e622d
 void __hyp_text __kvm_flush_vm_context(void)
 {
 	write_sysreg(0, TLBIALLNSNHIS);
