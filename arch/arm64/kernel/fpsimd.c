--- conflicted
+++ resolved
@@ -250,14 +250,10 @@
 	if (!system_supports_fpsimd()) {
 		clear_thread_flag(TIF_FOREIGN_FPSTATE);
 		return;
-<<<<<<< HEAD
+	}
+
 	preempt_disable();
-=======
-	}
-
-	local_bh_disable();
-
->>>>>>> e9ff34ad
+
 	if (test_and_clear_thread_flag(TIF_FOREIGN_FPSTATE)) {
 		struct fpsimd_state *st = &current->thread.fpsimd_state;
 
