--- conflicted
+++ resolved
@@ -81,7 +81,6 @@
 	"ilrcpc",
 	"flagm",
 	"ssbs",
-<<<<<<< HEAD
 	"sha3",
 	"sm3",
 	"sm4",
@@ -94,8 +93,6 @@
 	"ilrcpc",
 	"flagm",
 	"ssbs",
-=======
->>>>>>> e9ff34ad
 	NULL
 };
 
