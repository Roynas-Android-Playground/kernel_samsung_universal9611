/*
 * Contains CPU feature definitions
 *
 * Copyright (C) 2015 ARM Ltd.
 *
 * This program is free software; you can redistribute it and/or modify
 * it under the terms of the GNU General Public License version 2 as
 * published by the Free Software Foundation.
 *
 * This program is distributed in the hope that it will be useful,
 * but WITHOUT ANY WARRANTY; without even the implied warranty of
 * MERCHANTABILITY or FITNESS FOR A PARTICULAR PURPOSE.  See the
 * GNU General Public License for more details.
 *
 * You should have received a copy of the GNU General Public License
 * along with this program.  If not, see <http://www.gnu.org/licenses/>.
 */

#define pr_fmt(fmt) "CPU features: " fmt

#include <linux/bsearch.h>
#include <linux/cpumask.h>
#include <linux/percpu.h>
#include <linux/sort.h>
#include <linux/stop_machine.h>
#include <linux/types.h>
#include <linux/mm.h>
#include <linux/cpu.h>

#include <asm/cpu.h>
#include <asm/cpufeature.h>
#include <asm/cpu_ops.h>
#include <asm/mmu_context.h>
#include <asm/processor.h>
#include <asm/sysreg.h>
#include <asm/traps.h>
#include <asm/vectors.h>
#include <asm/virt.h>

unsigned long elf_hwcap __read_mostly;
EXPORT_SYMBOL_GPL(elf_hwcap);

#ifdef CONFIG_COMPAT
#define COMPAT_ELF_HWCAP_DEFAULT	\
				(COMPAT_HWCAP_HALF|COMPAT_HWCAP_THUMB|\
				 COMPAT_HWCAP_FAST_MULT|COMPAT_HWCAP_EDSP|\
				 COMPAT_HWCAP_TLS|COMPAT_HWCAP_IDIV|\
				 COMPAT_HWCAP_LPAE)
unsigned int compat_elf_hwcap __read_mostly = COMPAT_ELF_HWCAP_DEFAULT;
unsigned int compat_elf_hwcap2 __read_mostly;
#endif

DECLARE_BITMAP(cpu_hwcaps, ARM64_NCAPS);
EXPORT_SYMBOL(cpu_hwcaps);

DEFINE_PER_CPU_READ_MOSTLY(const char *, this_cpu_vector) = vectors;

static int dump_cpu_hwcaps(struct notifier_block *self, unsigned long v, void *p)
{
	/* file-wide pr_fmt adds "CPU features: " prefix */
	pr_emerg("0x%*pb\n", ARM64_NCAPS, &cpu_hwcaps);
	return 0;
}

static struct notifier_block cpu_hwcaps_notifier = {
	.notifier_call = dump_cpu_hwcaps
};

static int __init register_cpu_hwcaps_dumper(void)
{
	atomic_notifier_chain_register(&panic_notifier_list,
				       &cpu_hwcaps_notifier);
	return 0;
}
__initcall(register_cpu_hwcaps_dumper);

DEFINE_STATIC_KEY_ARRAY_FALSE(cpu_hwcap_keys, ARM64_NCAPS);
EXPORT_SYMBOL(cpu_hwcap_keys);

#define __ARM64_FTR_BITS(SIGNED, VISIBLE, STRICT, TYPE, SHIFT, WIDTH, SAFE_VAL) \
	{						\
		.sign = SIGNED,				\
		.visible = VISIBLE,			\
		.strict = STRICT,			\
		.type = TYPE,				\
		.shift = SHIFT,				\
		.width = WIDTH,				\
		.safe_val = SAFE_VAL,			\
	}

/* Define a feature with unsigned values */
#define ARM64_FTR_BITS(VISIBLE, STRICT, TYPE, SHIFT, WIDTH, SAFE_VAL) \
	__ARM64_FTR_BITS(FTR_UNSIGNED, VISIBLE, STRICT, TYPE, SHIFT, WIDTH, SAFE_VAL)

/* Define a feature with a signed value */
#define S_ARM64_FTR_BITS(VISIBLE, STRICT, TYPE, SHIFT, WIDTH, SAFE_VAL) \
	__ARM64_FTR_BITS(FTR_SIGNED, VISIBLE, STRICT, TYPE, SHIFT, WIDTH, SAFE_VAL)

#define ARM64_FTR_END					\
	{						\
		.width = 0,				\
	}

/* meta feature for alternatives */
static bool __maybe_unused
cpufeature_pan_not_uao(const struct arm64_cpu_capabilities *entry, int __unused);


/*
 * NOTE: Any changes to the visibility of features should be kept in
 * sync with the documentation of the CPU feature register ABI.
 */
static const struct arm64_ftr_bits ftr_id_aa64isar0[] = {
	ARM64_FTR_BITS(FTR_VISIBLE, FTR_STRICT, FTR_EXACT, ID_AA64ISAR0_DP_SHIFT, 4, 0),
	ARM64_FTR_BITS(FTR_VISIBLE, FTR_STRICT, FTR_EXACT, ID_AA64ISAR0_SM4_SHIFT, 4, 0),
	ARM64_FTR_BITS(FTR_VISIBLE, FTR_STRICT, FTR_EXACT, ID_AA64ISAR0_SM3_SHIFT, 4, 0),
	ARM64_FTR_BITS(FTR_VISIBLE, FTR_STRICT, FTR_EXACT, ID_AA64ISAR0_SHA3_SHIFT, 4, 0),
	ARM64_FTR_BITS(FTR_VISIBLE, FTR_STRICT, FTR_EXACT, ID_AA64ISAR0_RDM_SHIFT, 4, 0),
	ARM64_FTR_BITS(FTR_VISIBLE, FTR_STRICT, FTR_LOWER_SAFE, ID_AA64ISAR0_TS_SHIFT, 4, 0),
	ARM64_FTR_BITS(FTR_VISIBLE, FTR_STRICT, FTR_LOWER_SAFE, ID_AA64ISAR0_FHM_SHIFT, 4, 0),
	ARM64_FTR_BITS(FTR_VISIBLE, FTR_STRICT, FTR_LOWER_SAFE, ID_AA64ISAR0_DP_SHIFT, 4, 0),
	ARM64_FTR_BITS(FTR_VISIBLE, FTR_STRICT, FTR_LOWER_SAFE, ID_AA64ISAR0_SM4_SHIFT, 4, 0),
	ARM64_FTR_BITS(FTR_VISIBLE, FTR_STRICT, FTR_LOWER_SAFE, ID_AA64ISAR0_SM3_SHIFT, 4, 0),
	ARM64_FTR_BITS(FTR_VISIBLE, FTR_STRICT, FTR_LOWER_SAFE, ID_AA64ISAR0_SHA3_SHIFT, 4, 0),
	ARM64_FTR_BITS(FTR_VISIBLE, FTR_STRICT, FTR_LOWER_SAFE, ID_AA64ISAR0_RDM_SHIFT, 4, 0),
	ARM64_FTR_BITS(FTR_VISIBLE, FTR_STRICT, FTR_LOWER_SAFE, ID_AA64ISAR0_ATOMICS_SHIFT, 4, 0),
	ARM64_FTR_BITS(FTR_VISIBLE, FTR_STRICT, FTR_LOWER_SAFE, ID_AA64ISAR0_CRC32_SHIFT, 4, 0),
	ARM64_FTR_BITS(FTR_VISIBLE, FTR_STRICT, FTR_LOWER_SAFE, ID_AA64ISAR0_SHA2_SHIFT, 4, 0),
	ARM64_FTR_BITS(FTR_VISIBLE, FTR_STRICT, FTR_LOWER_SAFE, ID_AA64ISAR0_SHA1_SHIFT, 4, 0),
	ARM64_FTR_BITS(FTR_VISIBLE, FTR_STRICT, FTR_LOWER_SAFE, ID_AA64ISAR0_AES_SHIFT, 4, 0),
	ARM64_FTR_END,
};

static const struct arm64_ftr_bits ftr_id_aa64isar1[] = {
	ARM64_FTR_BITS(FTR_VISIBLE, FTR_STRICT, FTR_LOWER_SAFE, ID_AA64ISAR1_LRCPC_SHIFT, 4, 0),
	ARM64_FTR_BITS(FTR_VISIBLE, FTR_STRICT, FTR_LOWER_SAFE, ID_AA64ISAR1_FCMA_SHIFT, 4, 0),
	ARM64_FTR_BITS(FTR_VISIBLE, FTR_STRICT, FTR_LOWER_SAFE, ID_AA64ISAR1_JSCVT_SHIFT, 4, 0),
	ARM64_FTR_BITS(FTR_VISIBLE, FTR_STRICT, FTR_LOWER_SAFE, ID_AA64ISAR1_DPB_SHIFT, 4, 0),
	ARM64_FTR_END,
};

static const struct arm64_ftr_bits ftr_id_aa64isar2[] = {
	ARM64_FTR_BITS(FTR_HIDDEN, FTR_STRICT, FTR_HIGHER_SAFE, ID_AA64ISAR2_CLEARBHB_SHIFT, 4, 0),
	ARM64_FTR_END,
};

static const struct arm64_ftr_bits ftr_id_aa64pfr0[] = {
	ARM64_FTR_BITS(FTR_HIDDEN, FTR_NONSTRICT, FTR_LOWER_SAFE, ID_AA64PFR0_CSV3_SHIFT, 4, 0),
	ARM64_FTR_BITS(FTR_HIDDEN, FTR_NONSTRICT, FTR_LOWER_SAFE, ID_AA64PFR0_CSV2_SHIFT, 4, 0),
	ARM64_FTR_BITS(FTR_VISIBLE, FTR_STRICT, FTR_LOWER_SAFE, ID_AA64PFR0_DIT_SHIFT, 4, 0),
	ARM64_FTR_BITS(FTR_HIDDEN, FTR_STRICT, FTR_LOWER_SAFE, ID_AA64PFR0_GIC_SHIFT, 4, 0),
	S_ARM64_FTR_BITS(FTR_VISIBLE, FTR_STRICT, FTR_LOWER_SAFE, ID_AA64PFR0_ASIMD_SHIFT, 4, ID_AA64PFR0_ASIMD_NI),
	S_ARM64_FTR_BITS(FTR_VISIBLE, FTR_STRICT, FTR_LOWER_SAFE, ID_AA64PFR0_FP_SHIFT, 4, ID_AA64PFR0_FP_NI),
	ARM64_FTR_BITS(FTR_HIDDEN, FTR_NONSTRICT, FTR_LOWER_SAFE, ID_AA64PFR0_EL3_SHIFT, 4, 0),
	ARM64_FTR_BITS(FTR_HIDDEN, FTR_NONSTRICT, FTR_LOWER_SAFE, ID_AA64PFR0_EL2_SHIFT, 4, 0),
	ARM64_FTR_BITS(FTR_HIDDEN, FTR_NONSTRICT, FTR_LOWER_SAFE, ID_AA64PFR0_EL1_SHIFT, 4, ID_AA64PFR0_EL1_64BIT_ONLY),
	ARM64_FTR_BITS(FTR_HIDDEN, FTR_NONSTRICT, FTR_LOWER_SAFE, ID_AA64PFR0_EL0_SHIFT, 4, ID_AA64PFR0_EL0_64BIT_ONLY),
	ARM64_FTR_END,
};

static const struct arm64_ftr_bits ftr_id_aa64pfr1[] = {
	ARM64_FTR_BITS(FTR_VISIBLE, FTR_STRICT, FTR_LOWER_SAFE, ID_AA64PFR1_SSBS_SHIFT, 4, ID_AA64PFR1_SSBS_PSTATE_NI),
	ARM64_FTR_END,
};

static const struct arm64_ftr_bits ftr_id_aa64mmfr0[] = {
	S_ARM64_FTR_BITS(FTR_HIDDEN, FTR_STRICT, FTR_LOWER_SAFE, ID_AA64MMFR0_TGRAN4_SHIFT, 4, ID_AA64MMFR0_TGRAN4_NI),
	S_ARM64_FTR_BITS(FTR_HIDDEN, FTR_STRICT, FTR_LOWER_SAFE, ID_AA64MMFR0_TGRAN64_SHIFT, 4, ID_AA64MMFR0_TGRAN64_NI),
	ARM64_FTR_BITS(FTR_HIDDEN, FTR_STRICT, FTR_LOWER_SAFE, ID_AA64MMFR0_TGRAN16_SHIFT, 4, ID_AA64MMFR0_TGRAN16_NI),
	ARM64_FTR_BITS(FTR_HIDDEN, FTR_STRICT, FTR_LOWER_SAFE, ID_AA64MMFR0_BIGENDEL0_SHIFT, 4, 0),
	/* Linux shouldn't care about secure memory */
	ARM64_FTR_BITS(FTR_HIDDEN, FTR_NONSTRICT, FTR_LOWER_SAFE, ID_AA64MMFR0_SNSMEM_SHIFT, 4, 0),
	ARM64_FTR_BITS(FTR_HIDDEN, FTR_STRICT, FTR_LOWER_SAFE, ID_AA64MMFR0_BIGENDEL_SHIFT, 4, 0),
	ARM64_FTR_BITS(FTR_HIDDEN, FTR_STRICT, FTR_LOWER_SAFE, ID_AA64MMFR0_ASID_SHIFT, 4, 0),
	/*
	 * Differing PARange is fine as long as all peripherals and memory are mapped
	 * within the minimum PARange of all CPUs
	 */
	ARM64_FTR_BITS(FTR_HIDDEN, FTR_NONSTRICT, FTR_LOWER_SAFE, ID_AA64MMFR0_PARANGE_SHIFT, 4, 0),
	ARM64_FTR_END,
};

static const struct arm64_ftr_bits ftr_id_aa64mmfr1[] = {
	ARM64_FTR_BITS(FTR_HIDDEN, FTR_STRICT, FTR_LOWER_SAFE, ID_AA64MMFR1_PAN_SHIFT, 4, 0),
	ARM64_FTR_BITS(FTR_HIDDEN, FTR_STRICT, FTR_LOWER_SAFE, ID_AA64MMFR1_LOR_SHIFT, 4, 0),
	ARM64_FTR_BITS(FTR_HIDDEN, FTR_STRICT, FTR_LOWER_SAFE, ID_AA64MMFR1_HPD_SHIFT, 4, 0),
	ARM64_FTR_BITS(FTR_HIDDEN, FTR_STRICT, FTR_LOWER_SAFE, ID_AA64MMFR1_VHE_SHIFT, 4, 0),
	ARM64_FTR_BITS(FTR_HIDDEN, FTR_STRICT, FTR_LOWER_SAFE, ID_AA64MMFR1_VMIDBITS_SHIFT, 4, 0),
	ARM64_FTR_BITS(FTR_HIDDEN, FTR_STRICT, FTR_LOWER_SAFE, ID_AA64MMFR1_HADBS_SHIFT, 4, 0),
	ARM64_FTR_END,
};

static const struct arm64_ftr_bits ftr_id_aa64mmfr2[] = {
	ARM64_FTR_BITS(FTR_VISIBLE, FTR_STRICT, FTR_LOWER_SAFE, ID_AA64MMFR2_AT_SHIFT, 4, 0),
	ARM64_FTR_BITS(FTR_HIDDEN, FTR_STRICT, FTR_LOWER_SAFE, ID_AA64MMFR2_LVA_SHIFT, 4, 0),
	ARM64_FTR_BITS(FTR_HIDDEN, FTR_STRICT, FTR_LOWER_SAFE, ID_AA64MMFR2_IESB_SHIFT, 4, 0),
	ARM64_FTR_BITS(FTR_HIDDEN, FTR_STRICT, FTR_LOWER_SAFE, ID_AA64MMFR2_LSM_SHIFT, 4, 0),
	ARM64_FTR_BITS(FTR_HIDDEN, FTR_STRICT, FTR_LOWER_SAFE, ID_AA64MMFR2_UAO_SHIFT, 4, 0),
	ARM64_FTR_BITS(FTR_HIDDEN, FTR_STRICT, FTR_LOWER_SAFE, ID_AA64MMFR2_CNP_SHIFT, 4, 0),
	ARM64_FTR_END,
};

static const struct arm64_ftr_bits ftr_ctr[] = {
	ARM64_FTR_BITS(FTR_VISIBLE, FTR_STRICT, FTR_EXACT, 31, 1, 1),		/* RES1 */
	ARM64_FTR_BITS(FTR_VISIBLE, FTR_STRICT, FTR_LOWER_SAFE, 29, 1, 1),	/* DIC */
	ARM64_FTR_BITS(FTR_VISIBLE, FTR_STRICT, FTR_LOWER_SAFE, 28, 1, 1),	/* IDC */
	ARM64_FTR_BITS(FTR_VISIBLE, FTR_STRICT, FTR_HIGHER_OR_ZERO_SAFE, 24, 4, 0),	/* CWG */
	ARM64_FTR_BITS(FTR_VISIBLE, FTR_STRICT, FTR_HIGHER_OR_ZERO_SAFE, 20, 4, 0),	/* ERG */
	ARM64_FTR_BITS(FTR_VISIBLE, FTR_STRICT, FTR_LOWER_SAFE, CTR_DMINLINE_SHIFT, 4, 1),
	/*
	 * Linux can handle differing I-cache policies. Userspace JITs will
	 * make use of *minLine.
	 * If we have differing I-cache policies, report it as the weakest - VIPT.
	 */
	ARM64_FTR_BITS(FTR_VISIBLE, FTR_NONSTRICT, FTR_EXACT, 14, 2, ICACHE_POLICY_VIPT),	/* L1Ip */
	ARM64_FTR_BITS(FTR_VISIBLE, FTR_STRICT, FTR_LOWER_SAFE, CTR_IMINLINE_SHIFT, 4, 0),
	ARM64_FTR_END,
};

struct arm64_ftr_reg arm64_ftr_reg_ctrel0 = {
	.name		= "SYS_CTR_EL0",
	.ftr_bits	= ftr_ctr
};

static const struct arm64_ftr_bits ftr_id_mmfr0[] = {
	S_ARM64_FTR_BITS(FTR_HIDDEN, FTR_STRICT, FTR_LOWER_SAFE, 28, 4, 0xf),	/* InnerShr */
	ARM64_FTR_BITS(FTR_HIDDEN, FTR_STRICT, FTR_LOWER_SAFE, 24, 4, 0),	/* FCSE */
	ARM64_FTR_BITS(FTR_HIDDEN, FTR_NONSTRICT, FTR_LOWER_SAFE, 20, 4, 0),	/* AuxReg */
	ARM64_FTR_BITS(FTR_HIDDEN, FTR_STRICT, FTR_LOWER_SAFE, 16, 4, 0),	/* TCM */
	ARM64_FTR_BITS(FTR_HIDDEN, FTR_STRICT, FTR_LOWER_SAFE, 12, 4, 0),	/* ShareLvl */
	S_ARM64_FTR_BITS(FTR_HIDDEN, FTR_STRICT, FTR_LOWER_SAFE, 8, 4, 0xf),	/* OuterShr */
	ARM64_FTR_BITS(FTR_HIDDEN, FTR_STRICT, FTR_LOWER_SAFE, 4, 4, 0),	/* PMSA */
	ARM64_FTR_BITS(FTR_HIDDEN, FTR_STRICT, FTR_LOWER_SAFE, 0, 4, 0),	/* VMSA */
	ARM64_FTR_END,
};

static const struct arm64_ftr_bits ftr_id_aa64dfr0[] = {
	ARM64_FTR_BITS(FTR_HIDDEN, FTR_STRICT, FTR_EXACT, 36, 28, 0),
	ARM64_FTR_BITS(FTR_HIDDEN, FTR_NONSTRICT, FTR_LOWER_SAFE, ID_AA64DFR0_PMSVER_SHIFT, 4, 0),
	ARM64_FTR_BITS(FTR_HIDDEN, FTR_STRICT, FTR_LOWER_SAFE, ID_AA64DFR0_CTX_CMPS_SHIFT, 4, 0),
	ARM64_FTR_BITS(FTR_HIDDEN, FTR_STRICT, FTR_LOWER_SAFE, ID_AA64DFR0_WRPS_SHIFT, 4, 0),
	ARM64_FTR_BITS(FTR_HIDDEN, FTR_STRICT, FTR_LOWER_SAFE, ID_AA64DFR0_BRPS_SHIFT, 4, 0),
	/*
	 * We can instantiate multiple PMU instances with different levels
	 * of support.
	 */
	S_ARM64_FTR_BITS(FTR_HIDDEN, FTR_NONSTRICT, FTR_EXACT, ID_AA64DFR0_PMUVER_SHIFT, 4, 0),
	ARM64_FTR_BITS(FTR_HIDDEN, FTR_STRICT, FTR_EXACT, ID_AA64DFR0_DEBUGVER_SHIFT, 4, 0x6),
	ARM64_FTR_END,
};

static const struct arm64_ftr_bits ftr_mvfr2[] = {
	ARM64_FTR_BITS(FTR_HIDDEN, FTR_STRICT, FTR_LOWER_SAFE, 4, 4, 0),		/* FPMisc */
	ARM64_FTR_BITS(FTR_HIDDEN, FTR_STRICT, FTR_LOWER_SAFE, 0, 4, 0),		/* SIMDMisc */
	ARM64_FTR_END,
};

static const struct arm64_ftr_bits ftr_dczid[] = {
	ARM64_FTR_BITS(FTR_VISIBLE, FTR_STRICT, FTR_EXACT, 4, 1, 1),		/* DZP */
	ARM64_FTR_BITS(FTR_VISIBLE, FTR_STRICT, FTR_LOWER_SAFE, 0, 4, 0),	/* BS */
	ARM64_FTR_END,
};


static const struct arm64_ftr_bits ftr_id_isar5[] = {
	ARM64_FTR_BITS(FTR_HIDDEN, FTR_STRICT, FTR_LOWER_SAFE, ID_ISAR5_RDM_SHIFT, 4, 0),
	ARM64_FTR_BITS(FTR_HIDDEN, FTR_STRICT, FTR_LOWER_SAFE, ID_ISAR5_CRC32_SHIFT, 4, 0),
	ARM64_FTR_BITS(FTR_HIDDEN, FTR_STRICT, FTR_LOWER_SAFE, ID_ISAR5_SHA2_SHIFT, 4, 0),
	ARM64_FTR_BITS(FTR_HIDDEN, FTR_STRICT, FTR_LOWER_SAFE, ID_ISAR5_SHA1_SHIFT, 4, 0),
	ARM64_FTR_BITS(FTR_HIDDEN, FTR_STRICT, FTR_LOWER_SAFE, ID_ISAR5_AES_SHIFT, 4, 0),
	ARM64_FTR_BITS(FTR_HIDDEN, FTR_STRICT, FTR_LOWER_SAFE, ID_ISAR5_SEVL_SHIFT, 4, 0),
	ARM64_FTR_END,
};

static const struct arm64_ftr_bits ftr_id_mmfr4[] = {
	ARM64_FTR_BITS(FTR_HIDDEN, FTR_STRICT, FTR_LOWER_SAFE, 4, 4, 0),	/* ac2 */
	ARM64_FTR_END,
};

static const struct arm64_ftr_bits ftr_id_pfr0[] = {
	ARM64_FTR_BITS(FTR_HIDDEN, FTR_STRICT, FTR_LOWER_SAFE, 12, 4, 0),		/* State3 */
	ARM64_FTR_BITS(FTR_HIDDEN, FTR_STRICT, FTR_LOWER_SAFE, 8, 4, 0),		/* State2 */
	ARM64_FTR_BITS(FTR_HIDDEN, FTR_STRICT, FTR_LOWER_SAFE, 4, 4, 0),		/* State1 */
	ARM64_FTR_BITS(FTR_HIDDEN, FTR_STRICT, FTR_LOWER_SAFE, 0, 4, 0),		/* State0 */
	ARM64_FTR_END,
};

static const struct arm64_ftr_bits ftr_id_dfr0[] = {
	/* [31:28] TraceFilt */
	S_ARM64_FTR_BITS(FTR_HIDDEN, FTR_STRICT, FTR_LOWER_SAFE, 24, 4, 0xf),	/* PerfMon */
	ARM64_FTR_BITS(FTR_HIDDEN, FTR_STRICT, FTR_LOWER_SAFE, 20, 4, 0),
	ARM64_FTR_BITS(FTR_HIDDEN, FTR_STRICT, FTR_LOWER_SAFE, 16, 4, 0),
	ARM64_FTR_BITS(FTR_HIDDEN, FTR_STRICT, FTR_LOWER_SAFE, 12, 4, 0),
	ARM64_FTR_BITS(FTR_HIDDEN, FTR_STRICT, FTR_LOWER_SAFE, 8, 4, 0),
	ARM64_FTR_BITS(FTR_HIDDEN, FTR_STRICT, FTR_LOWER_SAFE, 4, 4, 0),
	ARM64_FTR_BITS(FTR_HIDDEN, FTR_STRICT, FTR_LOWER_SAFE, 0, 4, 0),
	ARM64_FTR_END,
};

/*
 * Common ftr bits for a 32bit register with all hidden, strict
 * attributes, with 4bit feature fields and a default safe value of
 * 0. Covers the following 32bit registers:
 * id_isar[0-4], id_mmfr[1-3], id_pfr1, mvfr[0-1]
 */
static const struct arm64_ftr_bits ftr_generic_32bits[] = {
	ARM64_FTR_BITS(FTR_HIDDEN, FTR_STRICT, FTR_LOWER_SAFE, 28, 4, 0),
	ARM64_FTR_BITS(FTR_HIDDEN, FTR_STRICT, FTR_LOWER_SAFE, 24, 4, 0),
	ARM64_FTR_BITS(FTR_HIDDEN, FTR_STRICT, FTR_LOWER_SAFE, 20, 4, 0),
	ARM64_FTR_BITS(FTR_HIDDEN, FTR_STRICT, FTR_LOWER_SAFE, 16, 4, 0),
	ARM64_FTR_BITS(FTR_HIDDEN, FTR_STRICT, FTR_LOWER_SAFE, 12, 4, 0),
	ARM64_FTR_BITS(FTR_HIDDEN, FTR_STRICT, FTR_LOWER_SAFE, 8, 4, 0),
	ARM64_FTR_BITS(FTR_HIDDEN, FTR_STRICT, FTR_LOWER_SAFE, 4, 4, 0),
	ARM64_FTR_BITS(FTR_HIDDEN, FTR_STRICT, FTR_LOWER_SAFE, 0, 4, 0),
	ARM64_FTR_END,
};

/* Table for a single 32bit feature value */
static const struct arm64_ftr_bits ftr_single32[] = {
	ARM64_FTR_BITS(FTR_HIDDEN, FTR_STRICT, FTR_EXACT, 0, 32, 0),
	ARM64_FTR_END,
};

static const struct arm64_ftr_bits ftr_raz[] = {
	ARM64_FTR_END,
};

#define ARM64_FTR_REG(id, table) {		\
	.sys_id = id,				\
	.reg = 	&(struct arm64_ftr_reg){	\
		.name = #id,			\
		.ftr_bits = &((table)[0]),	\
	}}

static const struct __ftr_reg_entry {
	u32			sys_id;
	struct arm64_ftr_reg 	*reg;
} arm64_ftr_regs[] = {

	/* Op1 = 0, CRn = 0, CRm = 1 */
	ARM64_FTR_REG(SYS_ID_PFR0_EL1, ftr_id_pfr0),
	ARM64_FTR_REG(SYS_ID_PFR1_EL1, ftr_generic_32bits),
	ARM64_FTR_REG(SYS_ID_DFR0_EL1, ftr_id_dfr0),
	ARM64_FTR_REG(SYS_ID_MMFR0_EL1, ftr_id_mmfr0),
	ARM64_FTR_REG(SYS_ID_MMFR1_EL1, ftr_generic_32bits),
	ARM64_FTR_REG(SYS_ID_MMFR2_EL1, ftr_generic_32bits),
	ARM64_FTR_REG(SYS_ID_MMFR3_EL1, ftr_generic_32bits),

	/* Op1 = 0, CRn = 0, CRm = 2 */
	ARM64_FTR_REG(SYS_ID_ISAR0_EL1, ftr_generic_32bits),
	ARM64_FTR_REG(SYS_ID_ISAR1_EL1, ftr_generic_32bits),
	ARM64_FTR_REG(SYS_ID_ISAR2_EL1, ftr_generic_32bits),
	ARM64_FTR_REG(SYS_ID_ISAR3_EL1, ftr_generic_32bits),
	ARM64_FTR_REG(SYS_ID_ISAR4_EL1, ftr_generic_32bits),
	ARM64_FTR_REG(SYS_ID_ISAR5_EL1, ftr_id_isar5),
	ARM64_FTR_REG(SYS_ID_MMFR4_EL1, ftr_id_mmfr4),

	/* Op1 = 0, CRn = 0, CRm = 3 */
	ARM64_FTR_REG(SYS_MVFR0_EL1, ftr_generic_32bits),
	ARM64_FTR_REG(SYS_MVFR1_EL1, ftr_generic_32bits),
	ARM64_FTR_REG(SYS_MVFR2_EL1, ftr_mvfr2),

	/* Op1 = 0, CRn = 0, CRm = 4 */
	ARM64_FTR_REG(SYS_ID_AA64PFR0_EL1, ftr_id_aa64pfr0),
	ARM64_FTR_REG(SYS_ID_AA64PFR1_EL1, ftr_id_aa64pfr1),

	/* Op1 = 0, CRn = 0, CRm = 5 */
	ARM64_FTR_REG(SYS_ID_AA64DFR0_EL1, ftr_id_aa64dfr0),
	ARM64_FTR_REG(SYS_ID_AA64DFR1_EL1, ftr_raz),

	/* Op1 = 0, CRn = 0, CRm = 6 */
	ARM64_FTR_REG(SYS_ID_AA64ISAR0_EL1, ftr_id_aa64isar0),
	ARM64_FTR_REG(SYS_ID_AA64ISAR1_EL1, ftr_id_aa64isar1),
	ARM64_FTR_REG(SYS_ID_AA64ISAR2_EL1, ftr_id_aa64isar2),

	/* Op1 = 0, CRn = 0, CRm = 7 */
	ARM64_FTR_REG(SYS_ID_AA64MMFR0_EL1, ftr_id_aa64mmfr0),
	ARM64_FTR_REG(SYS_ID_AA64MMFR1_EL1, ftr_id_aa64mmfr1),
	ARM64_FTR_REG(SYS_ID_AA64MMFR2_EL1, ftr_id_aa64mmfr2),

	/* Op1 = 3, CRn = 0, CRm = 0 */
	{ SYS_CTR_EL0, &arm64_ftr_reg_ctrel0 },
	ARM64_FTR_REG(SYS_DCZID_EL0, ftr_dczid),

	/* Op1 = 3, CRn = 14, CRm = 0 */
	ARM64_FTR_REG(SYS_CNTFRQ_EL0, ftr_single32),
};

static int search_cmp_ftr_reg(const void *id, const void *regp)
{
	return (int)(unsigned long)id - (int)((const struct __ftr_reg_entry *)regp)->sys_id;
}

/*
 * get_arm64_ftr_reg - Lookup a feature register entry using its
 * sys_reg() encoding. With the array arm64_ftr_regs sorted in the
 * ascending order of sys_id , we use binary search to find a matching
 * entry.
 *
 * returns - Upon success,  matching ftr_reg entry for id.
 *         - NULL on failure. It is upto the caller to decide
 *	     the impact of a failure.
 */
static struct arm64_ftr_reg *get_arm64_ftr_reg(u32 sys_id)
{
	const struct __ftr_reg_entry *ret;

	ret = bsearch((const void *)(unsigned long)sys_id,
			arm64_ftr_regs,
			ARRAY_SIZE(arm64_ftr_regs),
			sizeof(arm64_ftr_regs[0]),
			search_cmp_ftr_reg);
	if (ret)
		return ret->reg;
	return NULL;
}

static u64 arm64_ftr_set_value(const struct arm64_ftr_bits *ftrp, s64 reg,
			       s64 ftr_val)
{
	u64 mask = arm64_ftr_mask(ftrp);

	reg &= ~mask;
	reg |= (ftr_val << ftrp->shift) & mask;
	return reg;
}

static s64 arm64_ftr_safe_value(const struct arm64_ftr_bits *ftrp, s64 new,
				s64 cur)
{
	s64 ret = 0;

	switch (ftrp->type) {
	case FTR_EXACT:
		ret = ftrp->safe_val;
		break;
	case FTR_LOWER_SAFE:
		ret = new < cur ? new : cur;
		break;
	case FTR_HIGHER_OR_ZERO_SAFE:
		if (!cur || !new)
			break;
		/* Fallthrough */
	case FTR_HIGHER_SAFE:
		ret = new > cur ? new : cur;
		break;
	default:
		BUG();
	}

	return ret;
}

static void __init sort_ftr_regs(void)
{
	int i;

	/* Check that the array is sorted so that we can do the binary search */
	for (i = 1; i < ARRAY_SIZE(arm64_ftr_regs); i++)
		BUG_ON(arm64_ftr_regs[i].sys_id < arm64_ftr_regs[i - 1].sys_id);
}

/*
 * Initialise the CPU feature register from Boot CPU values.
 * Also initiliases the strict_mask for the register.
 * Any bits that are not covered by an arm64_ftr_bits entry are considered
 * RES0 for the system-wide value, and must strictly match.
 */
static void __init init_cpu_ftr_reg(u32 sys_reg, u64 new)
{
	u64 val = 0;
	u64 strict_mask = ~0x0ULL;
	u64 user_mask = 0;
	u64 valid_mask = 0;

	const struct arm64_ftr_bits *ftrp;
	struct arm64_ftr_reg *reg = get_arm64_ftr_reg(sys_reg);

	BUG_ON(!reg);

	for (ftrp  = reg->ftr_bits; ftrp->width; ftrp++) {
		u64 ftr_mask = arm64_ftr_mask(ftrp);
		s64 ftr_new = arm64_ftr_value(ftrp, new);

		val = arm64_ftr_set_value(ftrp, val, ftr_new);

		valid_mask |= ftr_mask;
		if (!ftrp->strict)
			strict_mask &= ~ftr_mask;
		if (ftrp->visible)
			user_mask |= ftr_mask;
		else
			reg->user_val = arm64_ftr_set_value(ftrp,
							    reg->user_val,
							    ftrp->safe_val);
	}

	val &= valid_mask;

	reg->sys_val = val;
	reg->strict_mask = strict_mask;
	reg->user_mask = user_mask;
}

extern const struct arm64_cpu_capabilities arm64_errata[];
static void __init setup_boot_cpu_capabilities(void);

void __init init_cpu_features(struct cpuinfo_arm64 *info)
{
	/* Before we start using the tables, make sure it is sorted */
	sort_ftr_regs();

	init_cpu_ftr_reg(SYS_CTR_EL0, info->reg_ctr);
	init_cpu_ftr_reg(SYS_DCZID_EL0, info->reg_dczid);
	init_cpu_ftr_reg(SYS_CNTFRQ_EL0, info->reg_cntfrq);
	init_cpu_ftr_reg(SYS_ID_AA64DFR0_EL1, info->reg_id_aa64dfr0);
	init_cpu_ftr_reg(SYS_ID_AA64DFR1_EL1, info->reg_id_aa64dfr1);
	init_cpu_ftr_reg(SYS_ID_AA64ISAR0_EL1, info->reg_id_aa64isar0);
	init_cpu_ftr_reg(SYS_ID_AA64ISAR1_EL1, info->reg_id_aa64isar1);
	init_cpu_ftr_reg(SYS_ID_AA64ISAR2_EL1, info->reg_id_aa64isar2);
	init_cpu_ftr_reg(SYS_ID_AA64MMFR0_EL1, info->reg_id_aa64mmfr0);
	init_cpu_ftr_reg(SYS_ID_AA64MMFR1_EL1, info->reg_id_aa64mmfr1);
	init_cpu_ftr_reg(SYS_ID_AA64MMFR2_EL1, info->reg_id_aa64mmfr2);
	init_cpu_ftr_reg(SYS_ID_AA64PFR0_EL1, info->reg_id_aa64pfr0);
	init_cpu_ftr_reg(SYS_ID_AA64PFR1_EL1, info->reg_id_aa64pfr1);

	if (id_aa64pfr0_32bit_el0(info->reg_id_aa64pfr0)) {
		init_cpu_ftr_reg(SYS_ID_DFR0_EL1, info->reg_id_dfr0);
		init_cpu_ftr_reg(SYS_ID_ISAR0_EL1, info->reg_id_isar0);
		init_cpu_ftr_reg(SYS_ID_ISAR1_EL1, info->reg_id_isar1);
		init_cpu_ftr_reg(SYS_ID_ISAR2_EL1, info->reg_id_isar2);
		init_cpu_ftr_reg(SYS_ID_ISAR3_EL1, info->reg_id_isar3);
		init_cpu_ftr_reg(SYS_ID_ISAR4_EL1, info->reg_id_isar4);
		init_cpu_ftr_reg(SYS_ID_ISAR5_EL1, info->reg_id_isar5);
		init_cpu_ftr_reg(SYS_ID_MMFR0_EL1, info->reg_id_mmfr0);
		init_cpu_ftr_reg(SYS_ID_MMFR1_EL1, info->reg_id_mmfr1);
		init_cpu_ftr_reg(SYS_ID_MMFR2_EL1, info->reg_id_mmfr2);
		init_cpu_ftr_reg(SYS_ID_MMFR3_EL1, info->reg_id_mmfr3);
		init_cpu_ftr_reg(SYS_ID_PFR0_EL1, info->reg_id_pfr0);
		init_cpu_ftr_reg(SYS_ID_PFR1_EL1, info->reg_id_pfr1);
		init_cpu_ftr_reg(SYS_MVFR0_EL1, info->reg_mvfr0);
		init_cpu_ftr_reg(SYS_MVFR1_EL1, info->reg_mvfr1);
		init_cpu_ftr_reg(SYS_MVFR2_EL1, info->reg_mvfr2);
	}

	/*
	 * Detect and enable early CPU capabilities based on the boot CPU,
	 * after we have initialised the CPU feature infrastructure.
	 */
	setup_boot_cpu_capabilities();
}

static void update_cpu_ftr_reg(struct arm64_ftr_reg *reg, u64 new)
{
	const struct arm64_ftr_bits *ftrp;

	for (ftrp = reg->ftr_bits; ftrp->width; ftrp++) {
		s64 ftr_cur = arm64_ftr_value(ftrp, reg->sys_val);
		s64 ftr_new = arm64_ftr_value(ftrp, new);

		if (ftr_cur == ftr_new)
			continue;
		/* Find a safe value */
		ftr_new = arm64_ftr_safe_value(ftrp, ftr_new, ftr_cur);
		reg->sys_val = arm64_ftr_set_value(ftrp, reg->sys_val, ftr_new);
	}

}

static int check_update_ftr_reg(u32 sys_id, int cpu, u64 val, u64 boot)
{
	struct arm64_ftr_reg *regp = get_arm64_ftr_reg(sys_id);

	BUG_ON(!regp);
	update_cpu_ftr_reg(regp, val);
	if ((boot & regp->strict_mask) == (val & regp->strict_mask))
		return 0;
	pr_warn("SANITY CHECK: Unexpected variation in %s. Boot CPU: %#016llx, CPU%d: %#016llx\n",
			regp->name, boot, cpu, val);
	return 1;
}

/*
 * Update system wide CPU feature registers with the values from a
 * non-boot CPU. Also performs SANITY checks to make sure that there
 * aren't any insane variations from that of the boot CPU.
 */
void update_cpu_features(int cpu,
			 struct cpuinfo_arm64 *info,
			 struct cpuinfo_arm64 *boot)
{
	int taint = 0;

	/*
	 * The kernel can handle differing I-cache policies, but otherwise
	 * caches should look identical. Userspace JITs will make use of
	 * *minLine.
	 */
	taint |= check_update_ftr_reg(SYS_CTR_EL0, cpu,
				      info->reg_ctr, boot->reg_ctr);

	/*
	 * Userspace may perform DC ZVA instructions. Mismatched block sizes
	 * could result in too much or too little memory being zeroed if a
	 * process is preempted and migrated between CPUs.
	 */
	taint |= check_update_ftr_reg(SYS_DCZID_EL0, cpu,
				      info->reg_dczid, boot->reg_dczid);

	/* If different, timekeeping will be broken (especially with KVM) */
	taint |= check_update_ftr_reg(SYS_CNTFRQ_EL0, cpu,
				      info->reg_cntfrq, boot->reg_cntfrq);

	/*
	 * The kernel uses self-hosted debug features and expects CPUs to
	 * support identical debug features. We presently need CTX_CMPs, WRPs,
	 * and BRPs to be identical.
	 * ID_AA64DFR1 is currently RES0.
	 */
	taint |= check_update_ftr_reg(SYS_ID_AA64DFR0_EL1, cpu,
				      info->reg_id_aa64dfr0, boot->reg_id_aa64dfr0);
	taint |= check_update_ftr_reg(SYS_ID_AA64DFR1_EL1, cpu,
				      info->reg_id_aa64dfr1, boot->reg_id_aa64dfr1);
	/*
	 * Even in big.LITTLE, processors should be identical instruction-set
	 * wise.
	 */
	taint |= check_update_ftr_reg(SYS_ID_AA64ISAR0_EL1, cpu,
				      info->reg_id_aa64isar0, boot->reg_id_aa64isar0);
	taint |= check_update_ftr_reg(SYS_ID_AA64ISAR1_EL1, cpu,
				      info->reg_id_aa64isar1, boot->reg_id_aa64isar1);
	taint |= check_update_ftr_reg(SYS_ID_AA64ISAR2_EL1, cpu,
				      info->reg_id_aa64isar2, boot->reg_id_aa64isar2);

	/*
	 * Differing PARange support is fine as long as all peripherals and
	 * memory are mapped within the minimum PARange of all CPUs.
	 * Linux should not care about secure memory.
	 */
	taint |= check_update_ftr_reg(SYS_ID_AA64MMFR0_EL1, cpu,
				      info->reg_id_aa64mmfr0, boot->reg_id_aa64mmfr0);
	taint |= check_update_ftr_reg(SYS_ID_AA64MMFR1_EL1, cpu,
				      info->reg_id_aa64mmfr1, boot->reg_id_aa64mmfr1);
	taint |= check_update_ftr_reg(SYS_ID_AA64MMFR2_EL1, cpu,
				      info->reg_id_aa64mmfr2, boot->reg_id_aa64mmfr2);

	taint |= check_update_ftr_reg(SYS_ID_AA64PFR0_EL1, cpu,
				      info->reg_id_aa64pfr0, boot->reg_id_aa64pfr0);
	taint |= check_update_ftr_reg(SYS_ID_AA64PFR1_EL1, cpu,
				      info->reg_id_aa64pfr1, boot->reg_id_aa64pfr1);

	/*
	 * If we have AArch32, we care about 32-bit features for compat.
	 * If the system doesn't support AArch32, don't update them.
	 */
	if (id_aa64pfr0_32bit_el0(read_sanitised_ftr_reg(SYS_ID_AA64PFR0_EL1)) &&
		id_aa64pfr0_32bit_el0(info->reg_id_aa64pfr0)) {

		taint |= check_update_ftr_reg(SYS_ID_DFR0_EL1, cpu,
					info->reg_id_dfr0, boot->reg_id_dfr0);
		taint |= check_update_ftr_reg(SYS_ID_ISAR0_EL1, cpu,
					info->reg_id_isar0, boot->reg_id_isar0);
		taint |= check_update_ftr_reg(SYS_ID_ISAR1_EL1, cpu,
					info->reg_id_isar1, boot->reg_id_isar1);
		taint |= check_update_ftr_reg(SYS_ID_ISAR2_EL1, cpu,
					info->reg_id_isar2, boot->reg_id_isar2);
		taint |= check_update_ftr_reg(SYS_ID_ISAR3_EL1, cpu,
					info->reg_id_isar3, boot->reg_id_isar3);
		taint |= check_update_ftr_reg(SYS_ID_ISAR4_EL1, cpu,
					info->reg_id_isar4, boot->reg_id_isar4);
		taint |= check_update_ftr_reg(SYS_ID_ISAR5_EL1, cpu,
					info->reg_id_isar5, boot->reg_id_isar5);

		/*
		 * Regardless of the value of the AuxReg field, the AIFSR, ADFSR, and
		 * ACTLR formats could differ across CPUs and therefore would have to
		 * be trapped for virtualization anyway.
		 */
		taint |= check_update_ftr_reg(SYS_ID_MMFR0_EL1, cpu,
					info->reg_id_mmfr0, boot->reg_id_mmfr0);
		taint |= check_update_ftr_reg(SYS_ID_MMFR1_EL1, cpu,
					info->reg_id_mmfr1, boot->reg_id_mmfr1);
		taint |= check_update_ftr_reg(SYS_ID_MMFR2_EL1, cpu,
					info->reg_id_mmfr2, boot->reg_id_mmfr2);
		taint |= check_update_ftr_reg(SYS_ID_MMFR3_EL1, cpu,
					info->reg_id_mmfr3, boot->reg_id_mmfr3);
		taint |= check_update_ftr_reg(SYS_ID_PFR0_EL1, cpu,
					info->reg_id_pfr0, boot->reg_id_pfr0);
		taint |= check_update_ftr_reg(SYS_ID_PFR1_EL1, cpu,
					info->reg_id_pfr1, boot->reg_id_pfr1);
		taint |= check_update_ftr_reg(SYS_MVFR0_EL1, cpu,
					info->reg_mvfr0, boot->reg_mvfr0);
		taint |= check_update_ftr_reg(SYS_MVFR1_EL1, cpu,
					info->reg_mvfr1, boot->reg_mvfr1);
		taint |= check_update_ftr_reg(SYS_MVFR2_EL1, cpu,
					info->reg_mvfr2, boot->reg_mvfr2);
	}

	/*
	 * Mismatched CPU features are a recipe for disaster. Don't even
	 * pretend to support them.
	 */
	if (taint) {
		pr_warn_once("Unsupported CPU feature variation detected.\n");
		add_taint(TAINT_CPU_OUT_OF_SPEC, LOCKDEP_STILL_OK);
	}
}

u64 read_sanitised_ftr_reg(u32 id)
{
	struct arm64_ftr_reg *regp = get_arm64_ftr_reg(id);

	/* We shouldn't get a request for an unsupported register */
	BUG_ON(!regp);
	return regp->sys_val;
}

#define read_sysreg_case(r)	\
	case r:		return read_sysreg_s(r)

/*
 * __read_sysreg_by_encoding() - Used by a STARTING cpu before cpuinfo is populated.
 * Read the system register on the current CPU
 */
static u64 __read_sysreg_by_encoding(u32 sys_id)
{
	switch (sys_id) {
	read_sysreg_case(SYS_ID_PFR0_EL1);
	read_sysreg_case(SYS_ID_PFR1_EL1);
	read_sysreg_case(SYS_ID_DFR0_EL1);
	read_sysreg_case(SYS_ID_MMFR0_EL1);
	read_sysreg_case(SYS_ID_MMFR1_EL1);
	read_sysreg_case(SYS_ID_MMFR2_EL1);
	read_sysreg_case(SYS_ID_MMFR3_EL1);
	read_sysreg_case(SYS_ID_ISAR0_EL1);
	read_sysreg_case(SYS_ID_ISAR1_EL1);
	read_sysreg_case(SYS_ID_ISAR2_EL1);
	read_sysreg_case(SYS_ID_ISAR3_EL1);
	read_sysreg_case(SYS_ID_ISAR4_EL1);
	read_sysreg_case(SYS_ID_ISAR5_EL1);
	read_sysreg_case(SYS_MVFR0_EL1);
	read_sysreg_case(SYS_MVFR1_EL1);
	read_sysreg_case(SYS_MVFR2_EL1);

	read_sysreg_case(SYS_ID_AA64PFR0_EL1);
	read_sysreg_case(SYS_ID_AA64PFR1_EL1);
	read_sysreg_case(SYS_ID_AA64DFR0_EL1);
	read_sysreg_case(SYS_ID_AA64DFR1_EL1);
	read_sysreg_case(SYS_ID_AA64MMFR0_EL1);
	read_sysreg_case(SYS_ID_AA64MMFR1_EL1);
	read_sysreg_case(SYS_ID_AA64MMFR2_EL1);
	read_sysreg_case(SYS_ID_AA64ISAR0_EL1);
	read_sysreg_case(SYS_ID_AA64ISAR1_EL1);
	read_sysreg_case(SYS_ID_AA64ISAR2_EL1);

	read_sysreg_case(SYS_CNTFRQ_EL0);
	read_sysreg_case(SYS_CTR_EL0);
	read_sysreg_case(SYS_DCZID_EL0);

	default:
		BUG();
		return 0;
	}
}

#include <linux/irqchip/arm-gic-v3.h>

static bool
feature_matches(u64 reg, const struct arm64_cpu_capabilities *entry)
{
	int val = cpuid_feature_extract_field(reg, entry->field_pos, entry->sign);

	return val >= entry->min_field_value;
}

static bool
has_cpuid_feature(const struct arm64_cpu_capabilities *entry, int scope)
{
	u64 val;

	WARN_ON(scope == SCOPE_LOCAL_CPU && preemptible());
	if (scope == SCOPE_SYSTEM)
		val = read_sanitised_ftr_reg(entry->sys_reg);
	else
		val = __read_sysreg_by_encoding(entry->sys_reg);

	return feature_matches(val, entry);
}

static bool has_useable_gicv3_cpuif(const struct arm64_cpu_capabilities *entry, int scope)
{
	bool has_sre;

	if (!has_cpuid_feature(entry, scope))
		return false;

	has_sre = gic_enable_sre();
	if (!has_sre)
		pr_warn_once("%s present but disabled by higher exception level\n",
			     entry->desc);

	return has_sre;
}

static bool has_no_hw_prefetch(const struct arm64_cpu_capabilities *entry, int __unused)
{
	u32 midr = read_cpuid_id();

	/* Cavium ThunderX pass 1.x and 2.x */
	return MIDR_IS_CPU_MODEL_RANGE(midr, MIDR_THUNDERX,
		MIDR_CPU_VAR_REV(0, 0),
		MIDR_CPU_VAR_REV(1, MIDR_REVISION_MASK));
}

static bool hyp_offset_low(const struct arm64_cpu_capabilities *entry,
			   int __unused)
{
	phys_addr_t idmap_addr = __pa_symbol(__hyp_idmap_text_start);

	/*
	 * Activate the lower HYP offset only if:
	 * - the idmap doesn't clash with it,
	 * - the kernel is not running at EL2.
	 */
	return idmap_addr > GENMASK(VA_BITS - 2, 0) && !is_kernel_in_hyp_mode();
}

static bool has_no_fpsimd(const struct arm64_cpu_capabilities *entry, int __unused)
{
	u64 pfr0 = read_sanitised_ftr_reg(SYS_ID_AA64PFR0_EL1);

	return cpuid_feature_extract_signed_field(pfr0,
					ID_AA64PFR0_FP_SHIFT) < 0;
}

static bool __meltdown_safe = true;
static int __kpti_forced; /* 0: not forced, >0: forced on, <0: forced off */

static bool unmap_kernel_at_el0(const struct arm64_cpu_capabilities *entry,
				int scope)
{
	/* List of CPUs that are not vulnerable and don't need KPTI */
	static const struct midr_range kpti_safe_list[] = {
		MIDR_ALL_VERSIONS(MIDR_CAVIUM_THUNDERX2),
		MIDR_ALL_VERSIONS(MIDR_BRCM_VULCAN),
		MIDR_ALL_VERSIONS(MIDR_CORTEX_A35),
		MIDR_ALL_VERSIONS(MIDR_CORTEX_A53),
		MIDR_ALL_VERSIONS(MIDR_CORTEX_A55),
		MIDR_ALL_VERSIONS(MIDR_CORTEX_A57),
		MIDR_ALL_VERSIONS(MIDR_CORTEX_A72),
		MIDR_ALL_VERSIONS(MIDR_CORTEX_A73),
		{ /* sentinel */ }
	};
	char const *str = "kpti command line option";
	bool meltdown_safe;

	meltdown_safe = is_midr_in_range_list(read_cpuid_id(), kpti_safe_list);

	/* Defer to CPU feature registers */
	if (has_cpuid_feature(entry, scope))
		meltdown_safe = true;

	if (!meltdown_safe)
		__meltdown_safe = false;

	/*
	 * For reasons that aren't entirely clear, enabling KPTI on Cavium
	 * ThunderX leads to apparent I-cache corruption of kernel text, which
	 * ends as well as you might imagine. Don't even try.
	 */
	if (cpus_have_const_cap(ARM64_WORKAROUND_CAVIUM_27456)) {
		str = "ARM64_WORKAROUND_CAVIUM_27456";
		__kpti_forced = -1;
	}

	/* Useful for KASLR robustness */
	if (IS_ENABLED(CONFIG_RANDOMIZE_BASE) && kaslr_offset() > 0) {
		if (!__kpti_forced) {
			str = "KASLR";
			__kpti_forced = 1;
		}
	}

	if (cpu_mitigations_off() && !__kpti_forced) {
		str = "mitigations=off";
		__kpti_forced = -1;
	}

	if (!IS_ENABLED(CONFIG_UNMAP_KERNEL_AT_EL0)) {
		pr_info_once("kernel page table isolation disabled by kernel configuration\n");
		return false;
	}

	/* Forced? */
	if (__kpti_forced) {
		pr_info_once("kernel page table isolation forced %s by %s\n",
			     __kpti_forced > 0 ? "ON" : "OFF", str);
		return __kpti_forced > 0;
	}

	/* Useful for KASLR robustness */
	if (IS_ENABLED(CONFIG_RANDOMIZE_BASE))
		return true;

	/* Don't force KPTI for CPUs that are not vulnerable */
	switch (read_cpuid_id() & MIDR_CPU_MODEL_MASK) {
	case MIDR_CAVIUM_THUNDERX2:
	case MIDR_BRCM_VULCAN:
	case MIDR_CORTEX_A53:
	case MIDR_CORTEX_A55:
	case MIDR_CORTEX_A57:
	case MIDR_CORTEX_A72:
	case MIDR_CORTEX_A73:
		return false;
	}

	/* Defer to CPU feature registers */
	return !meltdown_safe;
}

#ifdef CONFIG_UNMAP_KERNEL_AT_EL0
static void __nocfi
kpti_install_ng_mappings(const struct arm64_cpu_capabilities *__unused)
{
	typedef void (kpti_remap_fn)(int, int, phys_addr_t);
	extern kpti_remap_fn idmap_kpti_install_ng_mappings;
	kpti_remap_fn *remap_fn;

	static bool kpti_applied = false;
	int cpu = smp_processor_id();

	if (__this_cpu_read(this_cpu_vector) == vectors) {
		const char *v = arm64_get_bp_hardening_vector(EL1_VECTOR_KPTI);
<<<<<<< HEAD
=======

>>>>>>> dcd651cc
		__this_cpu_write(this_cpu_vector, v);
	}

	if (kpti_applied)
		return;

	remap_fn = (void *)__pa_function(idmap_kpti_install_ng_mappings);

	cpu_install_idmap();
	remap_fn(cpu, num_online_cpus(), __pa_symbol(swapper_pg_dir));
	cpu_uninstall_idmap();

	if (!cpu)
		kpti_applied = true;

	return;
}
#else
static void
kpti_install_ng_mappings(const struct arm64_cpu_capabilities *__unused)
{
}
#endif	/* CONFIG_UNMAP_KERNEL_AT_EL0 */

static int __init parse_kpti(char *str)
{
	bool enabled;
	int ret = strtobool(str, &enabled);

	if (ret)
		return ret;

	__kpti_forced = enabled ? 1 : -1;
	return 0;
}
early_param("kpti", parse_kpti);

#ifdef CONFIG_ARM64_VHE
static bool runs_at_el2(const struct arm64_cpu_capabilities *entry, int __unused)
{
	return is_kernel_in_hyp_mode();
}

static void cpu_copy_el2regs(const struct arm64_cpu_capabilities *__unused)
{
	/*
	 * Copy register values that aren't redirected by hardware.
	 *
	 * Before code patching, we only set tpidr_el1, all CPUs need to copy
	 * this value to tpidr_el2 before we patch the code. Once we've done
	 * that, freshly-onlined CPUs will set tpidr_el2, so we don't need to
	 * do anything here.
	 */
	if (!alternatives_applied)
		write_sysreg(read_sysreg(tpidr_el1), tpidr_el2);
}
#endif

#ifdef CONFIG_ARM64_SSBD
static int ssbs_emulation_handler(struct pt_regs *regs, u32 instr)
{
	if (user_mode(regs))
		return 1;

	if (instr & BIT(PSTATE_Imm_shift))
		regs->pstate |= PSR_SSBS_BIT;
	else
		regs->pstate &= ~PSR_SSBS_BIT;

	arm64_skip_faulting_instruction(regs, 4);
	return 0;
}

static struct undef_hook ssbs_emulation_hook = {
	.instr_mask	= ~(1U << PSTATE_Imm_shift),
	.instr_val	= 0xd500401f | PSTATE_SSBS,
	.fn		= ssbs_emulation_handler,
};

static void cpu_enable_ssbs(const struct arm64_cpu_capabilities *__unused)
{
	static bool undef_hook_registered = false;
	static DEFINE_SPINLOCK(hook_lock);

	spin_lock(&hook_lock);
	if (!undef_hook_registered) {
		register_undef_hook(&ssbs_emulation_hook);
		undef_hook_registered = true;
	}
	spin_unlock(&hook_lock);

	if (arm64_get_ssbd_state() == ARM64_SSBD_FORCE_DISABLE) {
		sysreg_clear_set(sctlr_el1, 0, SCTLR_ELx_DSSBS);
		arm64_set_ssbd_mitigation(false);
	} else {
		arm64_set_ssbd_mitigation(true);
	}
}
#endif /* CONFIG_ARM64_SSBD */

static const struct arm64_cpu_capabilities arm64_features[] = {
	{
		.desc = "GIC system register CPU interface",
		.capability = ARM64_HAS_SYSREG_GIC_CPUIF,
		.type = ARM64_CPUCAP_SYSTEM_FEATURE,
		.matches = has_useable_gicv3_cpuif,
		.sys_reg = SYS_ID_AA64PFR0_EL1,
		.field_pos = ID_AA64PFR0_GIC_SHIFT,
		.sign = FTR_UNSIGNED,
		.min_field_value = 1,
	},
#ifdef CONFIG_ARM64_PAN
	{
		.desc = "Privileged Access Never",
		.capability = ARM64_HAS_PAN,
		.type = ARM64_CPUCAP_SYSTEM_FEATURE,
		.matches = has_cpuid_feature,
		.sys_reg = SYS_ID_AA64MMFR1_EL1,
		.field_pos = ID_AA64MMFR1_PAN_SHIFT,
		.sign = FTR_UNSIGNED,
		.min_field_value = 1,
		.cpu_enable = cpu_enable_pan,
	},
#endif /* CONFIG_ARM64_PAN */
#if defined(CONFIG_AS_LSE) && defined(CONFIG_ARM64_LSE_ATOMICS)
	{
		.desc = "LSE atomic instructions",
		.capability = ARM64_HAS_LSE_ATOMICS,
		.type = ARM64_CPUCAP_SYSTEM_FEATURE,
		.matches = has_cpuid_feature,
		.sys_reg = SYS_ID_AA64ISAR0_EL1,
		.field_pos = ID_AA64ISAR0_ATOMICS_SHIFT,
		.sign = FTR_UNSIGNED,
		.min_field_value = 2,
	},
#endif /* CONFIG_AS_LSE && CONFIG_ARM64_LSE_ATOMICS */
	{
		.desc = "Software prefetching using PRFM",
		.capability = ARM64_HAS_NO_HW_PREFETCH,
		.type = ARM64_CPUCAP_WEAK_LOCAL_CPU_FEATURE,
		.matches = has_no_hw_prefetch,
	},
#ifdef CONFIG_ARM64_UAO
	{
		.desc = "User Access Override",
		.capability = ARM64_HAS_UAO,
		.type = ARM64_CPUCAP_SYSTEM_FEATURE,
		.matches = has_cpuid_feature,
		.sys_reg = SYS_ID_AA64MMFR2_EL1,
		.field_pos = ID_AA64MMFR2_UAO_SHIFT,
		.min_field_value = 1,
		/*
		 * We rely on stop_machine() calling uao_thread_switch() to set
		 * UAO immediately after patching.
		 */
	},
#endif /* CONFIG_ARM64_UAO */
#ifdef CONFIG_ARM64_PAN
	{
		.capability = ARM64_ALT_PAN_NOT_UAO,
		.type = ARM64_CPUCAP_SYSTEM_FEATURE,
		.matches = cpufeature_pan_not_uao,
	},
#endif /* CONFIG_ARM64_PAN */
#ifdef CONFIG_ARM64_VHE
	{
		.desc = "Virtualization Host Extensions",
		.capability = ARM64_HAS_VIRT_HOST_EXTN,
		.type = ARM64_CPUCAP_STRICT_BOOT_CPU_FEATURE,
		.matches = runs_at_el2,
		.cpu_enable = cpu_copy_el2regs,
	},
#endif	/* CONFIG_ARM64_VHE */
	{
		.desc = "32-bit EL0 Support",
		.capability = ARM64_HAS_32BIT_EL0,
		.type = ARM64_CPUCAP_SYSTEM_FEATURE,
		.matches = has_cpuid_feature,
		.sys_reg = SYS_ID_AA64PFR0_EL1,
		.sign = FTR_UNSIGNED,
		.field_pos = ID_AA64PFR0_EL0_SHIFT,
		.min_field_value = ID_AA64PFR0_EL0_32BIT_64BIT,
	},
	{
		.desc = "Reduced HYP mapping offset",
		.capability = ARM64_HYP_OFFSET_LOW,
		.type = ARM64_CPUCAP_SYSTEM_FEATURE,
		.matches = hyp_offset_low,
	},
	{
		.desc = "Kernel page table isolation (KPTI)",
		.capability = ARM64_UNMAP_KERNEL_AT_EL0,
		.type = ARM64_CPUCAP_BOOT_RESTRICTED_CPU_LOCAL_FEATURE,
		/*
		 * The ID feature fields below are used to indicate that
		 * the CPU doesn't need KPTI. See unmap_kernel_at_el0 for
		 * more details.
		 */
		.sys_reg = SYS_ID_AA64PFR0_EL1,
		.field_pos = ID_AA64PFR0_CSV3_SHIFT,
		.min_field_value = 1,
		.matches = unmap_kernel_at_el0,
		.cpu_enable = kpti_install_ng_mappings,
	},
	{
		/* FP/SIMD is not implemented */
		.capability = ARM64_HAS_NO_FPSIMD,
		.type = ARM64_CPUCAP_BOOT_RESTRICTED_CPU_LOCAL_FEATURE,
		.min_field_value = 0,
		.matches = has_no_fpsimd,
	},
#ifdef CONFIG_ARM64_PMEM
	{
		.desc = "Data cache clean to Point of Persistence",
		.capability = ARM64_HAS_DCPOP,
		.type = ARM64_CPUCAP_SYSTEM_FEATURE,
		.matches = has_cpuid_feature,
		.sys_reg = SYS_ID_AA64ISAR1_EL1,
		.field_pos = ID_AA64ISAR1_DPB_SHIFT,
		.min_field_value = 1,
	},
#endif
#ifdef CONFIG_ARM64_SSBD
	{
		.desc = "Speculative Store Bypassing Safe (SSBS)",
		.capability = ARM64_SSBS,
		.type = ARM64_CPUCAP_WEAK_LOCAL_CPU_FEATURE,
		.matches = has_cpuid_feature,
		.sys_reg = SYS_ID_AA64PFR1_EL1,
		.field_pos = ID_AA64PFR1_SSBS_SHIFT,
		.sign = FTR_UNSIGNED,
		.min_field_value = ID_AA64PFR1_SSBS_PSTATE_ONLY,
		.cpu_enable = cpu_enable_ssbs,
	},
#endif
	{},
};


#define HWCAP_CPUID_MATCH(reg, field, s, min_value)		\
		.matches = has_cpuid_feature,			\
		.sys_reg = reg,					\
		.field_pos = field,				\
		.sign = s,					\
		.min_field_value = min_value,			\

#define __HWCAP_CAP(name, cap_type, cap)			\
		.desc = name,					\
		.type = ARM64_CPUCAP_SYSTEM_FEATURE,		\
		.hwcap_type = cap_type,				\
		.hwcap = cap,					\

#define HWCAP_CAP(reg, field, s, min_value, cap_type, cap)	\
	{							\
		__HWCAP_CAP(#cap, cap_type, cap)		\
		HWCAP_CPUID_MATCH(reg, field, s, min_value)	\
	}

#define HWCAP_CAP_MATCH(match, cap_type, cap)			\
	{							\
		__HWCAP_CAP(#cap, cap_type, cap)		\
		.matches = match,				\
	}

static const struct arm64_cpu_capabilities arm64_elf_hwcaps[] = {
	HWCAP_CAP(SYS_ID_AA64ISAR0_EL1, ID_AA64ISAR0_AES_SHIFT, FTR_UNSIGNED, 2, CAP_HWCAP, HWCAP_PMULL),
	HWCAP_CAP(SYS_ID_AA64ISAR0_EL1, ID_AA64ISAR0_AES_SHIFT, FTR_UNSIGNED, 1, CAP_HWCAP, HWCAP_AES),
	HWCAP_CAP(SYS_ID_AA64ISAR0_EL1, ID_AA64ISAR0_SHA1_SHIFT, FTR_UNSIGNED, 1, CAP_HWCAP, HWCAP_SHA1),
	HWCAP_CAP(SYS_ID_AA64ISAR0_EL1, ID_AA64ISAR0_SHA2_SHIFT, FTR_UNSIGNED, 1, CAP_HWCAP, HWCAP_SHA2),
	HWCAP_CAP(SYS_ID_AA64ISAR0_EL1, ID_AA64ISAR0_SHA2_SHIFT, FTR_UNSIGNED, 2, CAP_HWCAP, HWCAP_SHA512),
	HWCAP_CAP(SYS_ID_AA64ISAR0_EL1, ID_AA64ISAR0_CRC32_SHIFT, FTR_UNSIGNED, 1, CAP_HWCAP, HWCAP_CRC32),
	HWCAP_CAP(SYS_ID_AA64ISAR0_EL1, ID_AA64ISAR0_ATOMICS_SHIFT, FTR_UNSIGNED, 2, CAP_HWCAP, HWCAP_ATOMICS),
	HWCAP_CAP(SYS_ID_AA64ISAR0_EL1, ID_AA64ISAR0_RDM_SHIFT, FTR_UNSIGNED, 1, CAP_HWCAP, HWCAP_ASIMDRDM),
	HWCAP_CAP(SYS_ID_AA64ISAR0_EL1, ID_AA64ISAR0_SHA3_SHIFT, FTR_UNSIGNED, 1, CAP_HWCAP, HWCAP_SHA3),
	HWCAP_CAP(SYS_ID_AA64ISAR0_EL1, ID_AA64ISAR0_SM3_SHIFT, FTR_UNSIGNED, 1, CAP_HWCAP, HWCAP_SM3),
	HWCAP_CAP(SYS_ID_AA64ISAR0_EL1, ID_AA64ISAR0_SM4_SHIFT, FTR_UNSIGNED, 1, CAP_HWCAP, HWCAP_SM4),
	HWCAP_CAP(SYS_ID_AA64ISAR0_EL1, ID_AA64ISAR0_DP_SHIFT, FTR_UNSIGNED, 1, CAP_HWCAP, HWCAP_ASIMDDP),
	HWCAP_CAP(SYS_ID_AA64ISAR0_EL1, ID_AA64ISAR0_FHM_SHIFT, FTR_UNSIGNED, 1, CAP_HWCAP, HWCAP_ASIMDFHM),
	HWCAP_CAP(SYS_ID_AA64ISAR0_EL1, ID_AA64ISAR0_TS_SHIFT, FTR_UNSIGNED, 1, CAP_HWCAP, HWCAP_FLAGM),
	HWCAP_CAP(SYS_ID_AA64PFR0_EL1, ID_AA64PFR0_FP_SHIFT, FTR_SIGNED, 0, CAP_HWCAP, HWCAP_FP),
	HWCAP_CAP(SYS_ID_AA64PFR0_EL1, ID_AA64PFR0_FP_SHIFT, FTR_SIGNED, 1, CAP_HWCAP, HWCAP_FPHP),
	HWCAP_CAP(SYS_ID_AA64PFR0_EL1, ID_AA64PFR0_ASIMD_SHIFT, FTR_SIGNED, 0, CAP_HWCAP, HWCAP_ASIMD),
	HWCAP_CAP(SYS_ID_AA64PFR0_EL1, ID_AA64PFR0_ASIMD_SHIFT, FTR_SIGNED, 1, CAP_HWCAP, HWCAP_ASIMDHP),
	HWCAP_CAP(SYS_ID_AA64PFR0_EL1, ID_AA64PFR0_DIT_SHIFT, FTR_SIGNED, 1, CAP_HWCAP, HWCAP_DIT),
	HWCAP_CAP(SYS_ID_AA64ISAR1_EL1, ID_AA64ISAR1_DPB_SHIFT, FTR_UNSIGNED, 1, CAP_HWCAP, HWCAP_DCPOP),
	HWCAP_CAP(SYS_ID_AA64ISAR1_EL1, ID_AA64ISAR1_JSCVT_SHIFT, FTR_UNSIGNED, 1, CAP_HWCAP, HWCAP_JSCVT),
	HWCAP_CAP(SYS_ID_AA64ISAR1_EL1, ID_AA64ISAR1_FCMA_SHIFT, FTR_UNSIGNED, 1, CAP_HWCAP, HWCAP_FCMA),
	HWCAP_CAP(SYS_ID_AA64ISAR1_EL1, ID_AA64ISAR1_LRCPC_SHIFT, FTR_UNSIGNED, 1, CAP_HWCAP, HWCAP_LRCPC),
	HWCAP_CAP(SYS_ID_AA64ISAR1_EL1, ID_AA64ISAR1_LRCPC_SHIFT, FTR_UNSIGNED, 2, CAP_HWCAP, HWCAP_ILRCPC),
	HWCAP_CAP(SYS_ID_AA64MMFR2_EL1, ID_AA64MMFR2_AT_SHIFT, FTR_UNSIGNED, 1, CAP_HWCAP, HWCAP_USCAT),
	HWCAP_CAP(SYS_ID_AA64PFR1_EL1, ID_AA64PFR1_SSBS_SHIFT, FTR_UNSIGNED, ID_AA64PFR1_SSBS_PSTATE_INSNS, CAP_HWCAP, HWCAP_SSBS),
	{},
};

#ifdef CONFIG_COMPAT
static bool compat_has_neon(const struct arm64_cpu_capabilities *cap, int scope)
{
	/*
	 * Check that all of MVFR1_EL1.{SIMDSP, SIMDInt, SIMDLS} are available,
	 * in line with that of arm32 as in vfp_init(). We make sure that the
	 * check is future proof, by making sure value is non-zero.
	 */
	u32 mvfr1;

	WARN_ON(scope == SCOPE_LOCAL_CPU && preemptible());
	if (scope == SCOPE_SYSTEM)
		mvfr1 = read_sanitised_ftr_reg(SYS_MVFR1_EL1);
	else
		mvfr1 = read_sysreg_s(SYS_MVFR1_EL1);

	return cpuid_feature_extract_unsigned_field(mvfr1, MVFR1_SIMDSP_SHIFT) &&
		cpuid_feature_extract_unsigned_field(mvfr1, MVFR1_SIMDINT_SHIFT) &&
		cpuid_feature_extract_unsigned_field(mvfr1, MVFR1_SIMDLS_SHIFT);
}
#endif

static const struct arm64_cpu_capabilities compat_elf_hwcaps[] = {
#ifdef CONFIG_COMPAT
	HWCAP_CAP_MATCH(compat_has_neon, CAP_COMPAT_HWCAP, COMPAT_HWCAP_NEON),
	HWCAP_CAP(SYS_MVFR1_EL1, MVFR1_SIMDFMAC_SHIFT, FTR_UNSIGNED, 1, CAP_COMPAT_HWCAP, COMPAT_HWCAP_VFPv4),
	/* Arm v8 mandates MVFR0.FPDP == {0, 2}. So, piggy back on this for the presence of VFP support */
	HWCAP_CAP(SYS_MVFR0_EL1, MVFR0_FPDP_SHIFT, FTR_UNSIGNED, 2, CAP_COMPAT_HWCAP, COMPAT_HWCAP_VFP),
	HWCAP_CAP(SYS_MVFR0_EL1, MVFR0_FPDP_SHIFT, FTR_UNSIGNED, 2, CAP_COMPAT_HWCAP, COMPAT_HWCAP_VFPv3),
	HWCAP_CAP(SYS_ID_ISAR5_EL1, ID_ISAR5_AES_SHIFT, FTR_UNSIGNED, 2, CAP_COMPAT_HWCAP2, COMPAT_HWCAP2_PMULL),
	HWCAP_CAP(SYS_ID_ISAR5_EL1, ID_ISAR5_AES_SHIFT, FTR_UNSIGNED, 1, CAP_COMPAT_HWCAP2, COMPAT_HWCAP2_AES),
	HWCAP_CAP(SYS_ID_ISAR5_EL1, ID_ISAR5_SHA1_SHIFT, FTR_UNSIGNED, 1, CAP_COMPAT_HWCAP2, COMPAT_HWCAP2_SHA1),
	HWCAP_CAP(SYS_ID_ISAR5_EL1, ID_ISAR5_SHA2_SHIFT, FTR_UNSIGNED, 1, CAP_COMPAT_HWCAP2, COMPAT_HWCAP2_SHA2),
	HWCAP_CAP(SYS_ID_ISAR5_EL1, ID_ISAR5_CRC32_SHIFT, FTR_UNSIGNED, 1, CAP_COMPAT_HWCAP2, COMPAT_HWCAP2_CRC32),
#endif
	{},
};

static void __init cap_set_elf_hwcap(const struct arm64_cpu_capabilities *cap)
{
	switch (cap->hwcap_type) {
	case CAP_HWCAP:
		elf_hwcap |= cap->hwcap;
		break;
#ifdef CONFIG_COMPAT
	case CAP_COMPAT_HWCAP:
		compat_elf_hwcap |= (u32)cap->hwcap;
		break;
	case CAP_COMPAT_HWCAP2:
		compat_elf_hwcap2 |= (u32)cap->hwcap;
		break;
#endif
	default:
		WARN_ON(1);
		break;
	}
}

/* Check if we have a particular HWCAP enabled */
static bool cpus_have_elf_hwcap(const struct arm64_cpu_capabilities *cap)
{
	bool rc;

	switch (cap->hwcap_type) {
	case CAP_HWCAP:
		rc = (elf_hwcap & cap->hwcap) != 0;
		break;
#ifdef CONFIG_COMPAT
	case CAP_COMPAT_HWCAP:
		rc = (compat_elf_hwcap & (u32)cap->hwcap) != 0;
		break;
	case CAP_COMPAT_HWCAP2:
		rc = (compat_elf_hwcap2 & (u32)cap->hwcap) != 0;
		break;
#endif
	default:
		WARN_ON(1);
		rc = false;
	}

	return rc;
}

static void __init setup_elf_hwcaps(const struct arm64_cpu_capabilities *hwcaps)
{
	/* We support emulation of accesses to CPU ID feature registers */
	elf_hwcap |= HWCAP_CPUID;
	for (; hwcaps->matches; hwcaps++)
		if (hwcaps->matches(hwcaps, cpucap_default_scope(hwcaps)))
			cap_set_elf_hwcap(hwcaps);
}

/*
 * Check if the current CPU has a given feature capability.
 * Should be called from non-preemptible context.
 */
static bool __this_cpu_has_cap(const struct arm64_cpu_capabilities *cap_array,
			       unsigned int cap)
{
	const struct arm64_cpu_capabilities *caps;

	if (WARN_ON(preemptible()))
		return false;

	for (caps = cap_array; caps->matches; caps++)
		if (caps->capability == cap &&
		    caps->matches(caps, SCOPE_LOCAL_CPU))
			return true;
	return false;
}

static void __update_cpu_capabilities(const struct arm64_cpu_capabilities *caps,
				      u16 scope_mask, const char *info)
{
	scope_mask &= ARM64_CPUCAP_SCOPE_MASK;
	for (; caps->matches; caps++) {
		if (!(caps->type & scope_mask) ||
		    !caps->matches(caps, cpucap_default_scope(caps)))
			continue;

		if (!cpus_have_cap(caps->capability) && caps->desc)
			pr_info("%s %s\n", info, caps->desc);
		cpus_set_cap(caps->capability);
	}
}

static void update_cpu_capabilities(u16 scope_mask)
{
	__update_cpu_capabilities(arm64_errata, scope_mask,
				  "enabling workaround for");
	__update_cpu_capabilities(arm64_features, scope_mask, "detected:");
}

static int __enable_cpu_capability(void *arg)
{
	const struct arm64_cpu_capabilities *cap = arg;

	cap->cpu_enable(cap);
	return 0;
}

/*
 * Run through the enabled capabilities and enable() it on all active
 * CPUs
 */
static void __init
__enable_cpu_capabilities(const struct arm64_cpu_capabilities *caps,
			  u16 scope_mask)
{
	scope_mask &= ARM64_CPUCAP_SCOPE_MASK;
	for (; caps->matches; caps++) {
		unsigned int num = caps->capability;

		if (!(caps->type & scope_mask) || !cpus_have_cap(num))
			continue;

		/* Ensure cpus_have_const_cap(num) works */
		static_branch_enable(&cpu_hwcap_keys[num]);

		if (caps->cpu_enable) {
			/*
			 * Capabilities with SCOPE_BOOT_CPU scope are finalised
			 * before any secondary CPU boots. Thus, each secondary
			 * will enable the capability as appropriate via
			 * check_local_cpu_capabilities(). The only exception is
			 * the boot CPU, for which the capability must be
			 * enabled here. This approach avoids costly
			 * stop_machine() calls for this case.
			 *
			 * Otherwise, use stop_machine() as it schedules the
			 * work allowing us to modify PSTATE, instead of
			 * on_each_cpu() which uses an IPI, giving us a PSTATE
			 * that disappears when we return.
			 */
			if (scope_mask & SCOPE_BOOT_CPU)
				caps->cpu_enable(caps);
			else
				stop_machine(__enable_cpu_capability,
					     (void *)caps, cpu_online_mask);
		}
	}
}

static void __init enable_cpu_capabilities(u16 scope_mask)
{
	__enable_cpu_capabilities(arm64_errata, scope_mask);
	__enable_cpu_capabilities(arm64_features, scope_mask);
}

/*
 * Flag to indicate if we have computed the system wide
 * capabilities based on the boot time active CPUs. This
 * will be used to determine if a new booting CPU should
 * go through the verification process to make sure that it
 * supports the system capabilities, without using a hotplug
 * notifier.
 */
static bool sys_caps_initialised;

static inline void set_sys_caps_initialised(void)
{
	sys_caps_initialised = true;
}

/*
 * Run through the list of capabilities to check for conflicts.
 * If the system has already detected a capability, take necessary
 * action on this CPU.
 *
 * Returns "false" on conflicts.
 */
static bool
__verify_local_cpu_caps(const struct arm64_cpu_capabilities *caps_list,
			u16 scope_mask)
{
	bool cpu_has_cap, system_has_cap;
	const struct arm64_cpu_capabilities *caps;

	scope_mask &= ARM64_CPUCAP_SCOPE_MASK;

	for (caps = caps_list; caps->matches; caps++) {
		if (!(caps->type & scope_mask))
			continue;

		cpu_has_cap = __this_cpu_has_cap(caps_list, caps->capability);
		system_has_cap = cpus_have_cap(caps->capability);

		if (system_has_cap) {
			/*
			 * Check if the new CPU misses an advertised feature,
			 * which is not safe to miss.
			 */
			if (!cpu_has_cap && !cpucap_late_cpu_optional(caps))
				break;
			/*
			 * We have to issue cpu_enable() irrespective of
			 * whether the CPU has it or not, as it is enabeld
			 * system wide. It is upto the call back to take
			 * appropriate action on this CPU.
			 */
			if (caps->cpu_enable)
				caps->cpu_enable(caps);
		} else {
			/*
			 * Check if the CPU has this capability if it isn't
			 * safe to have when the system doesn't.
			 */
			if (cpu_has_cap && !cpucap_late_cpu_permitted(caps))
				break;
		}
	}

	if (caps->matches) {
		pr_crit("CPU%d: Detected conflict for capability %d (%s), System: %d, CPU: %d\n",
			smp_processor_id(), caps->capability,
			caps->desc, system_has_cap, cpu_has_cap);
		return false;
	}

	return true;
}

static bool verify_local_cpu_caps(u16 scope_mask)
{
	return __verify_local_cpu_caps(arm64_errata, scope_mask) &&
	       __verify_local_cpu_caps(arm64_features, scope_mask);
}

/*
 * Check for CPU features that are used in early boot
 * based on the Boot CPU value.
 */
static void check_early_cpu_features(void)
{
	verify_cpu_asid_bits();
	/*
	 * Early features are used by the kernel already. If there
	 * is a conflict, we cannot proceed further.
	 */
	if (!verify_local_cpu_caps(SCOPE_BOOT_CPU))
		cpu_panic_kernel();
}

static void
verify_local_elf_hwcaps(const struct arm64_cpu_capabilities *caps)
{

	for (; caps->matches; caps++)
		if (cpus_have_elf_hwcap(caps) && !caps->matches(caps, SCOPE_LOCAL_CPU)) {
			pr_crit("CPU%d: missing HWCAP: %s\n",
					smp_processor_id(), caps->desc);
			cpu_die_early();
		}
}


/*
 * Run through the enabled system capabilities and enable() it on this CPU.
 * The capabilities were decided based on the available CPUs at the boot time.
 * Any new CPU should match the system wide status of the capability. If the
 * new CPU doesn't have a capability which the system now has enabled, we
 * cannot do anything to fix it up and could cause unexpected failures. So
 * we park the CPU.
 */
static void verify_local_cpu_capabilities(void)
{
	/*
	 * The capabilities with SCOPE_BOOT_CPU are checked from
	 * check_early_cpu_features(), as they need to be verified
	 * on all secondary CPUs.
	 */
	if (!verify_local_cpu_caps(SCOPE_ALL & ~SCOPE_BOOT_CPU))
		cpu_die_early();

	verify_local_elf_hwcaps(arm64_elf_hwcaps);
	if (system_supports_32bit_el0())
		verify_local_elf_hwcaps(compat_elf_hwcaps);
}

void check_local_cpu_capabilities(void)
{
	/*
	 * All secondary CPUs should conform to the early CPU features
	 * in use by the kernel based on boot CPU.
	 */
	check_early_cpu_features();

	/*
	 * If we haven't finalised the system capabilities, this CPU gets
	 * a chance to update the errata work arounds and local features.
	 * Otherwise, this CPU should verify that it has all the system
	 * advertised capabilities.
	 */
	if (!sys_caps_initialised)
		update_cpu_capabilities(SCOPE_LOCAL_CPU);
	else
		verify_local_cpu_capabilities();
}

static void __init setup_boot_cpu_capabilities(void)
{
	/* Detect capabilities with either SCOPE_BOOT_CPU or SCOPE_LOCAL_CPU */
	update_cpu_capabilities(SCOPE_BOOT_CPU | SCOPE_LOCAL_CPU);
	/* Enable the SCOPE_BOOT_CPU capabilities alone right away */
	enable_cpu_capabilities(SCOPE_BOOT_CPU);
}

DEFINE_STATIC_KEY_FALSE(arm64_const_caps_ready);
EXPORT_SYMBOL(arm64_const_caps_ready);

static void __init mark_const_caps_ready(void)
{
	static_branch_enable(&arm64_const_caps_ready);
}

extern const struct arm64_cpu_capabilities arm64_errata[];

bool this_cpu_has_cap(unsigned int cap)
{
	return (__this_cpu_has_cap(arm64_features, cap) ||
		__this_cpu_has_cap(arm64_errata, cap));
}

static void __init setup_system_capabilities(void)
{
	/*
	 * We have finalised the system-wide safe feature
	 * registers, finalise the capabilities that depend
	 * on it. Also enable all the available capabilities,
	 * that are not enabled already.
	 */
	update_cpu_capabilities(SCOPE_SYSTEM);
	enable_cpu_capabilities(SCOPE_ALL & ~SCOPE_BOOT_CPU);
}

void __init setup_cpu_features(void)
{
	u32 cwg;
	int cls;

	setup_system_capabilities();
	mark_const_caps_ready();
	setup_elf_hwcaps(arm64_elf_hwcaps);

	if (system_supports_32bit_el0())
		setup_elf_hwcaps(compat_elf_hwcaps);

	/* Advertise that we have computed the system capabilities */
	set_sys_caps_initialised();

	/*
	 * Check for sane CTR_EL0.CWG value.
	 */
	cwg = cache_type_cwg();
	cls = cache_line_size();
	if (!cwg)
		pr_warn("No Cache Writeback Granule information, assuming cache line size %d\n",
			cls);
	if (L1_CACHE_BYTES < cls)
		pr_warn("L1_CACHE_BYTES smaller than the Cache Writeback Granule (%d < %d)\n",
			L1_CACHE_BYTES, cls);
}

static bool __maybe_unused
cpufeature_pan_not_uao(const struct arm64_cpu_capabilities *entry, int __unused)
{
	return (cpus_have_const_cap(ARM64_HAS_PAN) && !cpus_have_const_cap(ARM64_HAS_UAO));
}

/*
 * We emulate only the following system register space.
 * Op0 = 0x3, CRn = 0x0, Op1 = 0x0, CRm = [0, 4 - 7]
 * See Table C5-6 System instruction encodings for System register accesses,
 * ARMv8 ARM(ARM DDI 0487A.f) for more details.
 */
static inline bool __attribute_const__ is_emulated(u32 id)
{
	return (sys_reg_Op0(id) == 0x3 &&
		sys_reg_CRn(id) == 0x0 &&
		sys_reg_Op1(id) == 0x0 &&
		(sys_reg_CRm(id) == 0 ||
		 ((sys_reg_CRm(id) >= 4) && (sys_reg_CRm(id) <= 7))));
}

/*
 * With CRm == 0, reg should be one of :
 * MIDR_EL1, MPIDR_EL1 or REVIDR_EL1.
 */
static inline int emulate_id_reg(u32 id, u64 *valp)
{
	switch (id) {
	case SYS_MIDR_EL1:
		*valp = read_cpuid_id();
		break;
	case SYS_MPIDR_EL1:
		*valp = SYS_MPIDR_SAFE_VAL;
		break;
	case SYS_REVIDR_EL1:
		/* IMPLEMENTATION DEFINED values are emulated with 0 */
		*valp = 0;
		break;
	default:
		return -EINVAL;
	}

	return 0;
}

static int emulate_sys_reg(u32 id, u64 *valp)
{
	struct arm64_ftr_reg *regp;

	if (!is_emulated(id))
		return -EINVAL;

	if (sys_reg_CRm(id) == 0)
		return emulate_id_reg(id, valp);

	regp = get_arm64_ftr_reg(id);
	if (regp)
		*valp = arm64_ftr_reg_user_value(regp);
	else
		/*
		 * The untracked registers are either IMPLEMENTATION DEFINED
		 * (e.g, ID_AFR0_EL1) or reserved RAZ.
		 */
		*valp = 0;
	return 0;
}

static int emulate_mrs(struct pt_regs *regs, u32 insn)
{
	int rc;
	u32 sys_reg, dst;
	u64 val;

	/*
	 * sys_reg values are defined as used in mrs/msr instruction.
	 * shift the imm value to get the encoding.
	 */
	sys_reg = (u32)aarch64_insn_decode_immediate(AARCH64_INSN_IMM_16, insn) << 5;
	rc = emulate_sys_reg(sys_reg, &val);
	if (!rc) {
		dst = aarch64_insn_decode_register(AARCH64_INSN_REGTYPE_RT, insn);
		pt_regs_write_reg(regs, dst, val);
		arm64_skip_faulting_instruction(regs, AARCH64_INSN_SIZE);
	}

	return rc;
}

static struct undef_hook mrs_hook = {
	.instr_mask = 0xfff00000,
	.instr_val  = 0xd5300000,
	.pstate_mask = COMPAT_PSR_MODE_MASK,
	.pstate_val = PSR_MODE_EL0t,
	.fn = emulate_mrs,
};

static int __init enable_mrs_emulation(void)
{
	register_undef_hook(&mrs_hook);
	return 0;
}

core_initcall(enable_mrs_emulation);

ssize_t cpu_show_meltdown(struct device *dev, struct device_attribute *attr,
			  char *buf)
{
	if (__meltdown_safe)
		return sprintf(buf, "Not affected\n");

	if (arm64_kernel_unmapped_at_el0())
		return sprintf(buf, "Mitigation: PTI\n");

	return sprintf(buf, "Vulnerable\n");
}<|MERGE_RESOLUTION|>--- conflicted
+++ resolved
@@ -931,10 +931,7 @@
 
 	if (__this_cpu_read(this_cpu_vector) == vectors) {
 		const char *v = arm64_get_bp_hardening_vector(EL1_VECTOR_KPTI);
-<<<<<<< HEAD
-=======
-
->>>>>>> dcd651cc
+
 		__this_cpu_write(this_cpu_vector, v);
 	}
 
