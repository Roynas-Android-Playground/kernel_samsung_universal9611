/*
 *  NSA Security-Enhanced Linux (SELinux) security module
 *
 *  This file contains the SELinux hook function implementations.
 *
 *  Authors:  Stephen Smalley, <sds@tycho.nsa.gov>
 *	      Chris Vance, <cvance@nai.com>
 *	      Wayne Salamon, <wsalamon@nai.com>
 *	      James Morris <jmorris@redhat.com>
 *
 *  Copyright (C) 2001,2002 Networks Associates Technology, Inc.
 *  Copyright (C) 2003-2008 Red Hat, Inc., James Morris <jmorris@redhat.com>
 *					   Eric Paris <eparis@redhat.com>
 *  Copyright (C) 2004-2005 Trusted Computer Solutions, Inc.
 *			    <dgoeddel@trustedcs.com>
 *  Copyright (C) 2006, 2007, 2009 Hewlett-Packard Development Company, L.P.
 *	Paul Moore <paul@paul-moore.com>
 *  Copyright (C) 2007 Hitachi Software Engineering Co., Ltd.
 *		       Yuichi Nakamura <ynakam@hitachisoft.jp>
 *  Copyright (C) 2016 Mellanox Technologies
 *
 *	This program is free software; you can redistribute it and/or modify
 *	it under the terms of the GNU General Public License version 2,
 *	as published by the Free Software Foundation.
 */

#include <linux/init.h>
#include <linux/kd.h>
#include <linux/kernel.h>
#include <linux/tracehook.h>
#include <linux/errno.h>
#include <linux/sched/signal.h>
#include <linux/sched/task.h>
#include <linux/lsm_hooks.h>
#include <linux/xattr.h>
#include <linux/capability.h>
#include <linux/unistd.h>
#include <linux/mm.h>
#include <linux/mman.h>
#include <linux/slab.h>
#include <linux/pagemap.h>
#include <linux/proc_fs.h>
#include <linux/swap.h>
#include <linux/spinlock.h>
#include <linux/syscalls.h>
#include <linux/dcache.h>
#include <linux/file.h>
#include <linux/fdtable.h>
#include <linux/namei.h>
#include <linux/mount.h>
#include <linux/netfilter_ipv4.h>
#include <linux/netfilter_ipv6.h>
#include <linux/tty.h>
#include <net/icmp.h>
#include <net/ip.h>		/* for local_port_range[] */
#include <net/tcp.h>		/* struct or_callable used in sock_rcv_skb */
#include <net/inet_connection_sock.h>
#include <net/net_namespace.h>
#include <net/netlabel.h>
#include <linux/uaccess.h>
#include <asm/ioctls.h>
#include <linux/atomic.h>
#include <linux/bitops.h>
#include <linux/interrupt.h>
#include <linux/netdevice.h>	/* for network interface checks */
#include <net/netlink.h>
#include <linux/tcp.h>
#include <linux/udp.h>
#include <linux/dccp.h>
#include <linux/quota.h>
#include <linux/un.h>		/* for Unix socket types */
#include <net/af_unix.h>	/* for Unix socket types */
#include <linux/parser.h>
#include <linux/nfs_mount.h>
#include <net/ipv6.h>
#include <linux/hugetlb.h>
#include <linux/personality.h>
#include <linux/audit.h>
#include <linux/string.h>
#include <linux/selinux.h>
#include <linux/mutex.h>
#include <linux/posix-timers.h>
#include <linux/syslog.h>
#include <linux/user_namespace.h>
#include <linux/export.h>
#include <linux/msg.h>
#include <linux/shm.h>
#include <linux/bpf.h>

#include "avc.h"
#include "objsec.h"
#include "netif.h"
#include "netnode.h"
#include "netport.h"
#include "ibpkey.h"
#include "xfrm.h"
#include "netlabel.h"
#include "audit.h"
#include "avc_ss.h"

/* SECMARK reference count */
static atomic_t selinux_secmark_refcount = ATOMIC_INIT(0);

#ifdef CONFIG_SECURITY_SELINUX_DEVELOP
int selinux_enforcing;

static int __init enforcing_setup(char *str)
{
	unsigned long enforcing;
	if (!kstrtoul(str, 0, &enforcing))
		selinux_enforcing = enforcing ? 1 : 0;
	return 1;
}
__setup("enforcing=", enforcing_setup);
#endif

#ifdef CONFIG_SECURITY_SELINUX_BOOTPARAM
int selinux_enabled = CONFIG_SECURITY_SELINUX_BOOTPARAM_VALUE;

static int __init selinux_enabled_setup(char *str)
{
	unsigned long enabled;
	if (!kstrtoul(str, 0, &enabled))
		selinux_enabled = enabled ? 1 : 0;
	return 1;
}
__setup("selinux=", selinux_enabled_setup);
#else
int selinux_enabled = 1;
#endif

static struct kmem_cache *sel_inode_cache;
static struct kmem_cache *file_security_cache;

/**
 * selinux_secmark_enabled - Check to see if SECMARK is currently enabled
 *
 * Description:
 * This function checks the SECMARK reference counter to see if any SECMARK
 * targets are currently configured, if the reference counter is greater than
 * zero SECMARK is considered to be enabled.  Returns true (1) if SECMARK is
 * enabled, false (0) if SECMARK is disabled.  If the always_check_network
 * policy capability is enabled, SECMARK is always considered enabled.
 *
 */
static int selinux_secmark_enabled(void)
{
	return (selinux_policycap_alwaysnetwork || atomic_read(&selinux_secmark_refcount));
}

/**
 * selinux_peerlbl_enabled - Check to see if peer labeling is currently enabled
 *
 * Description:
 * This function checks if NetLabel or labeled IPSEC is enabled.  Returns true
 * (1) if any are enabled or false (0) if neither are enabled.  If the
 * always_check_network policy capability is enabled, peer labeling
 * is always considered enabled.
 *
 */
static int selinux_peerlbl_enabled(void)
{
	return (selinux_policycap_alwaysnetwork || netlbl_enabled() || selinux_xfrm_enabled());
}

static int selinux_netcache_avc_callback(u32 event)
{
	if (event == AVC_CALLBACK_RESET) {
		sel_netif_flush();
		sel_netnode_flush();
		sel_netport_flush();
		synchronize_net();
	}
	return 0;
}

static int selinux_lsm_notifier_avc_callback(u32 event)
{
	if (event == AVC_CALLBACK_RESET) {
		sel_ib_pkey_flush();
		call_lsm_notifier(LSM_POLICY_CHANGE, NULL);
	}

	return 0;
}

/*
 * initialise the security for the init task
 */
static void cred_init_security(void)
{
	struct cred *cred = (struct cred *) current->real_cred;
	struct task_security_struct *tsec;

	tsec = kzalloc(sizeof(struct task_security_struct), GFP_KERNEL);
	if (!tsec)
		panic("SELinux:  Failed to initialize initial task.\n");

	tsec->osid = tsec->sid = SECINITSID_KERNEL;
	cred->security = tsec;
}

/*
 * get the security ID of a set of credentials
 */
static inline u32 cred_sid(const struct cred *cred)
{
	const struct task_security_struct *tsec;

	tsec = cred->security;
	return tsec->sid;
}

/*
 * get the objective security ID of a task
 */
static inline u32 task_sid(const struct task_struct *task)
{
	u32 sid;

	rcu_read_lock();
	sid = cred_sid(__task_cred(task));
	rcu_read_unlock();
	return sid;
}

/* Allocate and free functions for each kind of security blob. */

static int inode_alloc_security(struct inode *inode)
{
	struct inode_security_struct *isec;
	u32 sid = current_sid();

	isec = kmem_cache_zalloc(sel_inode_cache, GFP_NOFS);
	if (!isec)
		return -ENOMEM;

	spin_lock_init(&isec->lock);
	INIT_LIST_HEAD(&isec->list);
	isec->inode = inode;
	isec->sid = SECINITSID_UNLABELED;
	isec->sclass = SECCLASS_FILE;
	isec->task_sid = sid;
	isec->initialized = LABEL_INVALID;
	inode->i_security = isec;

	return 0;
}

static int inode_doinit_with_dentry(struct inode *inode, struct dentry *opt_dentry);

/*
 * Try reloading inode security labels that have been marked as invalid.  The
 * @may_sleep parameter indicates when sleeping and thus reloading labels is
 * allowed; when set to false, returns -ECHILD when the label is
 * invalid.  The @opt_dentry parameter should be set to a dentry of the inode;
 * when no dentry is available, set it to NULL instead.
 */
static int __inode_security_revalidate(struct inode *inode,
				       struct dentry *opt_dentry,
				       bool may_sleep)
{
	struct inode_security_struct *isec = inode->i_security;

	might_sleep_if(may_sleep);

	if (ss_initialized && isec->initialized != LABEL_INITIALIZED) {
		if (!may_sleep)
			return -ECHILD;

		/*
		 * Try reloading the inode security label.  This will fail if
		 * @opt_dentry is NULL and no dentry for this inode can be
		 * found; in that case, continue using the old label.
		 */
		inode_doinit_with_dentry(inode, opt_dentry);
	}
	return 0;
}

static struct inode_security_struct *inode_security_novalidate(struct inode *inode)
{
	return inode->i_security;
}

static struct inode_security_struct *inode_security_rcu(struct inode *inode, bool rcu)
{
	int error;

	error = __inode_security_revalidate(inode, NULL, !rcu);
	if (error)
		return ERR_PTR(error);
	return inode->i_security;
}

/*
 * Get the security label of an inode.
 */
static struct inode_security_struct *inode_security(struct inode *inode)
{
	__inode_security_revalidate(inode, NULL, true);
	return inode->i_security;
}

static struct inode_security_struct *backing_inode_security_novalidate(struct dentry *dentry)
{
	struct inode *inode = d_backing_inode(dentry);

	return inode->i_security;
}

/*
 * Get the security label of a dentry's backing inode.
 */
static struct inode_security_struct *backing_inode_security(struct dentry *dentry)
{
	struct inode *inode = d_backing_inode(dentry);

	__inode_security_revalidate(inode, dentry, true);
	return inode->i_security;
}

static void inode_free_rcu(struct rcu_head *head)
{
	struct inode_security_struct *isec;

	isec = container_of(head, struct inode_security_struct, rcu);
	kmem_cache_free(sel_inode_cache, isec);
}

static void inode_free_security(struct inode *inode)
{
	struct inode_security_struct *isec = inode->i_security;
	struct superblock_security_struct *sbsec = inode->i_sb->s_security;

	/*
	 * As not all inode security structures are in a list, we check for
	 * empty list outside of the lock to make sure that we won't waste
	 * time taking a lock doing nothing.
	 *
	 * The list_del_init() function can be safely called more than once.
	 * It should not be possible for this function to be called with
	 * concurrent list_add(), but for better safety against future changes
	 * in the code, we use list_empty_careful() here.
	 */
	if (!list_empty_careful(&isec->list)) {
		spin_lock(&sbsec->isec_lock);
		list_del_init(&isec->list);
		spin_unlock(&sbsec->isec_lock);
	}

	/*
	 * The inode may still be referenced in a path walk and
	 * a call to selinux_inode_permission() can be made
	 * after inode_free_security() is called. Ideally, the VFS
	 * wouldn't do this, but fixing that is a much harder
	 * job. For now, simply free the i_security via RCU, and
	 * leave the current inode->i_security pointer intact.
	 * The inode will be freed after the RCU grace period too.
	 */
	call_rcu(&isec->rcu, inode_free_rcu);
}

static int file_alloc_security(struct file *file)
{
	struct file_security_struct *fsec;
	u32 sid = current_sid();

	fsec = kmem_cache_zalloc(file_security_cache, GFP_KERNEL);
	if (!fsec)
		return -ENOMEM;

	fsec->sid = sid;
	fsec->fown_sid = sid;
	file->f_security = fsec;

	return 0;
}

static void file_free_security(struct file *file)
{
	struct file_security_struct *fsec = file->f_security;
	file->f_security = NULL;
	kmem_cache_free(file_security_cache, fsec);
}

static int superblock_alloc_security(struct super_block *sb)
{
	struct superblock_security_struct *sbsec;

	sbsec = kzalloc(sizeof(struct superblock_security_struct), GFP_KERNEL);
	if (!sbsec)
		return -ENOMEM;

	mutex_init(&sbsec->lock);
	INIT_LIST_HEAD(&sbsec->isec_head);
	spin_lock_init(&sbsec->isec_lock);
	sbsec->sb = sb;
	sbsec->sid = SECINITSID_UNLABELED;
	sbsec->def_sid = SECINITSID_FILE;
	sbsec->mntpoint_sid = SECINITSID_UNLABELED;
	sb->s_security = sbsec;

	return 0;
}

static void superblock_free_security(struct super_block *sb)
{
	struct superblock_security_struct *sbsec = sb->s_security;
	sb->s_security = NULL;
	kfree(sbsec);
}

static inline int inode_doinit(struct inode *inode)
{
	return inode_doinit_with_dentry(inode, NULL);
}

enum {
	Opt_error = -1,
	Opt_context = 1,
	Opt_fscontext = 2,
	Opt_defcontext = 3,
	Opt_rootcontext = 4,
	Opt_labelsupport = 5,
	Opt_nextmntopt = 6,
};

#define NUM_SEL_MNT_OPTS	(Opt_nextmntopt - 1)

static const match_table_t tokens = {
	{Opt_context, CONTEXT_STR "%s"},
	{Opt_fscontext, FSCONTEXT_STR "%s"},
	{Opt_defcontext, DEFCONTEXT_STR "%s"},
	{Opt_rootcontext, ROOTCONTEXT_STR "%s"},
	{Opt_labelsupport, LABELSUPP_STR},
	{Opt_error, NULL},
};

#define SEL_MOUNT_FAIL_MSG "SELinux:  duplicate or incompatible mount options\n"

static int may_context_mount_sb_relabel(u32 sid,
			struct superblock_security_struct *sbsec,
			const struct cred *cred)
{
	const struct task_security_struct *tsec = cred->security;
	int rc;

	rc = avc_has_perm(tsec->sid, sbsec->sid, SECCLASS_FILESYSTEM,
			  FILESYSTEM__RELABELFROM, NULL);
	if (rc)
		return rc;

	rc = avc_has_perm(tsec->sid, sid, SECCLASS_FILESYSTEM,
			  FILESYSTEM__RELABELTO, NULL);
	return rc;
}

static int may_context_mount_inode_relabel(u32 sid,
			struct superblock_security_struct *sbsec,
			const struct cred *cred)
{
	const struct task_security_struct *tsec = cred->security;
	int rc;
	rc = avc_has_perm(tsec->sid, sbsec->sid, SECCLASS_FILESYSTEM,
			  FILESYSTEM__RELABELFROM, NULL);
	if (rc)
		return rc;

	rc = avc_has_perm(sid, sbsec->sid, SECCLASS_FILESYSTEM,
			  FILESYSTEM__ASSOCIATE, NULL);
	return rc;
}

static int selinux_is_genfs_special_handling(struct super_block *sb)
{
	/* Special handling. Genfs but also in-core setxattr handler */
	return	!strcmp(sb->s_type->name, "sysfs") ||
		!strcmp(sb->s_type->name, "pstore") ||
		!strcmp(sb->s_type->name, "debugfs") ||
		!strcmp(sb->s_type->name, "tracefs") ||
		!strcmp(sb->s_type->name, "rootfs") ||
		(selinux_policycap_cgroupseclabel &&
		 (!strcmp(sb->s_type->name, "cgroup") ||
		  !strcmp(sb->s_type->name, "cgroup2")));
}

static int selinux_is_sblabel_mnt(struct super_block *sb)
{
	struct superblock_security_struct *sbsec = sb->s_security;

	/*
	 * IMPORTANT: Double-check logic in this function when adding a new
	 * SECURITY_FS_USE_* definition!
	 */
	BUILD_BUG_ON(SECURITY_FS_USE_MAX != 7);

	switch (sbsec->behavior) {
	case SECURITY_FS_USE_XATTR:
	case SECURITY_FS_USE_TRANS:
	case SECURITY_FS_USE_TASK:
	case SECURITY_FS_USE_NATIVE:
		return 1;

	case SECURITY_FS_USE_GENFS:
		return selinux_is_genfs_special_handling(sb);

	/* Never allow relabeling on context mounts */
	case SECURITY_FS_USE_MNTPOINT:
	case SECURITY_FS_USE_NONE:
	default:
		return 0;
	}
}

static int sb_finish_set_opts(struct super_block *sb)
{
	struct superblock_security_struct *sbsec = sb->s_security;
	struct dentry *root = sb->s_root;
	struct inode *root_inode = d_backing_inode(root);
	int rc = 0;

	if (sbsec->behavior == SECURITY_FS_USE_XATTR) {
		/* Make sure that the xattr handler exists and that no
		   error other than -ENODATA is returned by getxattr on
		   the root directory.  -ENODATA is ok, as this may be
		   the first boot of the SELinux kernel before we have
		   assigned xattr values to the filesystem. */
		if (!(root_inode->i_opflags & IOP_XATTR)) {
			printk(KERN_WARNING "SELinux: (dev %s, type %s) has no "
			       "xattr support\n", sb->s_id, sb->s_type->name);
			rc = -EOPNOTSUPP;
			goto out;
		}

		rc = __vfs_getxattr(root, root_inode, XATTR_NAME_SELINUX, NULL, 0);
		if (rc < 0 && rc != -ENODATA) {
			if (rc == -EOPNOTSUPP)
				printk(KERN_WARNING "SELinux: (dev %s, type "
				       "%s) has no security xattr handler\n",
				       sb->s_id, sb->s_type->name);
			else
				printk(KERN_WARNING "SELinux: (dev %s, type "
				       "%s) getxattr errno %d\n", sb->s_id,
				       sb->s_type->name, -rc);
			goto out;
		}
	}

	sbsec->flags |= SE_SBINITIALIZED;

	/*
	 * Explicitly set or clear SBLABEL_MNT.  It's not sufficient to simply
	 * leave the flag untouched because sb_clone_mnt_opts might be handing
	 * us a superblock that needs the flag to be cleared.
	 */
	if (selinux_is_sblabel_mnt(sb))
		sbsec->flags |= SBLABEL_MNT;
	else
		sbsec->flags &= ~SBLABEL_MNT;

	/* Initialize the root inode. */
	rc = inode_doinit_with_dentry(root_inode, root);

	/* Initialize any other inodes associated with the superblock, e.g.
	   inodes created prior to initial policy load or inodes created
	   during get_sb by a pseudo filesystem that directly
	   populates itself. */
	spin_lock(&sbsec->isec_lock);
next_inode:
	if (!list_empty(&sbsec->isec_head)) {
		struct inode_security_struct *isec =
				list_entry(sbsec->isec_head.next,
					   struct inode_security_struct, list);
		struct inode *inode = isec->inode;
		list_del_init(&isec->list);
		spin_unlock(&sbsec->isec_lock);
		inode = igrab(inode);
		if (inode) {
			if (!IS_PRIVATE(inode))
				inode_doinit(inode);
			iput(inode);
		}
		spin_lock(&sbsec->isec_lock);
		goto next_inode;
	}
	spin_unlock(&sbsec->isec_lock);
out:
	return rc;
}

/*
 * This function should allow an FS to ask what it's mount security
 * options were so it can use those later for submounts, displaying
 * mount options, or whatever.
 */
static int selinux_get_mnt_opts(const struct super_block *sb,
				struct security_mnt_opts *opts)
{
	int rc = 0, i;
	struct superblock_security_struct *sbsec = sb->s_security;
	char *context = NULL;
	u32 len;
	char tmp;

	security_init_mnt_opts(opts);

	if (!(sbsec->flags & SE_SBINITIALIZED))
		return -EINVAL;

	if (!ss_initialized)
		return -EINVAL;

	/* make sure we always check enough bits to cover the mask */
	BUILD_BUG_ON(SE_MNTMASK >= (1 << NUM_SEL_MNT_OPTS));

	tmp = sbsec->flags & SE_MNTMASK;
	/* count the number of mount options for this sb */
	for (i = 0; i < NUM_SEL_MNT_OPTS; i++) {
		if (tmp & 0x01)
			opts->num_mnt_opts++;
		tmp >>= 1;
	}
	/* Check if the Label support flag is set */
	if (sbsec->flags & SBLABEL_MNT)
		opts->num_mnt_opts++;

	opts->mnt_opts = kcalloc(opts->num_mnt_opts, sizeof(char *), GFP_ATOMIC);
	if (!opts->mnt_opts) {
		rc = -ENOMEM;
		goto out_free;
	}

	opts->mnt_opts_flags = kcalloc(opts->num_mnt_opts, sizeof(int), GFP_ATOMIC);
	if (!opts->mnt_opts_flags) {
		rc = -ENOMEM;
		goto out_free;
	}

	i = 0;
	if (sbsec->flags & FSCONTEXT_MNT) {
		rc = security_sid_to_context(sbsec->sid, &context, &len);
		if (rc)
			goto out_free;
		opts->mnt_opts[i] = context;
		opts->mnt_opts_flags[i++] = FSCONTEXT_MNT;
	}
	if (sbsec->flags & CONTEXT_MNT) {
		rc = security_sid_to_context(sbsec->mntpoint_sid, &context, &len);
		if (rc)
			goto out_free;
		opts->mnt_opts[i] = context;
		opts->mnt_opts_flags[i++] = CONTEXT_MNT;
	}
	if (sbsec->flags & DEFCONTEXT_MNT) {
		rc = security_sid_to_context(sbsec->def_sid, &context, &len);
		if (rc)
			goto out_free;
		opts->mnt_opts[i] = context;
		opts->mnt_opts_flags[i++] = DEFCONTEXT_MNT;
	}
	if (sbsec->flags & ROOTCONTEXT_MNT) {
		struct dentry *root = sbsec->sb->s_root;
		struct inode_security_struct *isec = backing_inode_security(root);

		rc = security_sid_to_context(isec->sid, &context, &len);
		if (rc)
			goto out_free;
		opts->mnt_opts[i] = context;
		opts->mnt_opts_flags[i++] = ROOTCONTEXT_MNT;
	}
	if (sbsec->flags & SBLABEL_MNT) {
		opts->mnt_opts[i] = NULL;
		opts->mnt_opts_flags[i++] = SBLABEL_MNT;
	}

	BUG_ON(i != opts->num_mnt_opts);

	return 0;

out_free:
	security_free_mnt_opts(opts);
	return rc;
}

static int bad_option(struct superblock_security_struct *sbsec, char flag,
		      u32 old_sid, u32 new_sid)
{
	char mnt_flags = sbsec->flags & SE_MNTMASK;

	/* check if the old mount command had the same options */
	if (sbsec->flags & SE_SBINITIALIZED)
		if (!(sbsec->flags & flag) ||
		    (old_sid != new_sid))
			return 1;

	/* check if we were passed the same options twice,
	 * aka someone passed context=a,context=b
	 */
	if (!(sbsec->flags & SE_SBINITIALIZED))
		if (mnt_flags & flag)
			return 1;
	return 0;
}

/*
 * Allow filesystems with binary mount data to explicitly set mount point
 * labeling information.
 */
static int selinux_set_mnt_opts(struct super_block *sb,
				struct security_mnt_opts *opts,
				unsigned long kern_flags,
				unsigned long *set_kern_flags)
{
	const struct cred *cred = current_cred();
	int rc = 0, i;
	struct superblock_security_struct *sbsec = sb->s_security;
	const char *name = sb->s_type->name;
	struct dentry *root = sbsec->sb->s_root;
	struct inode_security_struct *root_isec;
	u32 fscontext_sid = 0, context_sid = 0, rootcontext_sid = 0;
	u32 defcontext_sid = 0;
	char **mount_options = opts->mnt_opts;
	int *flags = opts->mnt_opts_flags;
	int num_opts = opts->num_mnt_opts;

	mutex_lock(&sbsec->lock);

	if (!ss_initialized) {
		if (!num_opts) {
			/* Defer initialization until selinux_complete_init,
			   after the initial policy is loaded and the security
			   server is ready to handle calls. */
			goto out;
		}
		rc = -EINVAL;
		printk(KERN_WARNING "SELinux: Unable to set superblock options "
			"before the security server is initialized\n");
		goto out;
	}
	if (kern_flags && !set_kern_flags) {
		/* Specifying internal flags without providing a place to
		 * place the results is not allowed */
		rc = -EINVAL;
		goto out;
	}

	/*
	 * Binary mount data FS will come through this function twice.  Once
	 * from an explicit call and once from the generic calls from the vfs.
	 * Since the generic VFS calls will not contain any security mount data
	 * we need to skip the double mount verification.
	 *
	 * This does open a hole in which we will not notice if the first
	 * mount using this sb set explict options and a second mount using
	 * this sb does not set any security options.  (The first options
	 * will be used for both mounts)
	 */
	if ((sbsec->flags & SE_SBINITIALIZED) && (sb->s_type->fs_flags & FS_BINARY_MOUNTDATA)
	    && (num_opts == 0))
		goto out;

	root_isec = backing_inode_security_novalidate(root);

	/*
	 * parse the mount options, check if they are valid sids.
	 * also check if someone is trying to mount the same sb more
	 * than once with different security options.
	 */
	for (i = 0; i < num_opts; i++) {
		u32 sid;

		if (flags[i] == SBLABEL_MNT)
			continue;
		rc = security_context_str_to_sid(mount_options[i], &sid, GFP_KERNEL);
		if (rc) {
			printk(KERN_WARNING "SELinux: security_context_str_to_sid"
			       "(%s) failed for (dev %s, type %s) errno=%d\n",
			       mount_options[i], sb->s_id, name, rc);
			goto out;
		}
		switch (flags[i]) {
		case FSCONTEXT_MNT:
			fscontext_sid = sid;

			if (bad_option(sbsec, FSCONTEXT_MNT, sbsec->sid,
					fscontext_sid))
				goto out_double_mount;

			sbsec->flags |= FSCONTEXT_MNT;
			break;
		case CONTEXT_MNT:
			context_sid = sid;

			if (bad_option(sbsec, CONTEXT_MNT, sbsec->mntpoint_sid,
					context_sid))
				goto out_double_mount;

			sbsec->flags |= CONTEXT_MNT;
			break;
		case ROOTCONTEXT_MNT:
			rootcontext_sid = sid;

			if (bad_option(sbsec, ROOTCONTEXT_MNT, root_isec->sid,
					rootcontext_sid))
				goto out_double_mount;

			sbsec->flags |= ROOTCONTEXT_MNT;

			break;
		case DEFCONTEXT_MNT:
			defcontext_sid = sid;

			if (bad_option(sbsec, DEFCONTEXT_MNT, sbsec->def_sid,
					defcontext_sid))
				goto out_double_mount;

			sbsec->flags |= DEFCONTEXT_MNT;

			break;
		default:
			rc = -EINVAL;
			goto out;
		}
	}

	if (sbsec->flags & SE_SBINITIALIZED) {
		/* previously mounted with options, but not on this attempt? */
		if ((sbsec->flags & SE_MNTMASK) && !num_opts)
			goto out_double_mount;
		rc = 0;
		goto out;
	}

	if (strcmp(sb->s_type->name, "proc") == 0)
		sbsec->flags |= SE_SBPROC | SE_SBGENFS;

	if (!strcmp(sb->s_type->name, "debugfs") ||
	    !strcmp(sb->s_type->name, "tracefs") ||
	    !strcmp(sb->s_type->name, "sysfs") ||
	    !strcmp(sb->s_type->name, "pstore") ||
<<<<<<< HEAD
	    !strcmp(sb->s_type->name, "binder") ||
=======
>>>>>>> 94b6052e
	    !strcmp(sb->s_type->name, "bpf") ||
	    !strcmp(sb->s_type->name, "cgroup") ||
	    !strcmp(sb->s_type->name, "cgroup2"))
		sbsec->flags |= SE_SBGENFS;

	if (!sbsec->behavior) {
		/*
		 * Determine the labeling behavior to use for this
		 * filesystem type.
		 */
		rc = security_fs_use(sb);
		if (rc) {
			printk(KERN_WARNING
				"%s: security_fs_use(%s) returned %d\n",
					__func__, sb->s_type->name, rc);
			goto out;
		}
	}

	/*
	 * If this is a user namespace mount and the filesystem type is not
	 * explicitly whitelisted, then no contexts are allowed on the command
	 * line and security labels must be ignored.
	 */
	if (sb->s_user_ns != &init_user_ns &&
	    strcmp(sb->s_type->name, "tmpfs") &&
	    strcmp(sb->s_type->name, "ramfs") &&
	    strcmp(sb->s_type->name, "devpts")) {
		if (context_sid || fscontext_sid || rootcontext_sid ||
		    defcontext_sid) {
			rc = -EACCES;
			goto out;
		}
		if (sbsec->behavior == SECURITY_FS_USE_XATTR) {
			sbsec->behavior = SECURITY_FS_USE_MNTPOINT;
			rc = security_transition_sid(current_sid(), current_sid(),
						     SECCLASS_FILE, NULL,
						     &sbsec->mntpoint_sid);
			if (rc)
				goto out;
		}
		goto out_set_opts;
	}

	/* sets the context of the superblock for the fs being mounted. */
	if (fscontext_sid) {
		rc = may_context_mount_sb_relabel(fscontext_sid, sbsec, cred);
		if (rc)
			goto out;

		sbsec->sid = fscontext_sid;
	}

	/*
	 * Switch to using mount point labeling behavior.
	 * sets the label used on all file below the mountpoint, and will set
	 * the superblock context if not already set.
	 */
	if (kern_flags & SECURITY_LSM_NATIVE_LABELS && !context_sid) {
		sbsec->behavior = SECURITY_FS_USE_NATIVE;
		*set_kern_flags |= SECURITY_LSM_NATIVE_LABELS;
	}

	if (context_sid) {
		if (!fscontext_sid) {
			rc = may_context_mount_sb_relabel(context_sid, sbsec,
							  cred);
			if (rc)
				goto out;
			sbsec->sid = context_sid;
		} else {
			rc = may_context_mount_inode_relabel(context_sid, sbsec,
							     cred);
			if (rc)
				goto out;
		}
		if (!rootcontext_sid)
			rootcontext_sid = context_sid;

		sbsec->mntpoint_sid = context_sid;
		sbsec->behavior = SECURITY_FS_USE_MNTPOINT;
	}

	if (rootcontext_sid) {
		rc = may_context_mount_inode_relabel(rootcontext_sid, sbsec,
						     cred);
		if (rc)
			goto out;

		root_isec->sid = rootcontext_sid;
		root_isec->initialized = LABEL_INITIALIZED;
	}

	if (defcontext_sid) {
		if (sbsec->behavior != SECURITY_FS_USE_XATTR &&
			sbsec->behavior != SECURITY_FS_USE_NATIVE) {
			rc = -EINVAL;
			printk(KERN_WARNING "SELinux: defcontext option is "
			       "invalid for this filesystem type\n");
			goto out;
		}

		if (defcontext_sid != sbsec->def_sid) {
			rc = may_context_mount_inode_relabel(defcontext_sid,
							     sbsec, cred);
			if (rc)
				goto out;
		}

		sbsec->def_sid = defcontext_sid;
	}

out_set_opts:
	rc = sb_finish_set_opts(sb);
out:
	mutex_unlock(&sbsec->lock);
	return rc;
out_double_mount:
	rc = -EINVAL;
	printk(KERN_WARNING "SELinux: mount invalid.  Same superblock, different "
	       "security settings for (dev %s, type %s)\n", sb->s_id, name);
	goto out;
}

static int selinux_cmp_sb_context(const struct super_block *oldsb,
				    const struct super_block *newsb)
{
	struct superblock_security_struct *old = oldsb->s_security;
	struct superblock_security_struct *new = newsb->s_security;
	char oldflags = old->flags & SE_MNTMASK;
	char newflags = new->flags & SE_MNTMASK;

	if (oldflags != newflags)
		goto mismatch;
	if ((oldflags & FSCONTEXT_MNT) && old->sid != new->sid)
		goto mismatch;
	if ((oldflags & CONTEXT_MNT) && old->mntpoint_sid != new->mntpoint_sid)
		goto mismatch;
	if ((oldflags & DEFCONTEXT_MNT) && old->def_sid != new->def_sid)
		goto mismatch;
	if (oldflags & ROOTCONTEXT_MNT) {
		struct inode_security_struct *oldroot = backing_inode_security(oldsb->s_root);
		struct inode_security_struct *newroot = backing_inode_security(newsb->s_root);
		if (oldroot->sid != newroot->sid)
			goto mismatch;
	}
	return 0;
mismatch:
	printk(KERN_WARNING "SELinux: mount invalid.  Same superblock, "
			    "different security settings for (dev %s, "
			    "type %s)\n", newsb->s_id, newsb->s_type->name);
	return -EBUSY;
}

static int selinux_sb_clone_mnt_opts(const struct super_block *oldsb,
					struct super_block *newsb,
					unsigned long kern_flags,
					unsigned long *set_kern_flags)
{
	int rc = 0;
	const struct superblock_security_struct *oldsbsec = oldsb->s_security;
	struct superblock_security_struct *newsbsec = newsb->s_security;

	int set_fscontext =	(oldsbsec->flags & FSCONTEXT_MNT);
	int set_context =	(oldsbsec->flags & CONTEXT_MNT);
	int set_rootcontext =	(oldsbsec->flags & ROOTCONTEXT_MNT);

	/*
	 * if the parent was able to be mounted it clearly had no special lsm
	 * mount options.  thus we can safely deal with this superblock later
	 */
	if (!ss_initialized)
		return 0;

	/*
	 * Specifying internal flags without providing a place to
	 * place the results is not allowed.
	 */
	if (kern_flags && !set_kern_flags)
		return -EINVAL;

	/* how can we clone if the old one wasn't set up?? */
	BUG_ON(!(oldsbsec->flags & SE_SBINITIALIZED));

	/* if fs is reusing a sb, make sure that the contexts match */
	if (newsbsec->flags & SE_SBINITIALIZED) {
		if ((kern_flags & SECURITY_LSM_NATIVE_LABELS) && !set_context)
			*set_kern_flags |= SECURITY_LSM_NATIVE_LABELS;
		return selinux_cmp_sb_context(oldsb, newsb);
	}

	mutex_lock(&newsbsec->lock);

	newsbsec->flags = oldsbsec->flags;

	newsbsec->sid = oldsbsec->sid;
	newsbsec->def_sid = oldsbsec->def_sid;
	newsbsec->behavior = oldsbsec->behavior;

	if (newsbsec->behavior == SECURITY_FS_USE_NATIVE &&
		!(kern_flags & SECURITY_LSM_NATIVE_LABELS) && !set_context) {
		rc = security_fs_use(newsb);
		if (rc)
			goto out;
	}

	if (kern_flags & SECURITY_LSM_NATIVE_LABELS && !set_context) {
		newsbsec->behavior = SECURITY_FS_USE_NATIVE;
		*set_kern_flags |= SECURITY_LSM_NATIVE_LABELS;
	}

	if (set_context) {
		u32 sid = oldsbsec->mntpoint_sid;

		if (!set_fscontext)
			newsbsec->sid = sid;
		if (!set_rootcontext) {
			struct inode_security_struct *newisec = backing_inode_security(newsb->s_root);
			newisec->sid = sid;
		}
		newsbsec->mntpoint_sid = sid;
	}
	if (set_rootcontext) {
		const struct inode_security_struct *oldisec = backing_inode_security(oldsb->s_root);
		struct inode_security_struct *newisec = backing_inode_security(newsb->s_root);

		newisec->sid = oldisec->sid;
	}

	sb_finish_set_opts(newsb);
out:
	mutex_unlock(&newsbsec->lock);
	return rc;
}

static int selinux_parse_opts_str(char *options,
				  struct security_mnt_opts *opts)
{
	char *p;
	char *context = NULL, *defcontext = NULL;
	char *fscontext = NULL, *rootcontext = NULL;
	int rc, num_mnt_opts = 0;

	opts->num_mnt_opts = 0;

	/* Standard string-based options. */
	while ((p = strsep(&options, "|")) != NULL) {
		int token;
		substring_t args[MAX_OPT_ARGS];

		if (!*p)
			continue;

		token = match_token(p, tokens, args);

		switch (token) {
		case Opt_context:
			if (context || defcontext) {
				rc = -EINVAL;
				printk(KERN_WARNING SEL_MOUNT_FAIL_MSG);
				goto out_err;
			}
			context = match_strdup(&args[0]);
			if (!context) {
				rc = -ENOMEM;
				goto out_err;
			}
			break;

		case Opt_fscontext:
			if (fscontext) {
				rc = -EINVAL;
				printk(KERN_WARNING SEL_MOUNT_FAIL_MSG);
				goto out_err;
			}
			fscontext = match_strdup(&args[0]);
			if (!fscontext) {
				rc = -ENOMEM;
				goto out_err;
			}
			break;

		case Opt_rootcontext:
			if (rootcontext) {
				rc = -EINVAL;
				printk(KERN_WARNING SEL_MOUNT_FAIL_MSG);
				goto out_err;
			}
			rootcontext = match_strdup(&args[0]);
			if (!rootcontext) {
				rc = -ENOMEM;
				goto out_err;
			}
			break;

		case Opt_defcontext:
			if (context || defcontext) {
				rc = -EINVAL;
				printk(KERN_WARNING SEL_MOUNT_FAIL_MSG);
				goto out_err;
			}
			defcontext = match_strdup(&args[0]);
			if (!defcontext) {
				rc = -ENOMEM;
				goto out_err;
			}
			break;
		case Opt_labelsupport:
			break;
		default:
			rc = -EINVAL;
			printk(KERN_WARNING "SELinux:  unknown mount option\n");
			goto out_err;

		}
	}

	rc = -ENOMEM;
	opts->mnt_opts = kcalloc(NUM_SEL_MNT_OPTS, sizeof(char *), GFP_KERNEL);
	if (!opts->mnt_opts)
		goto out_err;

	opts->mnt_opts_flags = kcalloc(NUM_SEL_MNT_OPTS, sizeof(int),
				       GFP_KERNEL);
	if (!opts->mnt_opts_flags)
		goto out_err;

	if (fscontext) {
		opts->mnt_opts[num_mnt_opts] = fscontext;
		opts->mnt_opts_flags[num_mnt_opts++] = FSCONTEXT_MNT;
	}
	if (context) {
		opts->mnt_opts[num_mnt_opts] = context;
		opts->mnt_opts_flags[num_mnt_opts++] = CONTEXT_MNT;
	}
	if (rootcontext) {
		opts->mnt_opts[num_mnt_opts] = rootcontext;
		opts->mnt_opts_flags[num_mnt_opts++] = ROOTCONTEXT_MNT;
	}
	if (defcontext) {
		opts->mnt_opts[num_mnt_opts] = defcontext;
		opts->mnt_opts_flags[num_mnt_opts++] = DEFCONTEXT_MNT;
	}

	opts->num_mnt_opts = num_mnt_opts;
	return 0;

out_err:
	security_free_mnt_opts(opts);
	kfree(context);
	kfree(defcontext);
	kfree(fscontext);
	kfree(rootcontext);
	return rc;
}
/*
 * string mount options parsing and call set the sbsec
 */
static int superblock_doinit(struct super_block *sb, void *data)
{
	int rc = 0;
	char *options = data;
	struct security_mnt_opts opts;

	security_init_mnt_opts(&opts);

	if (!data)
		goto out;

	BUG_ON(sb->s_type->fs_flags & FS_BINARY_MOUNTDATA);

	rc = selinux_parse_opts_str(options, &opts);
	if (rc)
		goto out_err;

out:
	rc = selinux_set_mnt_opts(sb, &opts, 0, NULL);

out_err:
	security_free_mnt_opts(&opts);
	return rc;
}

static void selinux_write_opts(struct seq_file *m,
			       struct security_mnt_opts *opts)
{
	int i;
	char *prefix;

	for (i = 0; i < opts->num_mnt_opts; i++) {
		char *has_comma;

		if (opts->mnt_opts[i])
			has_comma = strchr(opts->mnt_opts[i], ',');
		else
			has_comma = NULL;

		switch (opts->mnt_opts_flags[i]) {
		case CONTEXT_MNT:
			prefix = CONTEXT_STR;
			break;
		case FSCONTEXT_MNT:
			prefix = FSCONTEXT_STR;
			break;
		case ROOTCONTEXT_MNT:
			prefix = ROOTCONTEXT_STR;
			break;
		case DEFCONTEXT_MNT:
			prefix = DEFCONTEXT_STR;
			break;
		case SBLABEL_MNT:
			seq_putc(m, ',');
			seq_puts(m, LABELSUPP_STR);
			continue;
		default:
			BUG();
			return;
		};
		/* we need a comma before each option */
		seq_putc(m, ',');
		seq_puts(m, prefix);
		if (has_comma)
			seq_putc(m, '\"');
		seq_escape(m, opts->mnt_opts[i], "\"\n\\");
		if (has_comma)
			seq_putc(m, '\"');
	}
}

static int selinux_sb_show_options(struct seq_file *m, struct super_block *sb)
{
	struct security_mnt_opts opts;
	int rc;

	rc = selinux_get_mnt_opts(sb, &opts);
	if (rc) {
		/* before policy load we may get EINVAL, don't show anything */
		if (rc == -EINVAL)
			rc = 0;
		return rc;
	}

	selinux_write_opts(m, &opts);

	security_free_mnt_opts(&opts);

	return rc;
}

static inline u16 inode_mode_to_security_class(umode_t mode)
{
	switch (mode & S_IFMT) {
	case S_IFSOCK:
		return SECCLASS_SOCK_FILE;
	case S_IFLNK:
		return SECCLASS_LNK_FILE;
	case S_IFREG:
		return SECCLASS_FILE;
	case S_IFBLK:
		return SECCLASS_BLK_FILE;
	case S_IFDIR:
		return SECCLASS_DIR;
	case S_IFCHR:
		return SECCLASS_CHR_FILE;
	case S_IFIFO:
		return SECCLASS_FIFO_FILE;

	}

	return SECCLASS_FILE;
}

static inline int default_protocol_stream(int protocol)
{
	return (protocol == IPPROTO_IP || protocol == IPPROTO_TCP);
}

static inline int default_protocol_dgram(int protocol)
{
	return (protocol == IPPROTO_IP || protocol == IPPROTO_UDP);
}

static inline u16 socket_type_to_security_class(int family, int type, int protocol)
{
	int extsockclass = selinux_policycap_extsockclass;

	switch (family) {
	case PF_UNIX:
		switch (type) {
		case SOCK_STREAM:
		case SOCK_SEQPACKET:
			return SECCLASS_UNIX_STREAM_SOCKET;
		case SOCK_DGRAM:
		case SOCK_RAW:
			return SECCLASS_UNIX_DGRAM_SOCKET;
		}
		break;
	case PF_INET:
	case PF_INET6:
		switch (type) {
		case SOCK_STREAM:
		case SOCK_SEQPACKET:
			if (default_protocol_stream(protocol))
				return SECCLASS_TCP_SOCKET;
			else if (extsockclass && protocol == IPPROTO_SCTP)
				return SECCLASS_SCTP_SOCKET;
			else
				return SECCLASS_RAWIP_SOCKET;
		case SOCK_DGRAM:
			if (default_protocol_dgram(protocol))
				return SECCLASS_UDP_SOCKET;
			else if (extsockclass && (protocol == IPPROTO_ICMP ||
						  protocol == IPPROTO_ICMPV6))
				return SECCLASS_ICMP_SOCKET;
			else
				return SECCLASS_RAWIP_SOCKET;
		case SOCK_DCCP:
			return SECCLASS_DCCP_SOCKET;
		default:
			return SECCLASS_RAWIP_SOCKET;
		}
		break;
	case PF_NETLINK:
		switch (protocol) {
		case NETLINK_ROUTE:
			return SECCLASS_NETLINK_ROUTE_SOCKET;
		case NETLINK_SOCK_DIAG:
			return SECCLASS_NETLINK_TCPDIAG_SOCKET;
		case NETLINK_NFLOG:
			return SECCLASS_NETLINK_NFLOG_SOCKET;
		case NETLINK_XFRM:
			return SECCLASS_NETLINK_XFRM_SOCKET;
		case NETLINK_SELINUX:
			return SECCLASS_NETLINK_SELINUX_SOCKET;
		case NETLINK_ISCSI:
			return SECCLASS_NETLINK_ISCSI_SOCKET;
		case NETLINK_AUDIT:
			return SECCLASS_NETLINK_AUDIT_SOCKET;
		case NETLINK_FIB_LOOKUP:
			return SECCLASS_NETLINK_FIB_LOOKUP_SOCKET;
		case NETLINK_CONNECTOR:
			return SECCLASS_NETLINK_CONNECTOR_SOCKET;
		case NETLINK_NETFILTER:
			return SECCLASS_NETLINK_NETFILTER_SOCKET;
		case NETLINK_DNRTMSG:
			return SECCLASS_NETLINK_DNRT_SOCKET;
		case NETLINK_KOBJECT_UEVENT:
			return SECCLASS_NETLINK_KOBJECT_UEVENT_SOCKET;
		case NETLINK_GENERIC:
			return SECCLASS_NETLINK_GENERIC_SOCKET;
		case NETLINK_SCSITRANSPORT:
			return SECCLASS_NETLINK_SCSITRANSPORT_SOCKET;
		case NETLINK_RDMA:
			return SECCLASS_NETLINK_RDMA_SOCKET;
		case NETLINK_CRYPTO:
			return SECCLASS_NETLINK_CRYPTO_SOCKET;
		default:
			return SECCLASS_NETLINK_SOCKET;
		}
	case PF_PACKET:
		return SECCLASS_PACKET_SOCKET;
	case PF_KEY:
		return SECCLASS_KEY_SOCKET;
	case PF_APPLETALK:
		return SECCLASS_APPLETALK_SOCKET;
	}

	if (extsockclass) {
		switch (family) {
		case PF_AX25:
			return SECCLASS_AX25_SOCKET;
		case PF_IPX:
			return SECCLASS_IPX_SOCKET;
		case PF_NETROM:
			return SECCLASS_NETROM_SOCKET;
		case PF_ATMPVC:
			return SECCLASS_ATMPVC_SOCKET;
		case PF_X25:
			return SECCLASS_X25_SOCKET;
		case PF_ROSE:
			return SECCLASS_ROSE_SOCKET;
		case PF_DECnet:
			return SECCLASS_DECNET_SOCKET;
		case PF_ATMSVC:
			return SECCLASS_ATMSVC_SOCKET;
		case PF_RDS:
			return SECCLASS_RDS_SOCKET;
		case PF_IRDA:
			return SECCLASS_IRDA_SOCKET;
		case PF_PPPOX:
			return SECCLASS_PPPOX_SOCKET;
		case PF_LLC:
			return SECCLASS_LLC_SOCKET;
		case PF_CAN:
			return SECCLASS_CAN_SOCKET;
		case PF_TIPC:
			return SECCLASS_TIPC_SOCKET;
		case PF_BLUETOOTH:
			return SECCLASS_BLUETOOTH_SOCKET;
		case PF_IUCV:
			return SECCLASS_IUCV_SOCKET;
		case PF_RXRPC:
			return SECCLASS_RXRPC_SOCKET;
		case PF_ISDN:
			return SECCLASS_ISDN_SOCKET;
		case PF_PHONET:
			return SECCLASS_PHONET_SOCKET;
		case PF_IEEE802154:
			return SECCLASS_IEEE802154_SOCKET;
		case PF_CAIF:
			return SECCLASS_CAIF_SOCKET;
		case PF_ALG:
			return SECCLASS_ALG_SOCKET;
		case PF_NFC:
			return SECCLASS_NFC_SOCKET;
		case PF_VSOCK:
			return SECCLASS_VSOCK_SOCKET;
		case PF_KCM:
			return SECCLASS_KCM_SOCKET;
		case PF_QIPCRTR:
			return SECCLASS_QIPCRTR_SOCKET;
		case PF_SMC:
			return SECCLASS_SMC_SOCKET;
#if PF_MAX > 44
#error New address family defined, please update this function.
#endif
		}
	}

	return SECCLASS_SOCKET;
}

static int selinux_genfs_get_sid(struct dentry *dentry,
				 u16 tclass,
				 u16 flags,
				 u32 *sid)
{
	int rc;
	struct super_block *sb = dentry->d_sb;
	char *buffer, *path;

	buffer = (char *)__get_free_page(GFP_KERNEL);
	if (!buffer)
		return -ENOMEM;

	path = dentry_path_raw(dentry, buffer, PAGE_SIZE);
	if (IS_ERR(path))
		rc = PTR_ERR(path);
	else {
		if (flags & SE_SBPROC) {
			/* each process gets a /proc/PID/ entry. Strip off the
			 * PID part to get a valid selinux labeling.
			 * e.g. /proc/1/net/rpc/nfs -> /net/rpc/nfs */
			while (path[1] >= '0' && path[1] <= '9') {
				path[1] = '/';
				path++;
			}
		}
		rc = security_genfs_sid(sb->s_type->name, path, tclass, sid);
	}
	free_page((unsigned long)buffer);
	return rc;
}

/* The inode's security attributes must be initialized before first use. */
static int inode_doinit_with_dentry(struct inode *inode, struct dentry *opt_dentry)
{
	struct superblock_security_struct *sbsec = NULL;
	struct inode_security_struct *isec = inode->i_security;
	u32 task_sid, sid = 0;
	u16 sclass;
	struct dentry *dentry;
#define INITCONTEXTLEN 255
	char *context = NULL;
	unsigned len = 0;
	int rc = 0;

	if (isec->initialized == LABEL_INITIALIZED)
		return 0;

	spin_lock(&isec->lock);
	if (isec->initialized == LABEL_INITIALIZED)
		goto out_unlock;

	if (isec->sclass == SECCLASS_FILE)
		isec->sclass = inode_mode_to_security_class(inode->i_mode);

	sbsec = inode->i_sb->s_security;
	if (!(sbsec->flags & SE_SBINITIALIZED)) {
		/* Defer initialization until selinux_complete_init,
		   after the initial policy is loaded and the security
		   server is ready to handle calls. */
		spin_lock(&sbsec->isec_lock);
		if (list_empty(&isec->list))
			list_add(&isec->list, &sbsec->isec_head);
		spin_unlock(&sbsec->isec_lock);
		goto out_unlock;
	}

	sclass = isec->sclass;
	task_sid = isec->task_sid;
	sid = isec->sid;
	isec->initialized = LABEL_PENDING;
	spin_unlock(&isec->lock);

	switch (sbsec->behavior) {
	case SECURITY_FS_USE_NATIVE:
		break;
	case SECURITY_FS_USE_XATTR:
		if (!(inode->i_opflags & IOP_XATTR)) {
			sid = sbsec->def_sid;
			break;
		}
		/* Need a dentry, since the xattr API requires one.
		   Life would be simpler if we could just pass the inode. */
		if (opt_dentry) {
			/* Called from d_instantiate or d_splice_alias. */
			dentry = dget(opt_dentry);
		} else {
			/* Called from selinux_complete_init, try to find a dentry. */
			dentry = d_find_alias(inode);
		}
		if (!dentry) {
			/*
			 * this is can be hit on boot when a file is accessed
			 * before the policy is loaded.  When we load policy we
			 * may find inodes that have no dentry on the
			 * sbsec->isec_head list.  No reason to complain as these
			 * will get fixed up the next time we go through
			 * inode_doinit with a dentry, before these inodes could
			 * be used again by userspace.
			 */
			goto out_invalid;
		}

		len = INITCONTEXTLEN;
		context = kmalloc(len+1, GFP_NOFS);
		if (!context) {
			rc = -ENOMEM;
			dput(dentry);
			goto out;
		}
		context[len] = '\0';
		rc = __vfs_getxattr(dentry, inode, XATTR_NAME_SELINUX, context, len);
		if (rc == -ERANGE) {
			kfree(context);

			/* Need a larger buffer.  Query for the right size. */
			rc = __vfs_getxattr(dentry, inode, XATTR_NAME_SELINUX, NULL, 0);
			if (rc < 0) {
				dput(dentry);
				goto out;
			}
			len = rc;
			context = kmalloc(len+1, GFP_NOFS);
			if (!context) {
				rc = -ENOMEM;
				dput(dentry);
				goto out;
			}
			context[len] = '\0';
			rc = __vfs_getxattr(dentry, inode, XATTR_NAME_SELINUX, context, len);
		}
		dput(dentry);
		if (rc < 0) {
			if (rc != -ENODATA) {
				printk(KERN_WARNING "SELinux: %s:  getxattr returned "
				       "%d for dev=%s ino=%ld\n", __func__,
				       -rc, inode->i_sb->s_id, inode->i_ino);
				kfree(context);
				goto out;
			}
			/* Map ENODATA to the default file SID */
			sid = sbsec->def_sid;
			rc = 0;
		} else {
			rc = security_context_to_sid_default(context, rc, &sid,
							     sbsec->def_sid,
							     GFP_NOFS);
			if (rc) {
				char *dev = inode->i_sb->s_id;
				unsigned long ino = inode->i_ino;

				if (rc == -EINVAL) {
					if (printk_ratelimit())
						printk(KERN_NOTICE "SELinux: inode=%lu on dev=%s was found to have an invalid "
							"context=%s.  This indicates you may need to relabel the inode or the "
							"filesystem in question.\n", ino, dev, context);
				} else {
					printk(KERN_WARNING "SELinux: %s:  context_to_sid(%s) "
					       "returned %d for dev=%s ino=%ld\n",
					       __func__, context, -rc, dev, ino);
				}
				kfree(context);
				/* Leave with the unlabeled SID */
				rc = 0;
				break;
			}
		}
		kfree(context);
		break;
	case SECURITY_FS_USE_TASK:
		sid = task_sid;
		break;
	case SECURITY_FS_USE_TRANS:
		/* Default to the fs SID. */
		sid = sbsec->sid;

		/* Try to obtain a transition SID. */
		rc = security_transition_sid(task_sid, sid, sclass, NULL, &sid);
		if (rc)
			goto out;
		break;
	case SECURITY_FS_USE_MNTPOINT:
		sid = sbsec->mntpoint_sid;
		break;
	default:
		/* Default to the fs superblock SID. */
		sid = sbsec->sid;

		if ((sbsec->flags & SE_SBGENFS) && !S_ISLNK(inode->i_mode)) {
			/* We must have a dentry to determine the label on
			 * procfs inodes */
			if (opt_dentry)
				/* Called from d_instantiate or
				 * d_splice_alias. */
				dentry = dget(opt_dentry);
			else
				/* Called from selinux_complete_init, try to
				 * find a dentry. */
				dentry = d_find_alias(inode);
			/*
			 * This can be hit on boot when a file is accessed
			 * before the policy is loaded.  When we load policy we
			 * may find inodes that have no dentry on the
			 * sbsec->isec_head list.  No reason to complain as
			 * these will get fixed up the next time we go through
			 * inode_doinit() with a dentry, before these inodes
			 * could be used again by userspace.
			 */
			if (!dentry)
				goto out_invalid;
			rc = selinux_genfs_get_sid(dentry, sclass,
						   sbsec->flags, &sid);
			dput(dentry);
			if (rc)
				goto out;
		}
		break;
	}

out:
	spin_lock(&isec->lock);
	if (isec->initialized == LABEL_PENDING) {
		if (rc) {
			isec->initialized = LABEL_INVALID;
			goto out_unlock;
		}
		isec->initialized = LABEL_INITIALIZED;
		isec->sid = sid;
	}

out_unlock:
	spin_unlock(&isec->lock);
	return rc;

out_invalid:
	spin_lock(&isec->lock);
	if (isec->initialized == LABEL_PENDING) {
		isec->initialized = LABEL_INVALID;
		isec->sid = sid;
	}
	spin_unlock(&isec->lock);
	return 0;
}

/* Convert a Linux signal to an access vector. */
static inline u32 signal_to_av(int sig)
{
	u32 perm = 0;

	switch (sig) {
	case SIGCHLD:
		/* Commonly granted from child to parent. */
		perm = PROCESS__SIGCHLD;
		break;
	case SIGKILL:
		/* Cannot be caught or ignored */
		perm = PROCESS__SIGKILL;
		break;
	case SIGSTOP:
		/* Cannot be caught or ignored */
		perm = PROCESS__SIGSTOP;
		break;
	default:
		/* All other signals. */
		perm = PROCESS__SIGNAL;
		break;
	}

	return perm;
}

#if CAP_LAST_CAP > 63
#error Fix SELinux to handle capabilities > 63.
#endif

/* Check whether a task is allowed to use a capability. */
static int cred_has_capability(const struct cred *cred,
			       int cap, int audit, bool initns)
{
	struct common_audit_data ad;
	struct av_decision avd;
	u16 sclass;
	u32 sid = cred_sid(cred);
	u32 av = CAP_TO_MASK(cap);
	int rc;

	ad.type = LSM_AUDIT_DATA_CAP;
	ad.u.cap = cap;

	switch (CAP_TO_INDEX(cap)) {
	case 0:
		sclass = initns ? SECCLASS_CAPABILITY : SECCLASS_CAP_USERNS;
		break;
	case 1:
		sclass = initns ? SECCLASS_CAPABILITY2 : SECCLASS_CAP2_USERNS;
		break;
	default:
		printk(KERN_ERR
		       "SELinux:  out of range capability %d\n", cap);
		BUG();
		return -EINVAL;
	}

	rc = avc_has_perm_noaudit(sid, sid, sclass, av, 0, &avd);
	if (audit == SECURITY_CAP_AUDIT) {
		int rc2 = avc_audit(sid, sid, sclass, av, &avd, rc, &ad, 0);
		if (rc2)
			return rc2;
	}
	return rc;
}

/* Check whether a task has a particular permission to an inode.
   The 'adp' parameter is optional and allows other audit
   data to be passed (e.g. the dentry). */
static int inode_has_perm(const struct cred *cred,
			  struct inode *inode,
			  u32 perms,
			  struct common_audit_data *adp)
{
	struct inode_security_struct *isec;
	u32 sid;

	validate_creds(cred);

	if (unlikely(IS_PRIVATE(inode)))
		return 0;

	sid = cred_sid(cred);
	isec = inode->i_security;

	return avc_has_perm(sid, isec->sid, isec->sclass, perms, adp);
}

/* Same as inode_has_perm, but pass explicit audit data containing
   the dentry to help the auditing code to more easily generate the
   pathname if needed. */
static inline int dentry_has_perm(const struct cred *cred,
				  struct dentry *dentry,
				  u32 av)
{
	struct inode *inode = d_backing_inode(dentry);
	struct common_audit_data ad;

	ad.type = LSM_AUDIT_DATA_DENTRY;
	ad.u.dentry = dentry;
	__inode_security_revalidate(inode, dentry, true);
	return inode_has_perm(cred, inode, av, &ad);
}

/* Same as inode_has_perm, but pass explicit audit data containing
   the path to help the auditing code to more easily generate the
   pathname if needed. */
static inline int path_has_perm(const struct cred *cred,
				const struct path *path,
				u32 av)
{
	struct inode *inode = d_backing_inode(path->dentry);
	struct common_audit_data ad;

	ad.type = LSM_AUDIT_DATA_PATH;
	ad.u.path = *path;
	__inode_security_revalidate(inode, path->dentry, true);
	return inode_has_perm(cred, inode, av, &ad);
}

/* Same as path_has_perm, but uses the inode from the file struct. */
static inline int file_path_has_perm(const struct cred *cred,
				     struct file *file,
				     u32 av)
{
	struct common_audit_data ad;

	ad.type = LSM_AUDIT_DATA_FILE;
	ad.u.file = file;
	return inode_has_perm(cred, file_inode(file), av, &ad);
}

#ifdef CONFIG_BPF_SYSCALL
static int bpf_fd_pass(struct file *file, u32 sid);
#endif

/* Check whether a task can use an open file descriptor to
   access an inode in a given way.  Check access to the
   descriptor itself, and then use dentry_has_perm to
   check a particular permission to the file.
   Access to the descriptor is implicitly granted if it
   has the same SID as the process.  If av is zero, then
   access to the file is not checked, e.g. for cases
   where only the descriptor is affected like seek. */
static int file_has_perm(const struct cred *cred,
			 struct file *file,
			 u32 av)
{
	struct file_security_struct *fsec = file->f_security;
	struct inode *inode = file_inode(file);
	struct common_audit_data ad;
	u32 sid = cred_sid(cred);
	int rc;

	ad.type = LSM_AUDIT_DATA_FILE;
	ad.u.file = file;

	if (sid != fsec->sid) {
		rc = avc_has_perm(sid, fsec->sid,
				  SECCLASS_FD,
				  FD__USE,
				  &ad);
		if (rc)
			goto out;
	}

#ifdef CONFIG_BPF_SYSCALL
	rc = bpf_fd_pass(file, cred_sid(cred));
	if (rc)
		return rc;
#endif

	/* av is zero if only checking access to the descriptor. */
	rc = 0;
	if (av)
		rc = inode_has_perm(cred, inode, av, &ad);

out:
	return rc;
}

/*
 * Determine the label for an inode that might be unioned.
 */
static int
selinux_determine_inode_label(const struct task_security_struct *tsec,
				 struct inode *dir,
				 const struct qstr *name, u16 tclass,
				 u32 *_new_isid)
{
	const struct superblock_security_struct *sbsec = dir->i_sb->s_security;

	if ((sbsec->flags & SE_SBINITIALIZED) &&
	    (sbsec->behavior == SECURITY_FS_USE_MNTPOINT)) {
		*_new_isid = sbsec->mntpoint_sid;
	} else if ((sbsec->flags & SBLABEL_MNT) &&
		   tsec->create_sid) {
		*_new_isid = tsec->create_sid;
	} else {
		const struct inode_security_struct *dsec = inode_security(dir);
		return security_transition_sid(tsec->sid, dsec->sid, tclass,
					       name, _new_isid);
	}

	return 0;
}

/* Check whether a task can create a file. */
static int may_create(struct inode *dir,
		      struct dentry *dentry,
		      u16 tclass)
{
	const struct task_security_struct *tsec = current_security();
	struct inode_security_struct *dsec;
	struct superblock_security_struct *sbsec;
	u32 sid, newsid;
	struct common_audit_data ad;
	int rc;

	dsec = inode_security(dir);
	sbsec = dir->i_sb->s_security;

	sid = tsec->sid;

	ad.type = LSM_AUDIT_DATA_DENTRY;
	ad.u.dentry = dentry;

	rc = avc_has_perm(sid, dsec->sid, SECCLASS_DIR,
			  DIR__ADD_NAME | DIR__SEARCH,
			  &ad);
	if (rc)
		return rc;

	rc = selinux_determine_inode_label(current_security(), dir,
					   &dentry->d_name, tclass, &newsid);
	if (rc)
		return rc;

	rc = avc_has_perm(sid, newsid, tclass, FILE__CREATE, &ad);
	if (rc)
		return rc;

	return avc_has_perm(newsid, sbsec->sid,
			    SECCLASS_FILESYSTEM,
			    FILESYSTEM__ASSOCIATE, &ad);
}

#define MAY_LINK	0
#define MAY_UNLINK	1
#define MAY_RMDIR	2

/* Check whether a task can link, unlink, or rmdir a file/directory. */
static int may_link(struct inode *dir,
		    struct dentry *dentry,
		    int kind)

{
	struct inode_security_struct *dsec, *isec;
	struct common_audit_data ad;
	u32 sid = current_sid();
	u32 av;
	int rc;

	dsec = inode_security(dir);
	isec = backing_inode_security(dentry);

	ad.type = LSM_AUDIT_DATA_DENTRY;
	ad.u.dentry = dentry;

	av = DIR__SEARCH;
	av |= (kind ? DIR__REMOVE_NAME : DIR__ADD_NAME);
	rc = avc_has_perm(sid, dsec->sid, SECCLASS_DIR, av, &ad);
	if (rc)
		return rc;

	switch (kind) {
	case MAY_LINK:
		av = FILE__LINK;
		break;
	case MAY_UNLINK:
		av = FILE__UNLINK;
		break;
	case MAY_RMDIR:
		av = DIR__RMDIR;
		break;
	default:
		printk(KERN_WARNING "SELinux: %s:  unrecognized kind %d\n",
			__func__, kind);
		return 0;
	}

	rc = avc_has_perm(sid, isec->sid, isec->sclass, av, &ad);
	return rc;
}

static inline int may_rename(struct inode *old_dir,
			     struct dentry *old_dentry,
			     struct inode *new_dir,
			     struct dentry *new_dentry)
{
	struct inode_security_struct *old_dsec, *new_dsec, *old_isec, *new_isec;
	struct common_audit_data ad;
	u32 sid = current_sid();
	u32 av;
	int old_is_dir, new_is_dir;
	int rc;

	old_dsec = inode_security(old_dir);
	old_isec = backing_inode_security(old_dentry);
	old_is_dir = d_is_dir(old_dentry);
	new_dsec = inode_security(new_dir);

	ad.type = LSM_AUDIT_DATA_DENTRY;

	ad.u.dentry = old_dentry;
	rc = avc_has_perm(sid, old_dsec->sid, SECCLASS_DIR,
			  DIR__REMOVE_NAME | DIR__SEARCH, &ad);
	if (rc)
		return rc;
	rc = avc_has_perm(sid, old_isec->sid,
			  old_isec->sclass, FILE__RENAME, &ad);
	if (rc)
		return rc;
	if (old_is_dir && new_dir != old_dir) {
		rc = avc_has_perm(sid, old_isec->sid,
				  old_isec->sclass, DIR__REPARENT, &ad);
		if (rc)
			return rc;
	}

	ad.u.dentry = new_dentry;
	av = DIR__ADD_NAME | DIR__SEARCH;
	if (d_is_positive(new_dentry))
		av |= DIR__REMOVE_NAME;
	rc = avc_has_perm(sid, new_dsec->sid, SECCLASS_DIR, av, &ad);
	if (rc)
		return rc;
	if (d_is_positive(new_dentry)) {
		new_isec = backing_inode_security(new_dentry);
		new_is_dir = d_is_dir(new_dentry);
		rc = avc_has_perm(sid, new_isec->sid,
				  new_isec->sclass,
				  (new_is_dir ? DIR__RMDIR : FILE__UNLINK), &ad);
		if (rc)
			return rc;
	}

	return 0;
}

/* Check whether a task can perform a filesystem operation. */
static int superblock_has_perm(const struct cred *cred,
			       struct super_block *sb,
			       u32 perms,
			       struct common_audit_data *ad)
{
	struct superblock_security_struct *sbsec;
	u32 sid = cred_sid(cred);

	sbsec = sb->s_security;
	return avc_has_perm(sid, sbsec->sid, SECCLASS_FILESYSTEM, perms, ad);
}

/* Convert a Linux mode and permission mask to an access vector. */
static inline u32 file_mask_to_av(int mode, int mask)
{
	u32 av = 0;

	if (!S_ISDIR(mode)) {
		if (mask & MAY_EXEC)
			av |= FILE__EXECUTE;
		if (mask & MAY_READ)
			av |= FILE__READ;

		if (mask & MAY_APPEND)
			av |= FILE__APPEND;
		else if (mask & MAY_WRITE)
			av |= FILE__WRITE;

	} else {
		if (mask & MAY_EXEC)
			av |= DIR__SEARCH;
		if (mask & MAY_WRITE)
			av |= DIR__WRITE;
		if (mask & MAY_READ)
			av |= DIR__READ;
	}

	return av;
}

/* Convert a Linux file to an access vector. */
static inline u32 file_to_av(struct file *file)
{
	u32 av = 0;

	if (file->f_mode & FMODE_READ)
		av |= FILE__READ;
	if (file->f_mode & FMODE_WRITE) {
		if (file->f_flags & O_APPEND)
			av |= FILE__APPEND;
		else
			av |= FILE__WRITE;
	}
	if (!av) {
		/*
		 * Special file opened with flags 3 for ioctl-only use.
		 */
		av = FILE__IOCTL;
	}

	return av;
}

/*
 * Convert a file to an access vector and include the correct open
 * open permission.
 */
static inline u32 open_file_to_av(struct file *file)
{
	u32 av = file_to_av(file);
	struct inode *inode = file_inode(file);

	if (selinux_policycap_openperm && inode->i_sb->s_magic != SOCKFS_MAGIC)
		av |= FILE__OPEN;

	return av;
}

/* Hook functions begin here. */

static int selinux_binder_set_context_mgr(const struct cred *mgr)
{
	return avc_has_perm(current_sid(), cred_sid(mgr), SECCLASS_BINDER,
			    BINDER__SET_CONTEXT_MGR, NULL);
}

static int selinux_binder_transaction(const struct cred *from,
				      const struct cred *to)
{
	u32 mysid = current_sid();
	u32 fromsid = cred_sid(from);
	u32 tosid = cred_sid(to);
	int rc;

	if (mysid != fromsid) {
		rc = avc_has_perm(mysid, fromsid, SECCLASS_BINDER,
				  BINDER__IMPERSONATE, NULL);
		if (rc)
			return rc;
	}

	return avc_has_perm(fromsid, tosid, SECCLASS_BINDER, BINDER__CALL,
			    NULL);
}

static int selinux_binder_transfer_binder(const struct cred *from,
					  const struct cred *to)
{
	return avc_has_perm(cred_sid(from), cred_sid(to),
			    SECCLASS_BINDER, BINDER__TRANSFER,
			    NULL);
}

static int selinux_binder_transfer_file(const struct cred *from,
					const struct cred *to,
					struct file *file)
{
	u32 sid = cred_sid(to);
	struct file_security_struct *fsec = file->f_security;
	struct dentry *dentry = file->f_path.dentry;
	struct inode_security_struct *isec;
	struct common_audit_data ad;
	int rc;

	ad.type = LSM_AUDIT_DATA_PATH;
	ad.u.path = file->f_path;

	if (sid != fsec->sid) {
		rc = avc_has_perm(sid, fsec->sid,
				  SECCLASS_FD,
				  FD__USE,
				  &ad);
		if (rc)
			return rc;
	}

#ifdef CONFIG_BPF_SYSCALL
	rc = bpf_fd_pass(file, sid);
	if (rc)
		return rc;
#endif

	if (unlikely(IS_PRIVATE(d_backing_inode(dentry))))
		return 0;

	isec = backing_inode_security(dentry);
	return avc_has_perm(sid, isec->sid, isec->sclass, file_to_av(file),
			    &ad);
}

static int selinux_ptrace_access_check(struct task_struct *child,
				     unsigned int mode)
{
	u32 sid = current_sid();
	u32 csid = task_sid(child);

	if (mode & PTRACE_MODE_READ)
		return avc_has_perm(sid, csid, SECCLASS_FILE, FILE__READ, NULL);

	return avc_has_perm(sid, csid, SECCLASS_PROCESS, PROCESS__PTRACE, NULL);
}

static int selinux_ptrace_traceme(struct task_struct *parent)
{
	return avc_has_perm(task_sid(parent), current_sid(), SECCLASS_PROCESS,
			    PROCESS__PTRACE, NULL);
}

static int selinux_capget(struct task_struct *target, kernel_cap_t *effective,
			  kernel_cap_t *inheritable, kernel_cap_t *permitted)
{
	return avc_has_perm(current_sid(), task_sid(target), SECCLASS_PROCESS,
			    PROCESS__GETCAP, NULL);
}

static int selinux_capset(struct cred *new, const struct cred *old,
			  const kernel_cap_t *effective,
			  const kernel_cap_t *inheritable,
			  const kernel_cap_t *permitted)
{
	return avc_has_perm(cred_sid(old), cred_sid(new), SECCLASS_PROCESS,
			    PROCESS__SETCAP, NULL);
}

/*
 * (This comment used to live with the selinux_task_setuid hook,
 * which was removed).
 *
 * Since setuid only affects the current process, and since the SELinux
 * controls are not based on the Linux identity attributes, SELinux does not
 * need to control this operation.  However, SELinux does control the use of
 * the CAP_SETUID and CAP_SETGID capabilities using the capable hook.
 */

static int selinux_capable(const struct cred *cred, struct user_namespace *ns,
			   int cap, int audit)
{
	return cred_has_capability(cred, cap, audit, ns == &init_user_ns);
}

static int selinux_quotactl(int cmds, int type, int id, struct super_block *sb)
{
	const struct cred *cred = current_cred();
	int rc = 0;

	if (!sb)
		return 0;

	switch (cmds) {
	case Q_SYNC:
	case Q_QUOTAON:
	case Q_QUOTAOFF:
	case Q_SETINFO:
	case Q_SETQUOTA:
		rc = superblock_has_perm(cred, sb, FILESYSTEM__QUOTAMOD, NULL);
		break;
	case Q_GETFMT:
	case Q_GETINFO:
	case Q_GETQUOTA:
		rc = superblock_has_perm(cred, sb, FILESYSTEM__QUOTAGET, NULL);
		break;
	default:
		rc = 0;  /* let the kernel handle invalid cmds */
		break;
	}
	return rc;
}

static int selinux_quota_on(struct dentry *dentry)
{
	const struct cred *cred = current_cred();

	return dentry_has_perm(cred, dentry, FILE__QUOTAON);
}

static int selinux_syslog(int type)
{
	switch (type) {
	case SYSLOG_ACTION_READ_ALL:	/* Read last kernel messages */
	case SYSLOG_ACTION_SIZE_BUFFER:	/* Return size of the log buffer */
		return avc_has_perm(current_sid(), SECINITSID_KERNEL,
				    SECCLASS_SYSTEM, SYSTEM__SYSLOG_READ, NULL);
	case SYSLOG_ACTION_CONSOLE_OFF:	/* Disable logging to console */
	case SYSLOG_ACTION_CONSOLE_ON:	/* Enable logging to console */
	/* Set level of messages printed to console */
	case SYSLOG_ACTION_CONSOLE_LEVEL:
		return avc_has_perm(current_sid(), SECINITSID_KERNEL,
				    SECCLASS_SYSTEM, SYSTEM__SYSLOG_CONSOLE,
				    NULL);
	}
	/* All other syslog types */
	return avc_has_perm(current_sid(), SECINITSID_KERNEL,
			    SECCLASS_SYSTEM, SYSTEM__SYSLOG_MOD, NULL);
}

/*
 * Check that a process has enough memory to allocate a new virtual
 * mapping. 0 means there is enough memory for the allocation to
 * succeed and -ENOMEM implies there is not.
 *
 * Do not audit the selinux permission check, as this is applied to all
 * processes that allocate mappings.
 */
static int selinux_vm_enough_memory(struct mm_struct *mm, long pages)
{
	int rc, cap_sys_admin = 0;

	rc = cred_has_capability(current_cred(), CAP_SYS_ADMIN,
				 SECURITY_CAP_NOAUDIT, true);
	if (rc == 0)
		cap_sys_admin = 1;

	return cap_sys_admin;
}

/* binprm security operations */

static u32 ptrace_parent_sid(void)
{
	u32 sid = 0;
	struct task_struct *tracer;

	rcu_read_lock();
	tracer = ptrace_parent(current);
	if (tracer)
		sid = task_sid(tracer);
	rcu_read_unlock();

	return sid;
}

static int check_nnp_nosuid(const struct linux_binprm *bprm,
			    const struct task_security_struct *old_tsec,
			    const struct task_security_struct *new_tsec)
{
	int nnp = (bprm->unsafe & LSM_UNSAFE_NO_NEW_PRIVS);
	int nosuid = !mnt_may_suid(bprm->file->f_path.mnt);
	int rc;
	u32 av;

	if (!nnp && !nosuid)
		return 0; /* neither NNP nor nosuid */

	if (new_tsec->sid == old_tsec->sid)
		return 0; /* No change in credentials */

	/*
	 * If the policy enables the nnp_nosuid_transition policy capability,
	 * then we permit transitions under NNP or nosuid if the
	 * policy allows the corresponding permission between
	 * the old and new contexts.
	 */
	if (selinux_policycap_nnp_nosuid_transition) {
		av = 0;
		if (nnp)
			av |= PROCESS2__NNP_TRANSITION;
		if (nosuid)
			av |= PROCESS2__NOSUID_TRANSITION;
		rc = avc_has_perm(old_tsec->sid, new_tsec->sid,
				  SECCLASS_PROCESS2, av, NULL);
		if (!rc)
			return 0;
	}

	/*
	 * We also permit NNP or nosuid transitions to bounded SIDs,
	 * i.e. SIDs that are guaranteed to only be allowed a subset
	 * of the permissions of the current SID.
	 */
	rc = security_bounded_transition(old_tsec->sid, new_tsec->sid);
	if (!rc)
		return 0;

	/*
	 * On failure, preserve the errno values for NNP vs nosuid.
	 * NNP:  Operation not permitted for caller.
	 * nosuid:  Permission denied to file.
	 */
	if (nnp)
		return -EPERM;
	return -EACCES;
}

static int selinux_bprm_set_creds(struct linux_binprm *bprm)
{
	const struct task_security_struct *old_tsec;
	struct task_security_struct *new_tsec;
	struct inode_security_struct *isec;
	struct common_audit_data ad;
	struct inode *inode = file_inode(bprm->file);
	int rc;

	/* SELinux context only depends on initial program or script and not
	 * the script interpreter */
	if (bprm->called_set_creds)
		return 0;

	old_tsec = current_security();
	new_tsec = bprm->cred->security;
	isec = inode_security(inode);

	/* Default to the current task SID. */
	new_tsec->sid = old_tsec->sid;
	new_tsec->osid = old_tsec->sid;

	/* Reset fs, key, and sock SIDs on execve. */
	new_tsec->create_sid = 0;
	new_tsec->keycreate_sid = 0;
	new_tsec->sockcreate_sid = 0;

	if (old_tsec->exec_sid) {
		new_tsec->sid = old_tsec->exec_sid;
		/* Reset exec SID on execve. */
		new_tsec->exec_sid = 0;

		/* Fail on NNP or nosuid if not an allowed transition. */
		rc = check_nnp_nosuid(bprm, old_tsec, new_tsec);
		if (rc)
			return rc;
	} else {
		/* Check for a default transition on this program. */
		rc = security_transition_sid(old_tsec->sid, isec->sid,
					     SECCLASS_PROCESS, NULL,
					     &new_tsec->sid);
		if (rc)
			return rc;

		/*
		 * Fallback to old SID on NNP or nosuid if not an allowed
		 * transition.
		 */
		rc = check_nnp_nosuid(bprm, old_tsec, new_tsec);
		if (rc)
			new_tsec->sid = old_tsec->sid;
	}

	ad.type = LSM_AUDIT_DATA_FILE;
	ad.u.file = bprm->file;

	if (new_tsec->sid == old_tsec->sid) {
		rc = avc_has_perm(old_tsec->sid, isec->sid,
				  SECCLASS_FILE, FILE__EXECUTE_NO_TRANS, &ad);
		if (rc)
			return rc;
	} else {
		/* Check permissions for the transition. */
		rc = avc_has_perm(old_tsec->sid, new_tsec->sid,
				  SECCLASS_PROCESS, PROCESS__TRANSITION, &ad);
		if (rc)
			return rc;

		rc = avc_has_perm(new_tsec->sid, isec->sid,
				  SECCLASS_FILE, FILE__ENTRYPOINT, &ad);
		if (rc)
			return rc;

		/* Check for shared state */
		if (bprm->unsafe & LSM_UNSAFE_SHARE) {
			rc = avc_has_perm(old_tsec->sid, new_tsec->sid,
					  SECCLASS_PROCESS, PROCESS__SHARE,
					  NULL);
			if (rc)
				return -EPERM;
		}

		/* Make sure that anyone attempting to ptrace over a task that
		 * changes its SID has the appropriate permit */
		if (bprm->unsafe & LSM_UNSAFE_PTRACE) {
			u32 ptsid = ptrace_parent_sid();
			if (ptsid != 0) {
				rc = avc_has_perm(ptsid, new_tsec->sid,
						  SECCLASS_PROCESS,
						  PROCESS__PTRACE, NULL);
				if (rc)
					return -EPERM;
			}
		}

		/* Clear any possibly unsafe personality bits on exec: */
		bprm->per_clear |= PER_CLEAR_ON_SETID;

		/* Enable secure mode for SIDs transitions unless
		   the noatsecure permission is granted between
		   the two SIDs, i.e. ahp returns 0. */
		rc = avc_has_perm(old_tsec->sid, new_tsec->sid,
				  SECCLASS_PROCESS, PROCESS__NOATSECURE,
				  NULL);
		bprm->secureexec |= !!rc;
	}

	return 0;
}

static int match_file(const void *p, struct file *file, unsigned fd)
{
	return file_has_perm(p, file, file_to_av(file)) ? fd + 1 : 0;
}

/* Derived from fs/exec.c:flush_old_files. */
static inline void flush_unauthorized_files(const struct cred *cred,
					    struct files_struct *files)
{
	struct file *file, *devnull = NULL;
	struct tty_struct *tty;
	int drop_tty = 0;
	unsigned n;

	tty = get_current_tty();
	if (tty) {
		spin_lock(&tty->files_lock);
		if (!list_empty(&tty->tty_files)) {
			struct tty_file_private *file_priv;

			/* Revalidate access to controlling tty.
			   Use file_path_has_perm on the tty path directly
			   rather than using file_has_perm, as this particular
			   open file may belong to another process and we are
			   only interested in the inode-based check here. */
			file_priv = list_first_entry(&tty->tty_files,
						struct tty_file_private, list);
			file = file_priv->file;
			if (file_path_has_perm(cred, file, FILE__READ | FILE__WRITE))
				drop_tty = 1;
		}
		spin_unlock(&tty->files_lock);
		tty_kref_put(tty);
	}
	/* Reset controlling tty. */
	if (drop_tty)
		no_tty();

	/* Revalidate access to inherited open files. */
	n = iterate_fd(files, 0, match_file, cred);
	if (!n) /* none found? */
		return;

	devnull = dentry_open(&selinux_null, O_RDWR, cred);
	if (IS_ERR(devnull))
		devnull = NULL;
	/* replace all the matching ones with this */
	do {
		replace_fd(n - 1, devnull, 0);
	} while ((n = iterate_fd(files, n, match_file, cred)) != 0);
	if (devnull)
		fput(devnull);
}

/*
 * Prepare a process for imminent new credential changes due to exec
 */
static void selinux_bprm_committing_creds(struct linux_binprm *bprm)
{
	struct task_security_struct *new_tsec;
	struct rlimit *rlim, *initrlim;
	int rc, i;

	new_tsec = bprm->cred->security;
	if (new_tsec->sid == new_tsec->osid)
		return;

	/* Close files for which the new task SID is not authorized. */
	flush_unauthorized_files(bprm->cred, current->files);

	/* Always clear parent death signal on SID transitions. */
	current->pdeath_signal = 0;

	/* Check whether the new SID can inherit resource limits from the old
	 * SID.  If not, reset all soft limits to the lower of the current
	 * task's hard limit and the init task's soft limit.
	 *
	 * Note that the setting of hard limits (even to lower them) can be
	 * controlled by the setrlimit check.  The inclusion of the init task's
	 * soft limit into the computation is to avoid resetting soft limits
	 * higher than the default soft limit for cases where the default is
	 * lower than the hard limit, e.g. RLIMIT_CORE or RLIMIT_STACK.
	 */
	rc = avc_has_perm(new_tsec->osid, new_tsec->sid, SECCLASS_PROCESS,
			  PROCESS__RLIMITINH, NULL);
	if (rc) {
		/* protect against do_prlimit() */
		task_lock(current);
		for (i = 0; i < RLIM_NLIMITS; i++) {
			rlim = current->signal->rlim + i;
			initrlim = init_task.signal->rlim + i;
			rlim->rlim_cur = min(rlim->rlim_max, initrlim->rlim_cur);
		}
		task_unlock(current);
		if (IS_ENABLED(CONFIG_POSIX_TIMERS))
			update_rlimit_cpu(current, rlimit(RLIMIT_CPU));
	}
}

/*
 * Clean up the process immediately after the installation of new credentials
 * due to exec
 */
static void selinux_bprm_committed_creds(struct linux_binprm *bprm)
{
	const struct task_security_struct *tsec = current_security();
	struct itimerval itimer;
	u32 osid, sid;
	int rc, i;

	osid = tsec->osid;
	sid = tsec->sid;

	if (sid == osid)
		return;

	/* Check whether the new SID can inherit signal state from the old SID.
	 * If not, clear itimers to avoid subsequent signal generation and
	 * flush and unblock signals.
	 *
	 * This must occur _after_ the task SID has been updated so that any
	 * kill done after the flush will be checked against the new SID.
	 */
	rc = avc_has_perm(osid, sid, SECCLASS_PROCESS, PROCESS__SIGINH, NULL);
	if (rc) {
		if (IS_ENABLED(CONFIG_POSIX_TIMERS)) {
			memset(&itimer, 0, sizeof itimer);
			for (i = 0; i < 3; i++)
				do_setitimer(i, &itimer, NULL);
		}
		spin_lock_irq(&current->sighand->siglock);
		if (!fatal_signal_pending(current)) {
			flush_sigqueue(&current->pending);
			flush_sigqueue(&current->signal->shared_pending);
			flush_signal_handlers(current, 1);
			sigemptyset(&current->blocked);
			recalc_sigpending();
		}
		spin_unlock_irq(&current->sighand->siglock);
	}

	/* Wake up the parent if it is waiting so that it can recheck
	 * wait permission to the new task SID. */
	read_lock(&tasklist_lock);
	__wake_up_parent(current, current->real_parent);
	read_unlock(&tasklist_lock);
}

/* superblock security operations */

static int selinux_sb_alloc_security(struct super_block *sb)
{
	return superblock_alloc_security(sb);
}

static void selinux_sb_free_security(struct super_block *sb)
{
	superblock_free_security(sb);
}

static inline int match_prefix(char *prefix, int plen, char *option, int olen)
{
	if (plen > olen)
		return 0;

	return !memcmp(prefix, option, plen);
}

static inline int selinux_option(char *option, int len)
{
	return (match_prefix(CONTEXT_STR, sizeof(CONTEXT_STR)-1, option, len) ||
		match_prefix(FSCONTEXT_STR, sizeof(FSCONTEXT_STR)-1, option, len) ||
		match_prefix(DEFCONTEXT_STR, sizeof(DEFCONTEXT_STR)-1, option, len) ||
		match_prefix(ROOTCONTEXT_STR, sizeof(ROOTCONTEXT_STR)-1, option, len) ||
		match_prefix(LABELSUPP_STR, sizeof(LABELSUPP_STR)-1, option, len));
}

static inline void take_option(char **to, char *from, int *first, int len)
{
	if (!*first) {
		**to = ',';
		*to += 1;
	} else
		*first = 0;
	memcpy(*to, from, len);
	*to += len;
}

static inline void take_selinux_option(char **to, char *from, int *first,
				       int len)
{
	int current_size = 0;

	if (!*first) {
		**to = '|';
		*to += 1;
	} else
		*first = 0;

	while (current_size < len) {
		if (*from != '"') {
			**to = *from;
			*to += 1;
		}
		from += 1;
		current_size += 1;
	}
}

static int selinux_sb_copy_data(char *orig, char *copy)
{
	int fnosec, fsec, rc = 0;
	char *in_save, *in_curr, *in_end;
	char *sec_curr, *nosec_save, *nosec;
	int open_quote = 0;

	in_curr = orig;
	sec_curr = copy;

	nosec = (char *)get_zeroed_page(GFP_KERNEL);
	if (!nosec) {
		rc = -ENOMEM;
		goto out;
	}

	nosec_save = nosec;
	fnosec = fsec = 1;
	in_save = in_end = orig;

	do {
		if (*in_end == '"')
			open_quote = !open_quote;
		if ((*in_end == ',' && open_quote == 0) ||
				*in_end == '\0') {
			int len = in_end - in_curr;

			if (selinux_option(in_curr, len))
				take_selinux_option(&sec_curr, in_curr, &fsec, len);
			else
				take_option(&nosec, in_curr, &fnosec, len);

			in_curr = in_end + 1;
		}
	} while (*in_end++);

	strcpy(in_save, nosec_save);
	free_page((unsigned long)nosec_save);
out:
	return rc;
}

static int selinux_sb_remount(struct super_block *sb, void *data)
{
	int rc, i, *flags;
	struct security_mnt_opts opts;
	char *secdata, **mount_options;
	struct superblock_security_struct *sbsec = sb->s_security;

	if (!(sbsec->flags & SE_SBINITIALIZED))
		return 0;

	if (!data)
		return 0;

	if (sb->s_type->fs_flags & FS_BINARY_MOUNTDATA)
		return 0;

	security_init_mnt_opts(&opts);
	secdata = alloc_secdata();
	if (!secdata)
		return -ENOMEM;
	rc = selinux_sb_copy_data(data, secdata);
	if (rc)
		goto out_free_secdata;

	rc = selinux_parse_opts_str(secdata, &opts);
	if (rc)
		goto out_free_secdata;

	mount_options = opts.mnt_opts;
	flags = opts.mnt_opts_flags;

	for (i = 0; i < opts.num_mnt_opts; i++) {
		u32 sid;

		if (flags[i] == SBLABEL_MNT)
			continue;
		rc = security_context_str_to_sid(mount_options[i], &sid, GFP_KERNEL);
		if (rc) {
			printk(KERN_WARNING "SELinux: security_context_str_to_sid"
			       "(%s) failed for (dev %s, type %s) errno=%d\n",
			       mount_options[i], sb->s_id, sb->s_type->name, rc);
			goto out_free_opts;
		}
		rc = -EINVAL;
		switch (flags[i]) {
		case FSCONTEXT_MNT:
			if (bad_option(sbsec, FSCONTEXT_MNT, sbsec->sid, sid))
				goto out_bad_option;
			break;
		case CONTEXT_MNT:
			if (bad_option(sbsec, CONTEXT_MNT, sbsec->mntpoint_sid, sid))
				goto out_bad_option;
			break;
		case ROOTCONTEXT_MNT: {
			struct inode_security_struct *root_isec;
			root_isec = backing_inode_security(sb->s_root);

			if (bad_option(sbsec, ROOTCONTEXT_MNT, root_isec->sid, sid))
				goto out_bad_option;
			break;
		}
		case DEFCONTEXT_MNT:
			if (bad_option(sbsec, DEFCONTEXT_MNT, sbsec->def_sid, sid))
				goto out_bad_option;
			break;
		default:
			goto out_free_opts;
		}
	}

	rc = 0;
out_free_opts:
	security_free_mnt_opts(&opts);
out_free_secdata:
	free_secdata(secdata);
	return rc;
out_bad_option:
	printk(KERN_WARNING "SELinux: unable to change security options "
	       "during remount (dev %s, type=%s)\n", sb->s_id,
	       sb->s_type->name);
	goto out_free_opts;
}

static int selinux_sb_kern_mount(struct super_block *sb, int flags, void *data)
{
	const struct cred *cred = current_cred();
	struct common_audit_data ad;
	int rc;

	rc = superblock_doinit(sb, data);
	if (rc)
		return rc;

	/* Allow all mounts performed by the kernel */
	if (flags & (MS_KERNMOUNT | MS_SUBMOUNT))
		return 0;

	ad.type = LSM_AUDIT_DATA_DENTRY;
	ad.u.dentry = sb->s_root;
	return superblock_has_perm(cred, sb, FILESYSTEM__MOUNT, &ad);
}

static int selinux_sb_statfs(struct dentry *dentry)
{
	const struct cred *cred = current_cred();
	struct common_audit_data ad;

	ad.type = LSM_AUDIT_DATA_DENTRY;
	ad.u.dentry = dentry->d_sb->s_root;
	return superblock_has_perm(cred, dentry->d_sb, FILESYSTEM__GETATTR, &ad);
}

static int selinux_mount(const char *dev_name,
			 const struct path *path,
			 const char *type,
			 unsigned long flags,
			 void *data)
{
	const struct cred *cred = current_cred();

	if (flags & MS_REMOUNT)
		return superblock_has_perm(cred, path->dentry->d_sb,
					   FILESYSTEM__REMOUNT, NULL);
	else
		return path_has_perm(cred, path, FILE__MOUNTON);
}

static int selinux_umount(struct vfsmount *mnt, int flags)
{
	const struct cred *cred = current_cred();

	return superblock_has_perm(cred, mnt->mnt_sb,
				   FILESYSTEM__UNMOUNT, NULL);
}

/* inode security operations */

static int selinux_inode_alloc_security(struct inode *inode)
{
	return inode_alloc_security(inode);
}

static void selinux_inode_free_security(struct inode *inode)
{
	inode_free_security(inode);
}

static int selinux_dentry_init_security(struct dentry *dentry, int mode,
					const struct qstr *name, void **ctx,
					u32 *ctxlen)
{
	u32 newsid;
	int rc;

	rc = selinux_determine_inode_label(current_security(),
					   d_inode(dentry->d_parent), name,
					   inode_mode_to_security_class(mode),
					   &newsid);
	if (rc)
		return rc;

	return security_sid_to_context(newsid, (char **)ctx, ctxlen);
}

static int selinux_dentry_create_files_as(struct dentry *dentry, int mode,
					  struct qstr *name,
					  const struct cred *old,
					  struct cred *new)
{
	u32 newsid;
	int rc;
	struct task_security_struct *tsec;

	rc = selinux_determine_inode_label(old->security,
					   d_inode(dentry->d_parent), name,
					   inode_mode_to_security_class(mode),
					   &newsid);
	if (rc)
		return rc;

	tsec = new->security;
	tsec->create_sid = newsid;
	return 0;
}

static int selinux_inode_init_security(struct inode *inode, struct inode *dir,
				       const struct qstr *qstr,
				       const char **name,
				       void **value, size_t *len)
{
	const struct task_security_struct *tsec = current_security();
	struct superblock_security_struct *sbsec;
	u32 sid, newsid, clen;
	int rc;
	char *context;

	sbsec = dir->i_sb->s_security;

	sid = tsec->sid;
	newsid = tsec->create_sid;

	rc = selinux_determine_inode_label(current_security(),
		dir, qstr,
		inode_mode_to_security_class(inode->i_mode),
		&newsid);
	if (rc)
		return rc;

	/* Possibly defer initialization to selinux_complete_init. */
	if (sbsec->flags & SE_SBINITIALIZED) {
		struct inode_security_struct *isec = inode->i_security;
		isec->sclass = inode_mode_to_security_class(inode->i_mode);
		isec->sid = newsid;
		isec->initialized = LABEL_INITIALIZED;
	}

	if (!ss_initialized || !(sbsec->flags & SBLABEL_MNT))
		return -EOPNOTSUPP;

	if (name)
		*name = XATTR_SELINUX_SUFFIX;

	if (value && len) {
		rc = security_sid_to_context_force(newsid, &context, &clen);
		if (rc)
			return rc;
		*value = context;
		*len = clen;
	}

	return 0;
}

static int selinux_inode_create(struct inode *dir, struct dentry *dentry, umode_t mode)
{
	return may_create(dir, dentry, SECCLASS_FILE);
}

static int selinux_inode_link(struct dentry *old_dentry, struct inode *dir, struct dentry *new_dentry)
{
	return may_link(dir, old_dentry, MAY_LINK);
}

static int selinux_inode_unlink(struct inode *dir, struct dentry *dentry)
{
	return may_link(dir, dentry, MAY_UNLINK);
}

static int selinux_inode_symlink(struct inode *dir, struct dentry *dentry, const char *name)
{
	return may_create(dir, dentry, SECCLASS_LNK_FILE);
}

static int selinux_inode_mkdir(struct inode *dir, struct dentry *dentry, umode_t mask)
{
	return may_create(dir, dentry, SECCLASS_DIR);
}

static int selinux_inode_rmdir(struct inode *dir, struct dentry *dentry)
{
	return may_link(dir, dentry, MAY_RMDIR);
}

static int selinux_inode_mknod(struct inode *dir, struct dentry *dentry, umode_t mode, dev_t dev)
{
	return may_create(dir, dentry, inode_mode_to_security_class(mode));
}

static int selinux_inode_rename(struct inode *old_inode, struct dentry *old_dentry,
				struct inode *new_inode, struct dentry *new_dentry)
{
	return may_rename(old_inode, old_dentry, new_inode, new_dentry);
}

static int selinux_inode_readlink(struct dentry *dentry)
{
	const struct cred *cred = current_cred();

	return dentry_has_perm(cred, dentry, FILE__READ);
}

static int selinux_inode_follow_link(struct dentry *dentry, struct inode *inode,
				     bool rcu)
{
	const struct cred *cred = current_cred();
	struct common_audit_data ad;
	struct inode_security_struct *isec;
	u32 sid;

	validate_creds(cred);

	ad.type = LSM_AUDIT_DATA_DENTRY;
	ad.u.dentry = dentry;
	sid = cred_sid(cred);
	isec = inode_security_rcu(inode, rcu);
	if (IS_ERR(isec))
		return PTR_ERR(isec);

	return avc_has_perm_flags(sid, isec->sid, isec->sclass, FILE__READ, &ad,
				  rcu ? MAY_NOT_BLOCK : 0);
}

static noinline int audit_inode_permission(struct inode *inode,
					   u32 perms, u32 audited, u32 denied,
					   int result,
					   unsigned flags)
{
	struct common_audit_data ad;
	struct inode_security_struct *isec = inode->i_security;
	int rc;

	ad.type = LSM_AUDIT_DATA_INODE;
	ad.u.inode = inode;

	rc = slow_avc_audit(current_sid(), isec->sid, isec->sclass, perms,
			    audited, denied, result, &ad, flags);
	if (rc)
		return rc;
	return 0;
}

static int selinux_inode_permission(struct inode *inode, int mask)
{
	const struct cred *cred = current_cred();
	u32 perms;
	bool from_access;
	unsigned flags = mask & MAY_NOT_BLOCK;
	struct inode_security_struct *isec;
	u32 sid;
	struct av_decision avd;
	int rc, rc2;
	u32 audited, denied;

	from_access = mask & MAY_ACCESS;
	mask &= (MAY_READ|MAY_WRITE|MAY_EXEC|MAY_APPEND);

	/* No permission to check.  Existence test. */
	if (!mask)
		return 0;

	validate_creds(cred);

	if (unlikely(IS_PRIVATE(inode)))
		return 0;

	perms = file_mask_to_av(inode->i_mode, mask);

	sid = cred_sid(cred);
	isec = inode_security_rcu(inode, flags & MAY_NOT_BLOCK);
	if (IS_ERR(isec))
		return PTR_ERR(isec);

	rc = avc_has_perm_noaudit(sid, isec->sid, isec->sclass, perms, 0, &avd);
	audited = avc_audit_required(perms, &avd, rc,
				     from_access ? FILE__AUDIT_ACCESS : 0,
				     &denied);
	if (likely(!audited))
		return rc;

	rc2 = audit_inode_permission(inode, perms, audited, denied, rc, flags);
	if (rc2)
		return rc2;
	return rc;
}

static int selinux_inode_setattr(struct dentry *dentry, struct iattr *iattr)
{
	const struct cred *cred = current_cred();
	struct inode *inode = d_backing_inode(dentry);
	unsigned int ia_valid = iattr->ia_valid;
	__u32 av = FILE__WRITE;

	/* ATTR_FORCE is just used for ATTR_KILL_S[UG]ID. */
	if (ia_valid & ATTR_FORCE) {
		ia_valid &= ~(ATTR_KILL_SUID | ATTR_KILL_SGID | ATTR_MODE |
			      ATTR_FORCE);
		if (!ia_valid)
			return 0;
	}

	if (ia_valid & (ATTR_MODE | ATTR_UID | ATTR_GID |
			ATTR_ATIME_SET | ATTR_MTIME_SET | ATTR_TIMES_SET))
		return dentry_has_perm(cred, dentry, FILE__SETATTR);

	if (selinux_policycap_openperm &&
	    inode->i_sb->s_magic != SOCKFS_MAGIC &&
	    (ia_valid & ATTR_SIZE) &&
	    !(ia_valid & ATTR_FILE))
		av |= FILE__OPEN;

	return dentry_has_perm(cred, dentry, av);
}

static int selinux_inode_getattr(const struct path *path)
{
	return path_has_perm(current_cred(), path, FILE__GETATTR);
}

static int selinux_inode_setotherxattr(struct dentry *dentry, const char *name)
{
	const struct cred *cred = current_cred();

	if (!strncmp(name, XATTR_SECURITY_PREFIX,
		     sizeof XATTR_SECURITY_PREFIX - 1)) {
		if (!strcmp(name, XATTR_NAME_CAPS)) {
			if (!capable(CAP_SETFCAP))
				return -EPERM;
		} else if (!capable(CAP_SYS_ADMIN)) {
			/* A different attribute in the security namespace.
			   Restrict to administrator. */
			return -EPERM;
		}
	}

	/* Not an attribute we recognize, so just check the
	   ordinary setattr permission. */
	return dentry_has_perm(cred, dentry, FILE__SETATTR);
}

static bool has_cap_mac_admin(bool audit)
{
	const struct cred *cred = current_cred();
	int cap_audit = audit ? SECURITY_CAP_AUDIT : SECURITY_CAP_NOAUDIT;

	if (cap_capable(cred, &init_user_ns, CAP_MAC_ADMIN, cap_audit))
		return false;
	if (cred_has_capability(cred, CAP_MAC_ADMIN, cap_audit, true))
		return false;
	return true;
}

static int selinux_inode_setxattr(struct dentry *dentry, const char *name,
				  const void *value, size_t size, int flags)
{
	struct inode *inode = d_backing_inode(dentry);
	struct inode_security_struct *isec;
	struct superblock_security_struct *sbsec;
	struct common_audit_data ad;
	u32 newsid, sid = current_sid();
	int rc = 0;

	if (strcmp(name, XATTR_NAME_SELINUX))
		return selinux_inode_setotherxattr(dentry, name);

	sbsec = inode->i_sb->s_security;
	if (!(sbsec->flags & SBLABEL_MNT))
		return -EOPNOTSUPP;

	if (!inode_owner_or_capable(inode))
		return -EPERM;

	ad.type = LSM_AUDIT_DATA_DENTRY;
	ad.u.dentry = dentry;

	isec = backing_inode_security(dentry);
	rc = avc_has_perm(sid, isec->sid, isec->sclass,
			  FILE__RELABELFROM, &ad);
	if (rc)
		return rc;

	rc = security_context_to_sid(value, size, &newsid, GFP_KERNEL);
	if (rc == -EINVAL) {
		if (!has_cap_mac_admin(true)) {
			struct audit_buffer *ab;
			size_t audit_size;
			const char *str;

			/* We strip a nul only if it is at the end, otherwise the
			 * context contains a nul and we should audit that */
			if (value) {
				str = value;
				if (str[size - 1] == '\0')
					audit_size = size - 1;
				else
					audit_size = size;
			} else {
				str = "";
				audit_size = 0;
			}
			ab = audit_log_start(current->audit_context, GFP_ATOMIC, AUDIT_SELINUX_ERR);
			audit_log_format(ab, "op=setxattr invalid_context=");
			audit_log_n_untrustedstring(ab, value, audit_size);
			audit_log_end(ab);

			return rc;
		}
		rc = security_context_to_sid_force(value, size, &newsid);
	}
	if (rc)
		return rc;

	rc = avc_has_perm(sid, newsid, isec->sclass,
			  FILE__RELABELTO, &ad);
	if (rc)
		return rc;

	rc = security_validate_transition(isec->sid, newsid, sid,
					  isec->sclass);
	if (rc)
		return rc;

	return avc_has_perm(newsid,
			    sbsec->sid,
			    SECCLASS_FILESYSTEM,
			    FILESYSTEM__ASSOCIATE,
			    &ad);
}

static void selinux_inode_post_setxattr(struct dentry *dentry, const char *name,
					const void *value, size_t size,
					int flags)
{
	struct inode *inode = d_backing_inode(dentry);
	struct inode_security_struct *isec;
	u32 newsid;
	int rc;

	if (strcmp(name, XATTR_NAME_SELINUX)) {
		/* Not an attribute we recognize, so nothing to do. */
		return;
	}

	rc = security_context_to_sid_force(value, size, &newsid);
	if (rc) {
		printk(KERN_ERR "SELinux:  unable to map context to SID"
		       "for (%s, %lu), rc=%d\n",
		       inode->i_sb->s_id, inode->i_ino, -rc);
		return;
	}

	isec = backing_inode_security(dentry);
	spin_lock(&isec->lock);
	isec->sclass = inode_mode_to_security_class(inode->i_mode);
	isec->sid = newsid;
	isec->initialized = LABEL_INITIALIZED;
	spin_unlock(&isec->lock);

	return;
}

static int selinux_inode_getxattr(struct dentry *dentry, const char *name)
{
	const struct cred *cred = current_cred();

	return dentry_has_perm(cred, dentry, FILE__GETATTR);
}

static int selinux_inode_listxattr(struct dentry *dentry)
{
	const struct cred *cred = current_cred();

	return dentry_has_perm(cred, dentry, FILE__GETATTR);
}

static int selinux_inode_removexattr(struct dentry *dentry, const char *name)
{
	if (strcmp(name, XATTR_NAME_SELINUX))
		return selinux_inode_setotherxattr(dentry, name);

	/* No one is allowed to remove a SELinux security label.
	   You can change the label, but all data must be labeled. */
	return -EACCES;
}

/*
 * Copy the inode security context value to the user.
 *
 * Permission check is handled by selinux_inode_getxattr hook.
 */
static int selinux_inode_getsecurity(struct inode *inode, const char *name, void **buffer, bool alloc)
{
	u32 size;
	int error;
	char *context = NULL;
	struct inode_security_struct *isec;

	if (strcmp(name, XATTR_SELINUX_SUFFIX))
		return -EOPNOTSUPP;

	/*
	 * If the caller has CAP_MAC_ADMIN, then get the raw context
	 * value even if it is not defined by current policy; otherwise,
	 * use the in-core value under current policy.
	 * Use the non-auditing forms of the permission checks since
	 * getxattr may be called by unprivileged processes commonly
	 * and lack of permission just means that we fall back to the
	 * in-core context value, not a denial.
	 */
	isec = inode_security(inode);
	if (has_cap_mac_admin(false))
		error = security_sid_to_context_force(isec->sid, &context,
						      &size);
	else
		error = security_sid_to_context(isec->sid, &context, &size);
	if (error)
		return error;
	error = size;
	if (alloc) {
		*buffer = context;
		goto out_nofree;
	}
	kfree(context);
out_nofree:
	return error;
}

static int selinux_inode_setsecurity(struct inode *inode, const char *name,
				     const void *value, size_t size, int flags)
{
	struct inode_security_struct *isec = inode_security_novalidate(inode);
	struct superblock_security_struct *sbsec = inode->i_sb->s_security;
	u32 newsid;
	int rc;

	if (strcmp(name, XATTR_SELINUX_SUFFIX))
		return -EOPNOTSUPP;

	if (!(sbsec->flags & SBLABEL_MNT))
		return -EOPNOTSUPP;

	if (!value || !size)
		return -EACCES;

	rc = security_context_to_sid(value, size, &newsid, GFP_KERNEL);
	if (rc)
		return rc;

	spin_lock(&isec->lock);
	isec->sclass = inode_mode_to_security_class(inode->i_mode);
	isec->sid = newsid;
	isec->initialized = LABEL_INITIALIZED;
	spin_unlock(&isec->lock);
	return 0;
}

static int selinux_inode_listsecurity(struct inode *inode, char *buffer, size_t buffer_size)
{
	const int len = sizeof(XATTR_NAME_SELINUX);
	if (buffer && len <= buffer_size)
		memcpy(buffer, XATTR_NAME_SELINUX, len);
	return len;
}

static void selinux_inode_getsecid(struct inode *inode, u32 *secid)
{
	struct inode_security_struct *isec = inode_security_novalidate(inode);
	*secid = isec->sid;
}

static int selinux_inode_copy_up(struct dentry *src, struct cred **new)
{
	u32 sid;
	struct task_security_struct *tsec;
	struct cred *new_creds = *new;

	if (new_creds == NULL) {
		new_creds = prepare_creds();
		if (!new_creds)
			return -ENOMEM;
	}

	tsec = new_creds->security;
	/* Get label from overlay inode and set it in create_sid */
	selinux_inode_getsecid(d_inode(src), &sid);
	tsec->create_sid = sid;
	*new = new_creds;
	return 0;
}

static int selinux_inode_copy_up_xattr(const char *name)
{
	/* The copy_up hook above sets the initial context on an inode, but we
	 * don't then want to overwrite it by blindly copying all the lower
	 * xattrs up.  Instead, we have to filter out SELinux-related xattrs.
	 */
	if (strcmp(name, XATTR_NAME_SELINUX) == 0)
		return 1; /* Discard */
	/*
	 * Any other attribute apart from SELINUX is not claimed, supported
	 * by selinux.
	 */
	return -EOPNOTSUPP;
}

/* file security operations */

static int selinux_revalidate_file_permission(struct file *file, int mask)
{
	const struct cred *cred = current_cred();
	struct inode *inode = file_inode(file);

	/* file_mask_to_av won't add FILE__WRITE if MAY_APPEND is set */
	if ((file->f_flags & O_APPEND) && (mask & MAY_WRITE))
		mask |= MAY_APPEND;

	return file_has_perm(cred, file,
			     file_mask_to_av(inode->i_mode, mask));
}

static int selinux_file_permission(struct file *file, int mask)
{
	struct inode *inode = file_inode(file);
	struct file_security_struct *fsec = file->f_security;
	struct inode_security_struct *isec;
	u32 sid = current_sid();

	if (!mask)
		/* No permission to check.  Existence test. */
		return 0;

	isec = inode_security(inode);
	if (sid == fsec->sid && fsec->isid == isec->sid &&
	    fsec->pseqno == avc_policy_seqno())
		/* No change since file_open check. */
		return 0;

	return selinux_revalidate_file_permission(file, mask);
}

static int selinux_file_alloc_security(struct file *file)
{
	return file_alloc_security(file);
}

static void selinux_file_free_security(struct file *file)
{
	file_free_security(file);
}

/*
 * Check whether a task has the ioctl permission and cmd
 * operation to an inode.
 */
static int ioctl_has_perm(const struct cred *cred, struct file *file,
		u32 requested, u16 cmd)
{
	struct common_audit_data ad;
	struct file_security_struct *fsec = file->f_security;
	struct inode *inode = file_inode(file);
	struct inode_security_struct *isec;
	struct lsm_ioctlop_audit ioctl;
	u32 ssid = cred_sid(cred);
	int rc;
	u8 driver = cmd >> 8;
	u8 xperm = cmd & 0xff;

	ad.type = LSM_AUDIT_DATA_IOCTL_OP;
	ad.u.op = &ioctl;
	ad.u.op->cmd = cmd;
	ad.u.op->path = file->f_path;

	if (ssid != fsec->sid) {
		rc = avc_has_perm(ssid, fsec->sid,
				SECCLASS_FD,
				FD__USE,
				&ad);
		if (rc)
			goto out;
	}

	if (unlikely(IS_PRIVATE(inode)))
		return 0;

	isec = inode_security(inode);
	rc = avc_has_extended_perms(ssid, isec->sid, isec->sclass,
			requested, driver, xperm, &ad);
out:
	return rc;
}

static int selinux_file_ioctl(struct file *file, unsigned int cmd,
			      unsigned long arg)
{
	const struct cred *cred = current_cred();
	int error = 0;

	switch (cmd) {
	case FIONREAD:
	/* fall through */
	case FIBMAP:
	/* fall through */
	case FIGETBSZ:
	/* fall through */
	case FS_IOC_GETFLAGS:
	/* fall through */
	case FS_IOC_GETVERSION:
		error = file_has_perm(cred, file, FILE__GETATTR);
		break;

	case FS_IOC_SETFLAGS:
	/* fall through */
	case FS_IOC_SETVERSION:
		error = file_has_perm(cred, file, FILE__SETATTR);
		break;

	/* sys_ioctl() checks */
	case FIONBIO:
	/* fall through */
	case FIOASYNC:
		error = file_has_perm(cred, file, 0);
		break;

	case KDSKBENT:
	case KDSKBSENT:
		error = cred_has_capability(cred, CAP_SYS_TTY_CONFIG,
					    SECURITY_CAP_AUDIT, true);
		break;

	/* default case assumes that the command will go
	 * to the file's ioctl() function.
	 */
	default:
		error = ioctl_has_perm(cred, file, FILE__IOCTL, (u16) cmd);
	}
	return error;
}

static int default_noexec;

static int file_map_prot_check(struct file *file, unsigned long prot, int shared)
{
	const struct cred *cred = current_cred();
	u32 sid = cred_sid(cred);
	int rc = 0;

	if (default_noexec &&
	    (prot & PROT_EXEC) && (!file || IS_PRIVATE(file_inode(file)) ||
				   (!shared && (prot & PROT_WRITE)))) {
		/*
		 * We are making executable an anonymous mapping or a
		 * private file mapping that will also be writable.
		 * This has an additional check.
		 */
		rc = avc_has_perm(sid, sid, SECCLASS_PROCESS,
				  PROCESS__EXECMEM, NULL);
		if (rc)
			goto error;
	}

	if (file) {
		/* read access is always possible with a mapping */
		u32 av = FILE__READ;

		/* write access only matters if the mapping is shared */
		if (shared && (prot & PROT_WRITE))
			av |= FILE__WRITE;

		if (prot & PROT_EXEC)
			av |= FILE__EXECUTE;

		return file_has_perm(cred, file, av);
	}

error:
	return rc;
}

static int selinux_mmap_addr(unsigned long addr)
{
	int rc = 0;

	if (addr < CONFIG_LSM_MMAP_MIN_ADDR) {
		u32 sid = current_sid();
		rc = avc_has_perm(sid, sid, SECCLASS_MEMPROTECT,
				  MEMPROTECT__MMAP_ZERO, NULL);
	}

	return rc;
}

static int selinux_mmap_file(struct file *file, unsigned long reqprot,
			     unsigned long prot, unsigned long flags)
{
	struct common_audit_data ad;
	int rc;

	if (file) {
		ad.type = LSM_AUDIT_DATA_FILE;
		ad.u.file = file;
		rc = inode_has_perm(current_cred(), file_inode(file),
				    FILE__MAP, &ad);
		if (rc)
			return rc;
	}

	if (selinux_checkreqprot)
		prot = reqprot;

	return file_map_prot_check(file, prot,
				   (flags & MAP_TYPE) == MAP_SHARED);
}

static int selinux_file_mprotect(struct vm_area_struct *vma,
				 unsigned long reqprot,
				 unsigned long prot)
{
	const struct cred *cred = current_cred();
	u32 sid = cred_sid(cred);

	if (selinux_checkreqprot)
		prot = reqprot;

	if (default_noexec &&
	    (prot & PROT_EXEC) && !(vma->vm_flags & VM_EXEC)) {
		int rc = 0;
		if (vma->vm_start >= vma->vm_mm->start_brk &&
		    vma->vm_end <= vma->vm_mm->brk) {
			rc = avc_has_perm(sid, sid, SECCLASS_PROCESS,
					  PROCESS__EXECHEAP, NULL);
		} else if (!vma->vm_file &&
			   ((vma->vm_start <= vma->vm_mm->start_stack &&
			     vma->vm_end >= vma->vm_mm->start_stack) ||
			    vma_is_stack_for_current(vma))) {
			rc = avc_has_perm(sid, sid, SECCLASS_PROCESS,
					  PROCESS__EXECSTACK, NULL);
		} else if (vma->vm_file && vma->anon_vma) {
			/*
			 * We are making executable a file mapping that has
			 * had some COW done. Since pages might have been
			 * written, check ability to execute the possibly
			 * modified content.  This typically should only
			 * occur for text relocations.
			 */
			rc = file_has_perm(cred, vma->vm_file, FILE__EXECMOD);
		}
		if (rc)
			return rc;
	}

	return file_map_prot_check(vma->vm_file, prot, vma->vm_flags&VM_SHARED);
}

static int selinux_file_lock(struct file *file, unsigned int cmd)
{
	const struct cred *cred = current_cred();

	return file_has_perm(cred, file, FILE__LOCK);
}

static int selinux_file_fcntl(struct file *file, unsigned int cmd,
			      unsigned long arg)
{
	const struct cred *cred = current_cred();
	int err = 0;

	switch (cmd) {
	case F_SETFL:
		if ((file->f_flags & O_APPEND) && !(arg & O_APPEND)) {
			err = file_has_perm(cred, file, FILE__WRITE);
			break;
		}
		/* fall through */
	case F_SETOWN:
	case F_SETSIG:
	case F_GETFL:
	case F_GETOWN:
	case F_GETSIG:
	case F_GETOWNER_UIDS:
		/* Just check FD__USE permission */
		err = file_has_perm(cred, file, 0);
		break;
	case F_GETLK:
	case F_SETLK:
	case F_SETLKW:
	case F_OFD_GETLK:
	case F_OFD_SETLK:
	case F_OFD_SETLKW:
#if BITS_PER_LONG == 32
	case F_GETLK64:
	case F_SETLK64:
	case F_SETLKW64:
#endif
		err = file_has_perm(cred, file, FILE__LOCK);
		break;
	}

	return err;
}

static void selinux_file_set_fowner(struct file *file)
{
	struct file_security_struct *fsec;

	fsec = file->f_security;
	fsec->fown_sid = current_sid();
}

static int selinux_file_send_sigiotask(struct task_struct *tsk,
				       struct fown_struct *fown, int signum)
{
	struct file *file;
	u32 sid = task_sid(tsk);
	u32 perm;
	struct file_security_struct *fsec;

	/* struct fown_struct is never outside the context of a struct file */
	file = container_of(fown, struct file, f_owner);

	fsec = file->f_security;

	if (!signum)
		perm = signal_to_av(SIGIO); /* as per send_sigio_to_task */
	else
		perm = signal_to_av(signum);

	return avc_has_perm(fsec->fown_sid, sid,
			    SECCLASS_PROCESS, perm, NULL);
}

static int selinux_file_receive(struct file *file)
{
	const struct cred *cred = current_cred();

	return file_has_perm(cred, file, file_to_av(file));
}

static int selinux_file_open(struct file *file, const struct cred *cred)
{
	struct file_security_struct *fsec;
	struct inode_security_struct *isec;

	fsec = file->f_security;
	isec = inode_security(file_inode(file));
	/*
	 * Save inode label and policy sequence number
	 * at open-time so that selinux_file_permission
	 * can determine whether revalidation is necessary.
	 * Task label is already saved in the file security
	 * struct as its SID.
	 */
	fsec->isid = isec->sid;
	fsec->pseqno = avc_policy_seqno();
	/*
	 * Since the inode label or policy seqno may have changed
	 * between the selinux_inode_permission check and the saving
	 * of state above, recheck that access is still permitted.
	 * Otherwise, access might never be revalidated against the
	 * new inode label or new policy.
	 * This check is not redundant - do not remove.
	 */
	return file_path_has_perm(cred, file, open_file_to_av(file));
}

/* task security operations */

static int selinux_task_alloc(struct task_struct *task,
			      unsigned long clone_flags)
{
	u32 sid = current_sid();

	return avc_has_perm(sid, sid, SECCLASS_PROCESS, PROCESS__FORK, NULL);
}

/*
 * allocate the SELinux part of blank credentials
 */
static int selinux_cred_alloc_blank(struct cred *cred, gfp_t gfp)
{
	struct task_security_struct *tsec;

	tsec = kzalloc(sizeof(struct task_security_struct), gfp);
	if (!tsec)
		return -ENOMEM;

	cred->security = tsec;
	return 0;
}

/*
 * detach and free the LSM part of a set of credentials
 */
static void selinux_cred_free(struct cred *cred)
{
	struct task_security_struct *tsec = cred->security;

	/*
	 * cred->security == NULL if security_cred_alloc_blank() or
	 * security_prepare_creds() returned an error.
	 */
	BUG_ON(cred->security && (unsigned long) cred->security < PAGE_SIZE);
	cred->security = (void *) 0x7UL;
	kfree(tsec);
}

/*
 * prepare a new set of credentials for modification
 */
static int selinux_cred_prepare(struct cred *new, const struct cred *old,
				gfp_t gfp)
{
	const struct task_security_struct *old_tsec;
	struct task_security_struct *tsec;

	old_tsec = old->security;

	tsec = kmemdup(old_tsec, sizeof(struct task_security_struct), gfp);
	if (!tsec)
		return -ENOMEM;

	new->security = tsec;
	return 0;
}

/*
 * transfer the SELinux data to a blank set of creds
 */
static void selinux_cred_transfer(struct cred *new, const struct cred *old)
{
	const struct task_security_struct *old_tsec = old->security;
	struct task_security_struct *tsec = new->security;

	*tsec = *old_tsec;
}

/*
 * set the security data for a kernel service
 * - all the creation contexts are set to unlabelled
 */
static int selinux_kernel_act_as(struct cred *new, u32 secid)
{
	struct task_security_struct *tsec = new->security;
	u32 sid = current_sid();
	int ret;

	ret = avc_has_perm(sid, secid,
			   SECCLASS_KERNEL_SERVICE,
			   KERNEL_SERVICE__USE_AS_OVERRIDE,
			   NULL);
	if (ret == 0) {
		tsec->sid = secid;
		tsec->create_sid = 0;
		tsec->keycreate_sid = 0;
		tsec->sockcreate_sid = 0;
	}
	return ret;
}

/*
 * set the file creation context in a security record to the same as the
 * objective context of the specified inode
 */
static int selinux_kernel_create_files_as(struct cred *new, struct inode *inode)
{
	struct inode_security_struct *isec = inode_security(inode);
	struct task_security_struct *tsec = new->security;
	u32 sid = current_sid();
	int ret;

	ret = avc_has_perm(sid, isec->sid,
			   SECCLASS_KERNEL_SERVICE,
			   KERNEL_SERVICE__CREATE_FILES_AS,
			   NULL);

	if (ret == 0)
		tsec->create_sid = isec->sid;
	return ret;
}

static int selinux_kernel_module_request(char *kmod_name)
{
	struct common_audit_data ad;

	ad.type = LSM_AUDIT_DATA_KMOD;
	ad.u.kmod_name = kmod_name;

	return avc_has_perm(current_sid(), SECINITSID_KERNEL, SECCLASS_SYSTEM,
			    SYSTEM__MODULE_REQUEST, &ad);
}

static int selinux_kernel_module_from_file(struct file *file)
{
	struct common_audit_data ad;
	struct inode_security_struct *isec;
	struct file_security_struct *fsec;
	u32 sid = current_sid();
	int rc;

	/* init_module */
	if (file == NULL)
		return avc_has_perm(sid, sid, SECCLASS_SYSTEM,
					SYSTEM__MODULE_LOAD, NULL);

	/* finit_module */

	ad.type = LSM_AUDIT_DATA_FILE;
	ad.u.file = file;

	fsec = file->f_security;
	if (sid != fsec->sid) {
		rc = avc_has_perm(sid, fsec->sid, SECCLASS_FD, FD__USE, &ad);
		if (rc)
			return rc;
	}

	isec = inode_security(file_inode(file));
	return avc_has_perm(sid, isec->sid, SECCLASS_SYSTEM,
				SYSTEM__MODULE_LOAD, &ad);
}

static int selinux_kernel_read_file(struct file *file,
				    enum kernel_read_file_id id)
{
	int rc = 0;

	switch (id) {
	case READING_MODULE:
		rc = selinux_kernel_module_from_file(file);
		break;
	default:
		break;
	}

	return rc;
}

static int selinux_task_setpgid(struct task_struct *p, pid_t pgid)
{
	return avc_has_perm(current_sid(), task_sid(p), SECCLASS_PROCESS,
			    PROCESS__SETPGID, NULL);
}

static int selinux_task_getpgid(struct task_struct *p)
{
	return avc_has_perm(current_sid(), task_sid(p), SECCLASS_PROCESS,
			    PROCESS__GETPGID, NULL);
}

static int selinux_task_getsid(struct task_struct *p)
{
	return avc_has_perm(current_sid(), task_sid(p), SECCLASS_PROCESS,
			    PROCESS__GETSESSION, NULL);
}

static void selinux_task_getsecid(struct task_struct *p, u32 *secid)
{
	*secid = task_sid(p);
}

static int selinux_task_setnice(struct task_struct *p, int nice)
{
	return avc_has_perm(current_sid(), task_sid(p), SECCLASS_PROCESS,
			    PROCESS__SETSCHED, NULL);
}

static int selinux_task_setioprio(struct task_struct *p, int ioprio)
{
	return avc_has_perm(current_sid(), task_sid(p), SECCLASS_PROCESS,
			    PROCESS__SETSCHED, NULL);
}

static int selinux_task_getioprio(struct task_struct *p)
{
	return avc_has_perm(current_sid(), task_sid(p), SECCLASS_PROCESS,
			    PROCESS__GETSCHED, NULL);
}

int selinux_task_prlimit(const struct cred *cred, const struct cred *tcred,
			 unsigned int flags)
{
	u32 av = 0;

	if (!flags)
		return 0;
	if (flags & LSM_PRLIMIT_WRITE)
		av |= PROCESS__SETRLIMIT;
	if (flags & LSM_PRLIMIT_READ)
		av |= PROCESS__GETRLIMIT;
	return avc_has_perm(cred_sid(cred), cred_sid(tcred),
			    SECCLASS_PROCESS, av, NULL);
}

static int selinux_task_setrlimit(struct task_struct *p, unsigned int resource,
		struct rlimit *new_rlim)
{
	struct rlimit *old_rlim = p->signal->rlim + resource;

	/* Control the ability to change the hard limit (whether
	   lowering or raising it), so that the hard limit can
	   later be used as a safe reset point for the soft limit
	   upon context transitions.  See selinux_bprm_committing_creds. */
	if (old_rlim->rlim_max != new_rlim->rlim_max)
		return avc_has_perm(current_sid(), task_sid(p),
				    SECCLASS_PROCESS, PROCESS__SETRLIMIT, NULL);

	return 0;
}

static int selinux_task_setscheduler(struct task_struct *p)
{
	return avc_has_perm(current_sid(), task_sid(p), SECCLASS_PROCESS,
			    PROCESS__SETSCHED, NULL);
}

static int selinux_task_getscheduler(struct task_struct *p)
{
	return avc_has_perm(current_sid(), task_sid(p), SECCLASS_PROCESS,
			    PROCESS__GETSCHED, NULL);
}

static int selinux_task_movememory(struct task_struct *p)
{
	return avc_has_perm(current_sid(), task_sid(p), SECCLASS_PROCESS,
			    PROCESS__SETSCHED, NULL);
}

static int selinux_task_kill(struct task_struct *p, struct siginfo *info,
				int sig, u32 secid)
{
	u32 perm;

	if (!sig)
		perm = PROCESS__SIGNULL; /* null signal; existence test */
	else
		perm = signal_to_av(sig);
	if (!secid)
		secid = current_sid();
	return avc_has_perm(secid, task_sid(p), SECCLASS_PROCESS, perm, NULL);
}

static void selinux_task_to_inode(struct task_struct *p,
				  struct inode *inode)
{
	struct inode_security_struct *isec = inode->i_security;
	u32 sid = task_sid(p);

	spin_lock(&isec->lock);
	isec->sclass = inode_mode_to_security_class(inode->i_mode);
	isec->sid = sid;
	isec->initialized = LABEL_INITIALIZED;
	spin_unlock(&isec->lock);
}

/* Returns error only if unable to parse addresses */
static int selinux_parse_skb_ipv4(struct sk_buff *skb,
			struct common_audit_data *ad, u8 *proto)
{
	int offset, ihlen, ret = -EINVAL;
	struct iphdr _iph, *ih;

	offset = skb_network_offset(skb);
	ih = skb_header_pointer(skb, offset, sizeof(_iph), &_iph);
	if (ih == NULL)
		goto out;

	ihlen = ih->ihl * 4;
	if (ihlen < sizeof(_iph))
		goto out;

	ad->u.net->v4info.saddr = ih->saddr;
	ad->u.net->v4info.daddr = ih->daddr;
	ret = 0;

	if (proto)
		*proto = ih->protocol;

	switch (ih->protocol) {
	case IPPROTO_TCP: {
		struct tcphdr _tcph, *th;

		if (ntohs(ih->frag_off) & IP_OFFSET)
			break;

		offset += ihlen;
		th = skb_header_pointer(skb, offset, sizeof(_tcph), &_tcph);
		if (th == NULL)
			break;

		ad->u.net->sport = th->source;
		ad->u.net->dport = th->dest;
		break;
	}

	case IPPROTO_UDP: {
		struct udphdr _udph, *uh;

		if (ntohs(ih->frag_off) & IP_OFFSET)
			break;

		offset += ihlen;
		uh = skb_header_pointer(skb, offset, sizeof(_udph), &_udph);
		if (uh == NULL)
			break;

		ad->u.net->sport = uh->source;
		ad->u.net->dport = uh->dest;
		break;
	}

	case IPPROTO_DCCP: {
		struct dccp_hdr _dccph, *dh;

		if (ntohs(ih->frag_off) & IP_OFFSET)
			break;

		offset += ihlen;
		dh = skb_header_pointer(skb, offset, sizeof(_dccph), &_dccph);
		if (dh == NULL)
			break;

		ad->u.net->sport = dh->dccph_sport;
		ad->u.net->dport = dh->dccph_dport;
		break;
	}

	default:
		break;
	}
out:
	return ret;
}

#if IS_ENABLED(CONFIG_IPV6)

/* Returns error only if unable to parse addresses */
static int selinux_parse_skb_ipv6(struct sk_buff *skb,
			struct common_audit_data *ad, u8 *proto)
{
	u8 nexthdr;
	int ret = -EINVAL, offset;
	struct ipv6hdr _ipv6h, *ip6;
	__be16 frag_off;

	offset = skb_network_offset(skb);
	ip6 = skb_header_pointer(skb, offset, sizeof(_ipv6h), &_ipv6h);
	if (ip6 == NULL)
		goto out;

	ad->u.net->v6info.saddr = ip6->saddr;
	ad->u.net->v6info.daddr = ip6->daddr;
	ret = 0;

	nexthdr = ip6->nexthdr;
	offset += sizeof(_ipv6h);
	offset = ipv6_skip_exthdr(skb, offset, &nexthdr, &frag_off);
	if (offset < 0)
		goto out;

	if (proto)
		*proto = nexthdr;

	switch (nexthdr) {
	case IPPROTO_TCP: {
		struct tcphdr _tcph, *th;

		th = skb_header_pointer(skb, offset, sizeof(_tcph), &_tcph);
		if (th == NULL)
			break;

		ad->u.net->sport = th->source;
		ad->u.net->dport = th->dest;
		break;
	}

	case IPPROTO_UDP: {
		struct udphdr _udph, *uh;

		uh = skb_header_pointer(skb, offset, sizeof(_udph), &_udph);
		if (uh == NULL)
			break;

		ad->u.net->sport = uh->source;
		ad->u.net->dport = uh->dest;
		break;
	}

	case IPPROTO_DCCP: {
		struct dccp_hdr _dccph, *dh;

		dh = skb_header_pointer(skb, offset, sizeof(_dccph), &_dccph);
		if (dh == NULL)
			break;

		ad->u.net->sport = dh->dccph_sport;
		ad->u.net->dport = dh->dccph_dport;
		break;
	}

	/* includes fragments */
	default:
		break;
	}
out:
	return ret;
}

#endif /* IPV6 */

static int selinux_parse_skb(struct sk_buff *skb, struct common_audit_data *ad,
			     char **_addrp, int src, u8 *proto)
{
	char *addrp;
	int ret;

	switch (ad->u.net->family) {
	case PF_INET:
		ret = selinux_parse_skb_ipv4(skb, ad, proto);
		if (ret)
			goto parse_error;
		addrp = (char *)(src ? &ad->u.net->v4info.saddr :
				       &ad->u.net->v4info.daddr);
		goto okay;

#if IS_ENABLED(CONFIG_IPV6)
	case PF_INET6:
		ret = selinux_parse_skb_ipv6(skb, ad, proto);
		if (ret)
			goto parse_error;
		addrp = (char *)(src ? &ad->u.net->v6info.saddr :
				       &ad->u.net->v6info.daddr);
		goto okay;
#endif	/* IPV6 */
	default:
		addrp = NULL;
		goto okay;
	}

parse_error:
	printk(KERN_WARNING
	       "SELinux: failure in selinux_parse_skb(),"
	       " unable to parse packet\n");
	return ret;

okay:
	if (_addrp)
		*_addrp = addrp;
	return 0;
}

/**
 * selinux_skb_peerlbl_sid - Determine the peer label of a packet
 * @skb: the packet
 * @family: protocol family
 * @sid: the packet's peer label SID
 *
 * Description:
 * Check the various different forms of network peer labeling and determine
 * the peer label/SID for the packet; most of the magic actually occurs in
 * the security server function security_net_peersid_cmp().  The function
 * returns zero if the value in @sid is valid (although it may be SECSID_NULL)
 * or -EACCES if @sid is invalid due to inconsistencies with the different
 * peer labels.
 *
 */
static int selinux_skb_peerlbl_sid(struct sk_buff *skb, u16 family, u32 *sid)
{
	int err;
	u32 xfrm_sid;
	u32 nlbl_sid;
	u32 nlbl_type;

	err = selinux_xfrm_skb_sid(skb, &xfrm_sid);
	if (unlikely(err))
		return -EACCES;
	err = selinux_netlbl_skbuff_getsid(skb, family, &nlbl_type, &nlbl_sid);
	if (unlikely(err))
		return -EACCES;

	err = security_net_peersid_resolve(nlbl_sid, nlbl_type, xfrm_sid, sid);
	if (unlikely(err)) {
		printk(KERN_WARNING
		       "SELinux: failure in selinux_skb_peerlbl_sid(),"
		       " unable to determine packet's peer label\n");
		return -EACCES;
	}

	return 0;
}

/**
 * selinux_conn_sid - Determine the child socket label for a connection
 * @sk_sid: the parent socket's SID
 * @skb_sid: the packet's SID
 * @conn_sid: the resulting connection SID
 *
 * If @skb_sid is valid then the user:role:type information from @sk_sid is
 * combined with the MLS information from @skb_sid in order to create
 * @conn_sid.  If @skb_sid is not valid then then @conn_sid is simply a copy
 * of @sk_sid.  Returns zero on success, negative values on failure.
 *
 */
static int selinux_conn_sid(u32 sk_sid, u32 skb_sid, u32 *conn_sid)
{
	int err = 0;

	if (skb_sid != SECSID_NULL)
		err = security_sid_mls_copy(sk_sid, skb_sid, conn_sid);
	else
		*conn_sid = sk_sid;

	return err;
}

/* socket security operations */

static int socket_sockcreate_sid(const struct task_security_struct *tsec,
				 u16 secclass, u32 *socksid)
{
	if (tsec->sockcreate_sid > SECSID_NULL) {
		*socksid = tsec->sockcreate_sid;
		return 0;
	}

	return security_transition_sid(tsec->sid, tsec->sid, secclass, NULL,
				       socksid);
}

static int sock_has_perm(struct sock *sk, u32 perms)
{
	struct sk_security_struct *sksec = sk->sk_security;
	struct common_audit_data ad;
	struct lsm_network_audit net = {0,};

	if (sksec->sid == SECINITSID_KERNEL)
		return 0;

	ad.type = LSM_AUDIT_DATA_NET;
	ad.u.net = &net;
	ad.u.net->sk = sk;

	return avc_has_perm(current_sid(), sksec->sid, sksec->sclass, perms,
			    &ad);
}

static int selinux_socket_create(int family, int type,
				 int protocol, int kern)
{
	const struct task_security_struct *tsec = current_security();
	u32 newsid;
	u16 secclass;
	int rc;

	if (kern)
		return 0;

	secclass = socket_type_to_security_class(family, type, protocol);
	rc = socket_sockcreate_sid(tsec, secclass, &newsid);
	if (rc)
		return rc;

	return avc_has_perm(tsec->sid, newsid, secclass, SOCKET__CREATE, NULL);
}

static int selinux_socket_post_create(struct socket *sock, int family,
				      int type, int protocol, int kern)
{
	const struct task_security_struct *tsec = current_security();
	struct inode_security_struct *isec = inode_security_novalidate(SOCK_INODE(sock));
	struct sk_security_struct *sksec;
	u16 sclass = socket_type_to_security_class(family, type, protocol);
	u32 sid = SECINITSID_KERNEL;
	int err = 0;

	if (!kern) {
		err = socket_sockcreate_sid(tsec, sclass, &sid);
		if (err)
			return err;
	}

	isec->sclass = sclass;
	isec->sid = sid;
	isec->initialized = LABEL_INITIALIZED;

	if (sock->sk) {
		sksec = sock->sk->sk_security;
		sksec->sclass = sclass;
		sksec->sid = sid;
		err = selinux_netlbl_socket_post_create(sock->sk, family);
	}

	return err;
}

/* Range of port numbers used to automatically bind.
   Need to determine whether we should perform a name_bind
   permission check between the socket and the port number. */

static int selinux_socket_bind(struct socket *sock, struct sockaddr *address, int addrlen)
{
	struct sock *sk = sock->sk;
	u16 family;
	int err;

	err = sock_has_perm(sk, SOCKET__BIND);
	if (err)
		goto out;

	/*
	 * If PF_INET or PF_INET6, check name_bind permission for the port.
	 * Multiple address binding for SCTP is not supported yet: we just
	 * check the first address now.
	 */
	family = sk->sk_family;
	if (family == PF_INET || family == PF_INET6) {
		char *addrp;
		struct sk_security_struct *sksec = sk->sk_security;
		struct common_audit_data ad;
		struct lsm_network_audit net = {0,};
		struct sockaddr_in *addr4 = NULL;
		struct sockaddr_in6 *addr6 = NULL;
		unsigned short snum;
		u32 sid, node_perm;

		if (family == PF_INET) {
			if (addrlen < sizeof(struct sockaddr_in)) {
				err = -EINVAL;
				goto out;
			}
			addr4 = (struct sockaddr_in *)address;
			snum = ntohs(addr4->sin_port);
			addrp = (char *)&addr4->sin_addr.s_addr;
		} else {
			if (addrlen < SIN6_LEN_RFC2133) {
				err = -EINVAL;
				goto out;
			}
			addr6 = (struct sockaddr_in6 *)address;
			snum = ntohs(addr6->sin6_port);
			addrp = (char *)&addr6->sin6_addr.s6_addr;
		}

		if (snum) {
			int low, high;

			inet_get_local_port_range(sock_net(sk), &low, &high);

			if (snum < max(inet_prot_sock(sock_net(sk)), low) ||
			    snum > high) {
				err = sel_netport_sid(sk->sk_protocol,
						      snum, &sid);
				if (err)
					goto out;
				ad.type = LSM_AUDIT_DATA_NET;
				ad.u.net = &net;
				ad.u.net->sport = htons(snum);
				ad.u.net->family = family;
				err = avc_has_perm(sksec->sid, sid,
						   sksec->sclass,
						   SOCKET__NAME_BIND, &ad);
				if (err)
					goto out;
			}
		}

		switch (sksec->sclass) {
		case SECCLASS_TCP_SOCKET:
			node_perm = TCP_SOCKET__NODE_BIND;
			break;

		case SECCLASS_UDP_SOCKET:
			node_perm = UDP_SOCKET__NODE_BIND;
			break;

		case SECCLASS_DCCP_SOCKET:
			node_perm = DCCP_SOCKET__NODE_BIND;
			break;

		default:
			node_perm = RAWIP_SOCKET__NODE_BIND;
			break;
		}

		err = sel_netnode_sid(addrp, family, &sid);
		if (err)
			goto out;

		ad.type = LSM_AUDIT_DATA_NET;
		ad.u.net = &net;
		ad.u.net->sport = htons(snum);
		ad.u.net->family = family;

		if (family == PF_INET)
			ad.u.net->v4info.saddr = addr4->sin_addr.s_addr;
		else
			ad.u.net->v6info.saddr = addr6->sin6_addr;

		err = avc_has_perm(sksec->sid, sid,
				   sksec->sclass, node_perm, &ad);
		if (err)
			goto out;
	}
out:
	return err;
}

static int selinux_socket_connect(struct socket *sock, struct sockaddr *address, int addrlen)
{
	struct sock *sk = sock->sk;
	struct sk_security_struct *sksec = sk->sk_security;
	int err;

	err = sock_has_perm(sk, SOCKET__CONNECT);
	if (err)
		return err;

	/*
	 * If a TCP or DCCP socket, check name_connect permission for the port.
	 */
	if (sksec->sclass == SECCLASS_TCP_SOCKET ||
	    sksec->sclass == SECCLASS_DCCP_SOCKET) {
		struct common_audit_data ad;
		struct lsm_network_audit net = {0,};
		struct sockaddr_in *addr4 = NULL;
		struct sockaddr_in6 *addr6 = NULL;
		unsigned short snum;
		u32 sid, perm;

		if (sk->sk_family == PF_INET) {
			addr4 = (struct sockaddr_in *)address;
			if (addrlen < sizeof(struct sockaddr_in))
				return -EINVAL;
			snum = ntohs(addr4->sin_port);
		} else {
			addr6 = (struct sockaddr_in6 *)address;
			if (addrlen < SIN6_LEN_RFC2133)
				return -EINVAL;
			snum = ntohs(addr6->sin6_port);
		}

		err = sel_netport_sid(sk->sk_protocol, snum, &sid);
		if (err)
			goto out;

		perm = (sksec->sclass == SECCLASS_TCP_SOCKET) ?
		       TCP_SOCKET__NAME_CONNECT : DCCP_SOCKET__NAME_CONNECT;

		ad.type = LSM_AUDIT_DATA_NET;
		ad.u.net = &net;
		ad.u.net->dport = htons(snum);
		ad.u.net->family = sk->sk_family;
		err = avc_has_perm(sksec->sid, sid, sksec->sclass, perm, &ad);
		if (err)
			goto out;
	}

	err = selinux_netlbl_socket_connect(sk, address);

out:
	return err;
}

static int selinux_socket_listen(struct socket *sock, int backlog)
{
	return sock_has_perm(sock->sk, SOCKET__LISTEN);
}

static int selinux_socket_accept(struct socket *sock, struct socket *newsock)
{
	int err;
	struct inode_security_struct *isec;
	struct inode_security_struct *newisec;
	u16 sclass;
	u32 sid;

	err = sock_has_perm(sock->sk, SOCKET__ACCEPT);
	if (err)
		return err;

	isec = inode_security_novalidate(SOCK_INODE(sock));
	spin_lock(&isec->lock);
	sclass = isec->sclass;
	sid = isec->sid;
	spin_unlock(&isec->lock);

	newisec = inode_security_novalidate(SOCK_INODE(newsock));
	newisec->sclass = sclass;
	newisec->sid = sid;
	newisec->initialized = LABEL_INITIALIZED;

	return 0;
}

static int selinux_socket_sendmsg(struct socket *sock, struct msghdr *msg,
				  int size)
{
	return sock_has_perm(sock->sk, SOCKET__WRITE);
}

static int selinux_socket_recvmsg(struct socket *sock, struct msghdr *msg,
				  int size, int flags)
{
	return sock_has_perm(sock->sk, SOCKET__READ);
}

static int selinux_socket_getsockname(struct socket *sock)
{
	return sock_has_perm(sock->sk, SOCKET__GETATTR);
}

static int selinux_socket_getpeername(struct socket *sock)
{
	return sock_has_perm(sock->sk, SOCKET__GETATTR);
}

static int selinux_socket_setsockopt(struct socket *sock, int level, int optname)
{
	int err;

	err = sock_has_perm(sock->sk, SOCKET__SETOPT);
	if (err)
		return err;

	return selinux_netlbl_socket_setsockopt(sock, level, optname);
}

static int selinux_socket_getsockopt(struct socket *sock, int level,
				     int optname)
{
	return sock_has_perm(sock->sk, SOCKET__GETOPT);
}

static int selinux_socket_shutdown(struct socket *sock, int how)
{
	return sock_has_perm(sock->sk, SOCKET__SHUTDOWN);
}

static int selinux_socket_unix_stream_connect(struct sock *sock,
					      struct sock *other,
					      struct sock *newsk)
{
	struct sk_security_struct *sksec_sock = sock->sk_security;
	struct sk_security_struct *sksec_other = other->sk_security;
	struct sk_security_struct *sksec_new = newsk->sk_security;
	struct common_audit_data ad;
	struct lsm_network_audit net = {0,};
	int err;

	ad.type = LSM_AUDIT_DATA_NET;
	ad.u.net = &net;
	ad.u.net->sk = other;

	err = avc_has_perm(sksec_sock->sid, sksec_other->sid,
			   sksec_other->sclass,
			   UNIX_STREAM_SOCKET__CONNECTTO, &ad);
	if (err)
		return err;

	/* server child socket */
	sksec_new->peer_sid = sksec_sock->sid;
	err = security_sid_mls_copy(sksec_other->sid, sksec_sock->sid,
				    &sksec_new->sid);
	if (err)
		return err;

	/* connecting socket */
	sksec_sock->peer_sid = sksec_new->sid;

	return 0;
}

static int selinux_socket_unix_may_send(struct socket *sock,
					struct socket *other)
{
	struct sk_security_struct *ssec = sock->sk->sk_security;
	struct sk_security_struct *osec = other->sk->sk_security;
	struct common_audit_data ad;
	struct lsm_network_audit net = {0,};

	ad.type = LSM_AUDIT_DATA_NET;
	ad.u.net = &net;
	ad.u.net->sk = other->sk;

	return avc_has_perm(ssec->sid, osec->sid, osec->sclass, SOCKET__SENDTO,
			    &ad);
}

static int selinux_inet_sys_rcv_skb(struct net *ns, int ifindex,
				    char *addrp, u16 family, u32 peer_sid,
				    struct common_audit_data *ad)
{
	int err;
	u32 if_sid;
	u32 node_sid;

	err = sel_netif_sid(ns, ifindex, &if_sid);
	if (err)
		return err;
	err = avc_has_perm(peer_sid, if_sid,
			   SECCLASS_NETIF, NETIF__INGRESS, ad);
	if (err)
		return err;

	err = sel_netnode_sid(addrp, family, &node_sid);
	if (err)
		return err;
	return avc_has_perm(peer_sid, node_sid,
			    SECCLASS_NODE, NODE__RECVFROM, ad);
}

static int selinux_sock_rcv_skb_compat(struct sock *sk, struct sk_buff *skb,
				       u16 family)
{
	int err = 0;
	struct sk_security_struct *sksec = sk->sk_security;
	u32 sk_sid = sksec->sid;
	struct common_audit_data ad;
	struct lsm_network_audit net = {0,};
	char *addrp;

	ad.type = LSM_AUDIT_DATA_NET;
	ad.u.net = &net;
	ad.u.net->netif = skb->skb_iif;
	ad.u.net->family = family;
	err = selinux_parse_skb(skb, &ad, &addrp, 1, NULL);
	if (err)
		return err;

	if (selinux_secmark_enabled()) {
		err = avc_has_perm(sk_sid, skb->secmark, SECCLASS_PACKET,
				   PACKET__RECV, &ad);
		if (err)
			return err;
	}

	err = selinux_netlbl_sock_rcv_skb(sksec, skb, family, &ad);
	if (err)
		return err;
	err = selinux_xfrm_sock_rcv_skb(sksec->sid, skb, &ad);

	return err;
}

static int selinux_socket_sock_rcv_skb(struct sock *sk, struct sk_buff *skb)
{
	int err;
	struct sk_security_struct *sksec = sk->sk_security;
	u16 family = sk->sk_family;
	u32 sk_sid = sksec->sid;
	struct common_audit_data ad;
	struct lsm_network_audit net = {0,};
	char *addrp;
	u8 secmark_active;
	u8 peerlbl_active;

	if (family != PF_INET && family != PF_INET6)
		return 0;

	/* Handle mapped IPv4 packets arriving via IPv6 sockets */
	if (family == PF_INET6 && skb->protocol == htons(ETH_P_IP))
		family = PF_INET;

	/* If any sort of compatibility mode is enabled then handoff processing
	 * to the selinux_sock_rcv_skb_compat() function to deal with the
	 * special handling.  We do this in an attempt to keep this function
	 * as fast and as clean as possible. */
	if (!selinux_policycap_netpeer)
		return selinux_sock_rcv_skb_compat(sk, skb, family);

	secmark_active = selinux_secmark_enabled();
	peerlbl_active = selinux_peerlbl_enabled();
	if (!secmark_active && !peerlbl_active)
		return 0;

	ad.type = LSM_AUDIT_DATA_NET;
	ad.u.net = &net;
	ad.u.net->netif = skb->skb_iif;
	ad.u.net->family = family;
	err = selinux_parse_skb(skb, &ad, &addrp, 1, NULL);
	if (err)
		return err;

	if (peerlbl_active) {
		u32 peer_sid;

		err = selinux_skb_peerlbl_sid(skb, family, &peer_sid);
		if (err)
			return err;
		err = selinux_inet_sys_rcv_skb(sock_net(sk), skb->skb_iif,
					       addrp, family, peer_sid, &ad);
		if (err) {
			selinux_netlbl_err(skb, family, err, 0);
			return err;
		}
		err = avc_has_perm(sk_sid, peer_sid, SECCLASS_PEER,
				   PEER__RECV, &ad);
		if (err) {
			selinux_netlbl_err(skb, family, err, 0);
			return err;
		}
	}

	if (secmark_active) {
		err = avc_has_perm(sk_sid, skb->secmark, SECCLASS_PACKET,
				   PACKET__RECV, &ad);
		if (err)
			return err;
	}

	return err;
}

static int selinux_socket_getpeersec_stream(struct socket *sock, char __user *optval,
					    int __user *optlen, unsigned len)
{
	int err = 0;
	char *scontext;
	u32 scontext_len;
	struct sk_security_struct *sksec = sock->sk->sk_security;
	u32 peer_sid = SECSID_NULL;

	if (sksec->sclass == SECCLASS_UNIX_STREAM_SOCKET ||
	    sksec->sclass == SECCLASS_TCP_SOCKET)
		peer_sid = sksec->peer_sid;
	if (peer_sid == SECSID_NULL)
		return -ENOPROTOOPT;

	err = security_sid_to_context(peer_sid, &scontext, &scontext_len);
	if (err)
		return err;

	if (scontext_len > len) {
		err = -ERANGE;
		goto out_len;
	}

	if (copy_to_user(optval, scontext, scontext_len))
		err = -EFAULT;

out_len:
	if (put_user(scontext_len, optlen))
		err = -EFAULT;
	kfree(scontext);
	return err;
}

static int selinux_socket_getpeersec_dgram(struct socket *sock, struct sk_buff *skb, u32 *secid)
{
	u32 peer_secid = SECSID_NULL;
	u16 family;
	struct inode_security_struct *isec;

	if (skb && skb->protocol == htons(ETH_P_IP))
		family = PF_INET;
	else if (skb && skb->protocol == htons(ETH_P_IPV6))
		family = PF_INET6;
	else if (sock)
		family = sock->sk->sk_family;
	else
		goto out;

	if (sock && family == PF_UNIX) {
		isec = inode_security_novalidate(SOCK_INODE(sock));
		peer_secid = isec->sid;
	} else if (skb)
		selinux_skb_peerlbl_sid(skb, family, &peer_secid);

out:
	*secid = peer_secid;
	if (peer_secid == SECSID_NULL)
		return -EINVAL;
	return 0;
}

static int selinux_sk_alloc_security(struct sock *sk, int family, gfp_t priority)
{
	struct sk_security_struct *sksec;

	sksec = kzalloc(sizeof(*sksec), priority);
	if (!sksec)
		return -ENOMEM;

	sksec->peer_sid = SECINITSID_UNLABELED;
	sksec->sid = SECINITSID_UNLABELED;
	sksec->sclass = SECCLASS_SOCKET;
	selinux_netlbl_sk_security_reset(sksec);
	sk->sk_security = sksec;

	return 0;
}

static void selinux_sk_free_security(struct sock *sk)
{
	struct sk_security_struct *sksec = sk->sk_security;

	sk->sk_security = NULL;
	selinux_netlbl_sk_security_free(sksec);
	kfree(sksec);
}

static void selinux_sk_clone_security(const struct sock *sk, struct sock *newsk)
{
	struct sk_security_struct *sksec = sk->sk_security;
	struct sk_security_struct *newsksec = newsk->sk_security;

	newsksec->sid = sksec->sid;
	newsksec->peer_sid = sksec->peer_sid;
	newsksec->sclass = sksec->sclass;

	selinux_netlbl_sk_security_reset(newsksec);
}

static void selinux_sk_getsecid(struct sock *sk, u32 *secid)
{
	if (!sk)
		*secid = SECINITSID_ANY_SOCKET;
	else {
		struct sk_security_struct *sksec = sk->sk_security;

		*secid = sksec->sid;
	}
}

static void selinux_sock_graft(struct sock *sk, struct socket *parent)
{
	struct inode_security_struct *isec =
		inode_security_novalidate(SOCK_INODE(parent));
	struct sk_security_struct *sksec = sk->sk_security;

	if (sk->sk_family == PF_INET || sk->sk_family == PF_INET6 ||
	    sk->sk_family == PF_UNIX)
		isec->sid = sksec->sid;
	sksec->sclass = isec->sclass;
}

static int selinux_inet_conn_request(struct sock *sk, struct sk_buff *skb,
				     struct request_sock *req)
{
	struct sk_security_struct *sksec = sk->sk_security;
	int err;
	u16 family = req->rsk_ops->family;
	u32 connsid;
	u32 peersid;

	err = selinux_skb_peerlbl_sid(skb, family, &peersid);
	if (err)
		return err;
	err = selinux_conn_sid(sksec->sid, peersid, &connsid);
	if (err)
		return err;
	req->secid = connsid;
	req->peer_secid = peersid;

	return selinux_netlbl_inet_conn_request(req, family);
}

static void selinux_inet_csk_clone(struct sock *newsk,
				   const struct request_sock *req)
{
	struct sk_security_struct *newsksec = newsk->sk_security;

	newsksec->sid = req->secid;
	newsksec->peer_sid = req->peer_secid;
	/* NOTE: Ideally, we should also get the isec->sid for the
	   new socket in sync, but we don't have the isec available yet.
	   So we will wait until sock_graft to do it, by which
	   time it will have been created and available. */

	/* We don't need to take any sort of lock here as we are the only
	 * thread with access to newsksec */
	selinux_netlbl_inet_csk_clone(newsk, req->rsk_ops->family);
}

static void selinux_inet_conn_established(struct sock *sk, struct sk_buff *skb)
{
	u16 family = sk->sk_family;
	struct sk_security_struct *sksec = sk->sk_security;

	/* handle mapped IPv4 packets arriving via IPv6 sockets */
	if (family == PF_INET6 && skb->protocol == htons(ETH_P_IP))
		family = PF_INET;

	selinux_skb_peerlbl_sid(skb, family, &sksec->peer_sid);
}

static int selinux_secmark_relabel_packet(u32 sid)
{
	const struct task_security_struct *__tsec;
	u32 tsid;

	__tsec = current_security();
	tsid = __tsec->sid;

	return avc_has_perm(tsid, sid, SECCLASS_PACKET, PACKET__RELABELTO, NULL);
}

static void selinux_secmark_refcount_inc(void)
{
	atomic_inc(&selinux_secmark_refcount);
}

static void selinux_secmark_refcount_dec(void)
{
	atomic_dec(&selinux_secmark_refcount);
}

static void selinux_req_classify_flow(const struct request_sock *req,
				      struct flowi *fl)
{
	fl->flowi_secid = req->secid;
}

static int selinux_tun_dev_alloc_security(void **security)
{
	struct tun_security_struct *tunsec;

	tunsec = kzalloc(sizeof(*tunsec), GFP_KERNEL);
	if (!tunsec)
		return -ENOMEM;
	tunsec->sid = current_sid();

	*security = tunsec;
	return 0;
}

static void selinux_tun_dev_free_security(void *security)
{
	kfree(security);
}

static int selinux_tun_dev_create(void)
{
	u32 sid = current_sid();

	/* we aren't taking into account the "sockcreate" SID since the socket
	 * that is being created here is not a socket in the traditional sense,
	 * instead it is a private sock, accessible only to the kernel, and
	 * representing a wide range of network traffic spanning multiple
	 * connections unlike traditional sockets - check the TUN driver to
	 * get a better understanding of why this socket is special */

	return avc_has_perm(sid, sid, SECCLASS_TUN_SOCKET, TUN_SOCKET__CREATE,
			    NULL);
}

static int selinux_tun_dev_attach_queue(void *security)
{
	struct tun_security_struct *tunsec = security;

	return avc_has_perm(current_sid(), tunsec->sid, SECCLASS_TUN_SOCKET,
			    TUN_SOCKET__ATTACH_QUEUE, NULL);
}

static int selinux_tun_dev_attach(struct sock *sk, void *security)
{
	struct tun_security_struct *tunsec = security;
	struct sk_security_struct *sksec = sk->sk_security;

	/* we don't currently perform any NetLabel based labeling here and it
	 * isn't clear that we would want to do so anyway; while we could apply
	 * labeling without the support of the TUN user the resulting labeled
	 * traffic from the other end of the connection would almost certainly
	 * cause confusion to the TUN user that had no idea network labeling
	 * protocols were being used */

	sksec->sid = tunsec->sid;
	sksec->sclass = SECCLASS_TUN_SOCKET;

	return 0;
}

static int selinux_tun_dev_open(void *security)
{
	struct tun_security_struct *tunsec = security;
	u32 sid = current_sid();
	int err;

	err = avc_has_perm(sid, tunsec->sid, SECCLASS_TUN_SOCKET,
			   TUN_SOCKET__RELABELFROM, NULL);
	if (err)
		return err;
	err = avc_has_perm(sid, sid, SECCLASS_TUN_SOCKET,
			   TUN_SOCKET__RELABELTO, NULL);
	if (err)
		return err;
	tunsec->sid = sid;

	return 0;
}

static int selinux_nlmsg_perm(struct sock *sk, struct sk_buff *skb)
{
	int rc = 0;
	unsigned int msg_len;
	unsigned int data_len = skb->len;
	unsigned char *data = skb->data;
	struct nlmsghdr *nlh;
	struct sk_security_struct *sksec = sk->sk_security;
	u16 sclass = sksec->sclass;
	u32 perm;

	while (data_len >= nlmsg_total_size(0)) {
		nlh = (struct nlmsghdr *)data;

		/* NOTE: the nlmsg_len field isn't reliably set by some netlink
		 *       users which means we can't reject skb's with bogus
		 *       length fields; our solution is to follow what
		 *       netlink_rcv_skb() does and simply skip processing at
		 *       messages with length fields that are clearly junk
		 */
		if (nlh->nlmsg_len < NLMSG_HDRLEN || nlh->nlmsg_len > data_len)
			return 0;

		rc = selinux_nlmsg_lookup(sclass, nlh->nlmsg_type, &perm);
		if (rc == 0) {
			rc = sock_has_perm(sk, perm);
			if (rc)
				return rc;
		} else if (rc == -EINVAL) {
			/* -EINVAL is a missing msg/perm mapping */
			pr_warn_ratelimited("SELinux: unrecognized netlink"
				" message: protocol=%hu nlmsg_type=%hu sclass=%s"
				" pid=%d comm=%s\n",
				sk->sk_protocol, nlh->nlmsg_type,
				secclass_map[sclass - 1].name,
				task_pid_nr(current), current->comm);
			if (selinux_enforcing && !security_get_allow_unknown())
				return rc;
			rc = 0;
		} else if (rc == -ENOENT) {
			/* -ENOENT is a missing socket/class mapping, ignore */
			rc = 0;
		} else {
			return rc;
		}

		/* move to the next message after applying netlink padding */
		msg_len = NLMSG_ALIGN(nlh->nlmsg_len);
		if (msg_len >= data_len)
			return 0;
		data_len -= msg_len;
		data += msg_len;
	}

	return rc;
}

#ifdef CONFIG_NETFILTER

static unsigned int selinux_ip_forward(struct sk_buff *skb,
				       const struct net_device *indev,
				       u16 family)
{
	int err;
	char *addrp;
	u32 peer_sid;
	struct common_audit_data ad;
	struct lsm_network_audit net = {0,};
	u8 secmark_active;
	u8 netlbl_active;
	u8 peerlbl_active;

	if (!selinux_policycap_netpeer)
		return NF_ACCEPT;

	secmark_active = selinux_secmark_enabled();
	netlbl_active = netlbl_enabled();
	peerlbl_active = selinux_peerlbl_enabled();
	if (!secmark_active && !peerlbl_active)
		return NF_ACCEPT;

	if (selinux_skb_peerlbl_sid(skb, family, &peer_sid) != 0)
		return NF_DROP;

	ad.type = LSM_AUDIT_DATA_NET;
	ad.u.net = &net;
	ad.u.net->netif = indev->ifindex;
	ad.u.net->family = family;
	if (selinux_parse_skb(skb, &ad, &addrp, 1, NULL) != 0)
		return NF_DROP;

	if (peerlbl_active) {
		err = selinux_inet_sys_rcv_skb(dev_net(indev), indev->ifindex,
					       addrp, family, peer_sid, &ad);
		if (err) {
			selinux_netlbl_err(skb, family, err, 1);
			return NF_DROP;
		}
	}

	if (secmark_active)
		if (avc_has_perm(peer_sid, skb->secmark,
				 SECCLASS_PACKET, PACKET__FORWARD_IN, &ad))
			return NF_DROP;

	if (netlbl_active)
		/* we do this in the FORWARD path and not the POST_ROUTING
		 * path because we want to make sure we apply the necessary
		 * labeling before IPsec is applied so we can leverage AH
		 * protection */
		if (selinux_netlbl_skbuff_setsid(skb, family, peer_sid) != 0)
			return NF_DROP;

	return NF_ACCEPT;
}

static unsigned int selinux_ipv4_forward(void *priv,
					 struct sk_buff *skb,
					 const struct nf_hook_state *state)
{
	return selinux_ip_forward(skb, state->in, PF_INET);
}

#if IS_ENABLED(CONFIG_IPV6)
static unsigned int selinux_ipv6_forward(void *priv,
					 struct sk_buff *skb,
					 const struct nf_hook_state *state)
{
	return selinux_ip_forward(skb, state->in, PF_INET6);
}
#endif	/* IPV6 */

static unsigned int selinux_ip_output(struct sk_buff *skb,
				      u16 family)
{
	struct sock *sk;
	u32 sid;

	if (!netlbl_enabled())
		return NF_ACCEPT;

	/* we do this in the LOCAL_OUT path and not the POST_ROUTING path
	 * because we want to make sure we apply the necessary labeling
	 * before IPsec is applied so we can leverage AH protection */
	sk = skb->sk;
	if (sk) {
		struct sk_security_struct *sksec;

		if (sk_listener(sk))
			/* if the socket is the listening state then this
			 * packet is a SYN-ACK packet which means it needs to
			 * be labeled based on the connection/request_sock and
			 * not the parent socket.  unfortunately, we can't
			 * lookup the request_sock yet as it isn't queued on
			 * the parent socket until after the SYN-ACK is sent.
			 * the "solution" is to simply pass the packet as-is
			 * as any IP option based labeling should be copied
			 * from the initial connection request (in the IP
			 * layer).  it is far from ideal, but until we get a
			 * security label in the packet itself this is the
			 * best we can do. */
			return NF_ACCEPT;

		/* standard practice, label using the parent socket */
		sksec = sk->sk_security;
		sid = sksec->sid;
	} else
		sid = SECINITSID_KERNEL;
	if (selinux_netlbl_skbuff_setsid(skb, family, sid) != 0)
		return NF_DROP;

	return NF_ACCEPT;
}

static unsigned int selinux_ipv4_output(void *priv,
					struct sk_buff *skb,
					const struct nf_hook_state *state)
{
	return selinux_ip_output(skb, PF_INET);
}

#if IS_ENABLED(CONFIG_IPV6)
static unsigned int selinux_ipv6_output(void *priv,
					struct sk_buff *skb,
					const struct nf_hook_state *state)
{
	return selinux_ip_output(skb, PF_INET6);
}
#endif	/* IPV6 */

static unsigned int selinux_ip_postroute_compat(struct sk_buff *skb,
						int ifindex,
						u16 family)
{
	struct sock *sk = skb_to_full_sk(skb);
	struct sk_security_struct *sksec;
	struct common_audit_data ad;
	struct lsm_network_audit net = {0,};
	char *addrp;
	u8 proto;

	if (sk == NULL)
		return NF_ACCEPT;
	sksec = sk->sk_security;

	ad.type = LSM_AUDIT_DATA_NET;
	ad.u.net = &net;
	ad.u.net->netif = ifindex;
	ad.u.net->family = family;
	if (selinux_parse_skb(skb, &ad, &addrp, 0, &proto))
		return NF_DROP;

	if (selinux_secmark_enabled())
		if (avc_has_perm(sksec->sid, skb->secmark,
				 SECCLASS_PACKET, PACKET__SEND, &ad))
			return NF_DROP_ERR(-ECONNREFUSED);

	if (selinux_xfrm_postroute_last(sksec->sid, skb, &ad, proto))
		return NF_DROP_ERR(-ECONNREFUSED);

	return NF_ACCEPT;
}

static unsigned int selinux_ip_postroute(struct sk_buff *skb,
					 const struct net_device *outdev,
					 u16 family)
{
	u32 secmark_perm;
	u32 peer_sid;
	int ifindex = outdev->ifindex;
	struct sock *sk;
	struct common_audit_data ad;
	struct lsm_network_audit net = {0,};
	char *addrp;
	u8 secmark_active;
	u8 peerlbl_active;

	/* If any sort of compatibility mode is enabled then handoff processing
	 * to the selinux_ip_postroute_compat() function to deal with the
	 * special handling.  We do this in an attempt to keep this function
	 * as fast and as clean as possible. */
	if (!selinux_policycap_netpeer)
		return selinux_ip_postroute_compat(skb, ifindex, family);

	secmark_active = selinux_secmark_enabled();
	peerlbl_active = selinux_peerlbl_enabled();
	if (!secmark_active && !peerlbl_active)
		return NF_ACCEPT;

	sk = skb_to_full_sk(skb);

#ifdef CONFIG_XFRM
	/* If skb->dst->xfrm is non-NULL then the packet is undergoing an IPsec
	 * packet transformation so allow the packet to pass without any checks
	 * since we'll have another chance to perform access control checks
	 * when the packet is on it's final way out.
	 * NOTE: there appear to be some IPv6 multicast cases where skb->dst
	 *       is NULL, in this case go ahead and apply access control.
	 * NOTE: if this is a local socket (skb->sk != NULL) that is in the
	 *       TCP listening state we cannot wait until the XFRM processing
	 *       is done as we will miss out on the SA label if we do;
	 *       unfortunately, this means more work, but it is only once per
	 *       connection. */
	if (skb_dst(skb) != NULL && skb_dst(skb)->xfrm != NULL &&
	    !(sk && sk_listener(sk)))
		return NF_ACCEPT;
#endif

	if (sk == NULL) {
		/* Without an associated socket the packet is either coming
		 * from the kernel or it is being forwarded; check the packet
		 * to determine which and if the packet is being forwarded
		 * query the packet directly to determine the security label. */
		if (skb->skb_iif) {
			secmark_perm = PACKET__FORWARD_OUT;
			if (selinux_skb_peerlbl_sid(skb, family, &peer_sid))
				return NF_DROP;
		} else {
			secmark_perm = PACKET__SEND;
			peer_sid = SECINITSID_KERNEL;
		}
	} else if (sk_listener(sk)) {
		/* Locally generated packet but the associated socket is in the
		 * listening state which means this is a SYN-ACK packet.  In
		 * this particular case the correct security label is assigned
		 * to the connection/request_sock but unfortunately we can't
		 * query the request_sock as it isn't queued on the parent
		 * socket until after the SYN-ACK packet is sent; the only
		 * viable choice is to regenerate the label like we do in
		 * selinux_inet_conn_request().  See also selinux_ip_output()
		 * for similar problems. */
		u32 skb_sid;
		struct sk_security_struct *sksec;

		sksec = sk->sk_security;
		if (selinux_skb_peerlbl_sid(skb, family, &skb_sid))
			return NF_DROP;
		/* At this point, if the returned skb peerlbl is SECSID_NULL
		 * and the packet has been through at least one XFRM
		 * transformation then we must be dealing with the "final"
		 * form of labeled IPsec packet; since we've already applied
		 * all of our access controls on this packet we can safely
		 * pass the packet. */
		if (skb_sid == SECSID_NULL) {
			switch (family) {
			case PF_INET:
				if (IPCB(skb)->flags & IPSKB_XFRM_TRANSFORMED)
					return NF_ACCEPT;
				break;
			case PF_INET6:
				if (IP6CB(skb)->flags & IP6SKB_XFRM_TRANSFORMED)
					return NF_ACCEPT;
				break;
			default:
				return NF_DROP_ERR(-ECONNREFUSED);
			}
		}
		if (selinux_conn_sid(sksec->sid, skb_sid, &peer_sid))
			return NF_DROP;
		secmark_perm = PACKET__SEND;
	} else {
		/* Locally generated packet, fetch the security label from the
		 * associated socket. */
		struct sk_security_struct *sksec = sk->sk_security;
		peer_sid = sksec->sid;
		secmark_perm = PACKET__SEND;
	}

	ad.type = LSM_AUDIT_DATA_NET;
	ad.u.net = &net;
	ad.u.net->netif = ifindex;
	ad.u.net->family = family;
	if (selinux_parse_skb(skb, &ad, &addrp, 0, NULL))
		return NF_DROP;

	if (secmark_active)
		if (avc_has_perm(peer_sid, skb->secmark,
				 SECCLASS_PACKET, secmark_perm, &ad))
			return NF_DROP_ERR(-ECONNREFUSED);

	if (peerlbl_active) {
		u32 if_sid;
		u32 node_sid;

		if (sel_netif_sid(dev_net(outdev), ifindex, &if_sid))
			return NF_DROP;
		if (avc_has_perm(peer_sid, if_sid,
				 SECCLASS_NETIF, NETIF__EGRESS, &ad))
			return NF_DROP_ERR(-ECONNREFUSED);

		if (sel_netnode_sid(addrp, family, &node_sid))
			return NF_DROP;
		if (avc_has_perm(peer_sid, node_sid,
				 SECCLASS_NODE, NODE__SENDTO, &ad))
			return NF_DROP_ERR(-ECONNREFUSED);
	}

	return NF_ACCEPT;
}

static unsigned int selinux_ipv4_postroute(void *priv,
					   struct sk_buff *skb,
					   const struct nf_hook_state *state)
{
	return selinux_ip_postroute(skb, state->out, PF_INET);
}

#if IS_ENABLED(CONFIG_IPV6)
static unsigned int selinux_ipv6_postroute(void *priv,
					   struct sk_buff *skb,
					   const struct nf_hook_state *state)
{
	return selinux_ip_postroute(skb, state->out, PF_INET6);
}
#endif	/* IPV6 */

#endif	/* CONFIG_NETFILTER */

static int selinux_netlink_send(struct sock *sk, struct sk_buff *skb)
{
	return selinux_nlmsg_perm(sk, skb);
}

static int ipc_alloc_security(struct kern_ipc_perm *perm,
			      u16 sclass)
{
	struct ipc_security_struct *isec;

	isec = kzalloc(sizeof(struct ipc_security_struct), GFP_KERNEL);
	if (!isec)
		return -ENOMEM;

	isec->sclass = sclass;
	isec->sid = current_sid();
	perm->security = isec;

	return 0;
}

static void ipc_free_security(struct kern_ipc_perm *perm)
{
	struct ipc_security_struct *isec = perm->security;
	perm->security = NULL;
	kfree(isec);
}

static int msg_msg_alloc_security(struct msg_msg *msg)
{
	struct msg_security_struct *msec;

	msec = kzalloc(sizeof(struct msg_security_struct), GFP_KERNEL);
	if (!msec)
		return -ENOMEM;

	msec->sid = SECINITSID_UNLABELED;
	msg->security = msec;

	return 0;
}

static void msg_msg_free_security(struct msg_msg *msg)
{
	struct msg_security_struct *msec = msg->security;

	msg->security = NULL;
	kfree(msec);
}

static int ipc_has_perm(struct kern_ipc_perm *ipc_perms,
			u32 perms)
{
	struct ipc_security_struct *isec;
	struct common_audit_data ad;
	u32 sid = current_sid();

	isec = ipc_perms->security;

	ad.type = LSM_AUDIT_DATA_IPC;
	ad.u.ipc_id = ipc_perms->key;

	return avc_has_perm(sid, isec->sid, isec->sclass, perms, &ad);
}

static int selinux_msg_msg_alloc_security(struct msg_msg *msg)
{
	return msg_msg_alloc_security(msg);
}

static void selinux_msg_msg_free_security(struct msg_msg *msg)
{
	msg_msg_free_security(msg);
}

/* message queue security operations */
static int selinux_msg_queue_alloc_security(struct msg_queue *msq)
{
	struct ipc_security_struct *isec;
	struct common_audit_data ad;
	u32 sid = current_sid();
	int rc;

	rc = ipc_alloc_security(&msq->q_perm, SECCLASS_MSGQ);
	if (rc)
		return rc;

	isec = msq->q_perm.security;

	ad.type = LSM_AUDIT_DATA_IPC;
	ad.u.ipc_id = msq->q_perm.key;

	rc = avc_has_perm(sid, isec->sid, SECCLASS_MSGQ,
			  MSGQ__CREATE, &ad);
	if (rc) {
		ipc_free_security(&msq->q_perm);
		return rc;
	}
	return 0;
}

static void selinux_msg_queue_free_security(struct msg_queue *msq)
{
	ipc_free_security(&msq->q_perm);
}

static int selinux_msg_queue_associate(struct msg_queue *msq, int msqflg)
{
	struct ipc_security_struct *isec;
	struct common_audit_data ad;
	u32 sid = current_sid();

	isec = msq->q_perm.security;

	ad.type = LSM_AUDIT_DATA_IPC;
	ad.u.ipc_id = msq->q_perm.key;

	return avc_has_perm(sid, isec->sid, SECCLASS_MSGQ,
			    MSGQ__ASSOCIATE, &ad);
}

static int selinux_msg_queue_msgctl(struct msg_queue *msq, int cmd)
{
	int err;
	int perms;

	switch (cmd) {
	case IPC_INFO:
	case MSG_INFO:
		/* No specific object, just general system-wide information. */
		return avc_has_perm(current_sid(), SECINITSID_KERNEL,
				    SECCLASS_SYSTEM, SYSTEM__IPC_INFO, NULL);
	case IPC_STAT:
	case MSG_STAT:
		perms = MSGQ__GETATTR | MSGQ__ASSOCIATE;
		break;
	case IPC_SET:
		perms = MSGQ__SETATTR;
		break;
	case IPC_RMID:
		perms = MSGQ__DESTROY;
		break;
	default:
		return 0;
	}

	err = ipc_has_perm(&msq->q_perm, perms);
	return err;
}

static int selinux_msg_queue_msgsnd(struct msg_queue *msq, struct msg_msg *msg, int msqflg)
{
	struct ipc_security_struct *isec;
	struct msg_security_struct *msec;
	struct common_audit_data ad;
	u32 sid = current_sid();
	int rc;

	isec = msq->q_perm.security;
	msec = msg->security;

	/*
	 * First time through, need to assign label to the message
	 */
	if (msec->sid == SECINITSID_UNLABELED) {
		/*
		 * Compute new sid based on current process and
		 * message queue this message will be stored in
		 */
		rc = security_transition_sid(sid, isec->sid, SECCLASS_MSG,
					     NULL, &msec->sid);
		if (rc)
			return rc;
	}

	ad.type = LSM_AUDIT_DATA_IPC;
	ad.u.ipc_id = msq->q_perm.key;

	/* Can this process write to the queue? */
	rc = avc_has_perm(sid, isec->sid, SECCLASS_MSGQ,
			  MSGQ__WRITE, &ad);
	if (!rc)
		/* Can this process send the message */
		rc = avc_has_perm(sid, msec->sid, SECCLASS_MSG,
				  MSG__SEND, &ad);
	if (!rc)
		/* Can the message be put in the queue? */
		rc = avc_has_perm(msec->sid, isec->sid, SECCLASS_MSGQ,
				  MSGQ__ENQUEUE, &ad);

	return rc;
}

static int selinux_msg_queue_msgrcv(struct msg_queue *msq, struct msg_msg *msg,
				    struct task_struct *target,
				    long type, int mode)
{
	struct ipc_security_struct *isec;
	struct msg_security_struct *msec;
	struct common_audit_data ad;
	u32 sid = task_sid(target);
	int rc;

	isec = msq->q_perm.security;
	msec = msg->security;

	ad.type = LSM_AUDIT_DATA_IPC;
	ad.u.ipc_id = msq->q_perm.key;

	rc = avc_has_perm(sid, isec->sid,
			  SECCLASS_MSGQ, MSGQ__READ, &ad);
	if (!rc)
		rc = avc_has_perm(sid, msec->sid,
				  SECCLASS_MSG, MSG__RECEIVE, &ad);
	return rc;
}

/* Shared Memory security operations */
static int selinux_shm_alloc_security(struct shmid_kernel *shp)
{
	struct ipc_security_struct *isec;
	struct common_audit_data ad;
	u32 sid = current_sid();
	int rc;

	rc = ipc_alloc_security(&shp->shm_perm, SECCLASS_SHM);
	if (rc)
		return rc;

	isec = shp->shm_perm.security;

	ad.type = LSM_AUDIT_DATA_IPC;
	ad.u.ipc_id = shp->shm_perm.key;

	rc = avc_has_perm(sid, isec->sid, SECCLASS_SHM,
			  SHM__CREATE, &ad);
	if (rc) {
		ipc_free_security(&shp->shm_perm);
		return rc;
	}
	return 0;
}

static void selinux_shm_free_security(struct shmid_kernel *shp)
{
	ipc_free_security(&shp->shm_perm);
}

static int selinux_shm_associate(struct shmid_kernel *shp, int shmflg)
{
	struct ipc_security_struct *isec;
	struct common_audit_data ad;
	u32 sid = current_sid();

	isec = shp->shm_perm.security;

	ad.type = LSM_AUDIT_DATA_IPC;
	ad.u.ipc_id = shp->shm_perm.key;

	return avc_has_perm(sid, isec->sid, SECCLASS_SHM,
			    SHM__ASSOCIATE, &ad);
}

/* Note, at this point, shp is locked down */
static int selinux_shm_shmctl(struct shmid_kernel *shp, int cmd)
{
	int perms;
	int err;

	switch (cmd) {
	case IPC_INFO:
	case SHM_INFO:
		/* No specific object, just general system-wide information. */
		return avc_has_perm(current_sid(), SECINITSID_KERNEL,
				    SECCLASS_SYSTEM, SYSTEM__IPC_INFO, NULL);
	case IPC_STAT:
	case SHM_STAT:
		perms = SHM__GETATTR | SHM__ASSOCIATE;
		break;
	case IPC_SET:
		perms = SHM__SETATTR;
		break;
	case SHM_LOCK:
	case SHM_UNLOCK:
		perms = SHM__LOCK;
		break;
	case IPC_RMID:
		perms = SHM__DESTROY;
		break;
	default:
		return 0;
	}

	err = ipc_has_perm(&shp->shm_perm, perms);
	return err;
}

static int selinux_shm_shmat(struct shmid_kernel *shp,
			     char __user *shmaddr, int shmflg)
{
	u32 perms;

	if (shmflg & SHM_RDONLY)
		perms = SHM__READ;
	else
		perms = SHM__READ | SHM__WRITE;

	return ipc_has_perm(&shp->shm_perm, perms);
}

/* Semaphore security operations */
static int selinux_sem_alloc_security(struct sem_array *sma)
{
	struct ipc_security_struct *isec;
	struct common_audit_data ad;
	u32 sid = current_sid();
	int rc;

	rc = ipc_alloc_security(&sma->sem_perm, SECCLASS_SEM);
	if (rc)
		return rc;

	isec = sma->sem_perm.security;

	ad.type = LSM_AUDIT_DATA_IPC;
	ad.u.ipc_id = sma->sem_perm.key;

	rc = avc_has_perm(sid, isec->sid, SECCLASS_SEM,
			  SEM__CREATE, &ad);
	if (rc) {
		ipc_free_security(&sma->sem_perm);
		return rc;
	}
	return 0;
}

static void selinux_sem_free_security(struct sem_array *sma)
{
	ipc_free_security(&sma->sem_perm);
}

static int selinux_sem_associate(struct sem_array *sma, int semflg)
{
	struct ipc_security_struct *isec;
	struct common_audit_data ad;
	u32 sid = current_sid();

	isec = sma->sem_perm.security;

	ad.type = LSM_AUDIT_DATA_IPC;
	ad.u.ipc_id = sma->sem_perm.key;

	return avc_has_perm(sid, isec->sid, SECCLASS_SEM,
			    SEM__ASSOCIATE, &ad);
}

/* Note, at this point, sma is locked down */
static int selinux_sem_semctl(struct sem_array *sma, int cmd)
{
	int err;
	u32 perms;

	switch (cmd) {
	case IPC_INFO:
	case SEM_INFO:
		/* No specific object, just general system-wide information. */
		return avc_has_perm(current_sid(), SECINITSID_KERNEL,
				    SECCLASS_SYSTEM, SYSTEM__IPC_INFO, NULL);
	case GETPID:
	case GETNCNT:
	case GETZCNT:
		perms = SEM__GETATTR;
		break;
	case GETVAL:
	case GETALL:
		perms = SEM__READ;
		break;
	case SETVAL:
	case SETALL:
		perms = SEM__WRITE;
		break;
	case IPC_RMID:
		perms = SEM__DESTROY;
		break;
	case IPC_SET:
		perms = SEM__SETATTR;
		break;
	case IPC_STAT:
	case SEM_STAT:
		perms = SEM__GETATTR | SEM__ASSOCIATE;
		break;
	default:
		return 0;
	}

	err = ipc_has_perm(&sma->sem_perm, perms);
	return err;
}

static int selinux_sem_semop(struct sem_array *sma,
			     struct sembuf *sops, unsigned nsops, int alter)
{
	u32 perms;

	if (alter)
		perms = SEM__READ | SEM__WRITE;
	else
		perms = SEM__READ;

	return ipc_has_perm(&sma->sem_perm, perms);
}

static int selinux_ipc_permission(struct kern_ipc_perm *ipcp, short flag)
{
	u32 av = 0;

	av = 0;
	if (flag & S_IRUGO)
		av |= IPC__UNIX_READ;
	if (flag & S_IWUGO)
		av |= IPC__UNIX_WRITE;

	if (av == 0)
		return 0;

	return ipc_has_perm(ipcp, av);
}

static void selinux_ipc_getsecid(struct kern_ipc_perm *ipcp, u32 *secid)
{
	struct ipc_security_struct *isec = ipcp->security;
	*secid = isec->sid;
}

static void selinux_d_instantiate(struct dentry *dentry, struct inode *inode)
{
	if (inode)
		inode_doinit_with_dentry(inode, dentry);
}

static int selinux_getprocattr(struct task_struct *p,
			       char *name, char **value)
{
	const struct task_security_struct *__tsec;
	u32 sid;
	int error;
	unsigned len;

	rcu_read_lock();
	__tsec = __task_cred(p)->security;

	if (current != p) {
		error = avc_has_perm(current_sid(), __tsec->sid,
				     SECCLASS_PROCESS, PROCESS__GETATTR, NULL);
		if (error)
			goto bad;
	}

	if (!strcmp(name, "current"))
		sid = __tsec->sid;
	else if (!strcmp(name, "prev"))
		sid = __tsec->osid;
	else if (!strcmp(name, "exec"))
		sid = __tsec->exec_sid;
	else if (!strcmp(name, "fscreate"))
		sid = __tsec->create_sid;
	else if (!strcmp(name, "keycreate"))
		sid = __tsec->keycreate_sid;
	else if (!strcmp(name, "sockcreate"))
		sid = __tsec->sockcreate_sid;
	else {
		error = -EINVAL;
		goto bad;
	}
	rcu_read_unlock();

	if (!sid)
		return 0;

	error = security_sid_to_context(sid, value, &len);
	if (error)
		return error;
	return len;

bad:
	rcu_read_unlock();
	return error;
}

static int selinux_setprocattr(const char *name, void *value, size_t size)
{
	struct task_security_struct *tsec;
	struct cred *new;
	u32 mysid = current_sid(), sid = 0, ptsid;
	int error;
	char *str = value;

	/*
	 * Basic control over ability to set these attributes at all.
	 */
	if (!strcmp(name, "exec"))
		error = avc_has_perm(mysid, mysid, SECCLASS_PROCESS,
				     PROCESS__SETEXEC, NULL);
	else if (!strcmp(name, "fscreate"))
		error = avc_has_perm(mysid, mysid, SECCLASS_PROCESS,
				     PROCESS__SETFSCREATE, NULL);
	else if (!strcmp(name, "keycreate"))
		error = avc_has_perm(mysid, mysid, SECCLASS_PROCESS,
				     PROCESS__SETKEYCREATE, NULL);
	else if (!strcmp(name, "sockcreate"))
		error = avc_has_perm(mysid, mysid, SECCLASS_PROCESS,
				     PROCESS__SETSOCKCREATE, NULL);
	else if (!strcmp(name, "current"))
		error = avc_has_perm(mysid, mysid, SECCLASS_PROCESS,
				     PROCESS__SETCURRENT, NULL);
	else
		error = -EINVAL;
	if (error)
		return error;

	/* Obtain a SID for the context, if one was specified. */
	if (size && str[0] && str[0] != '\n') {
		if (str[size-1] == '\n') {
			str[size-1] = 0;
			size--;
		}
		error = security_context_to_sid(value, size, &sid, GFP_KERNEL);
		if (error == -EINVAL && !strcmp(name, "fscreate")) {
			if (!has_cap_mac_admin(true)) {
				struct audit_buffer *ab;
				size_t audit_size;

				/* We strip a nul only if it is at the end, otherwise the
				 * context contains a nul and we should audit that */
				if (str[size - 1] == '\0')
					audit_size = size - 1;
				else
					audit_size = size;
				ab = audit_log_start(current->audit_context, GFP_ATOMIC, AUDIT_SELINUX_ERR);
				audit_log_format(ab, "op=fscreate invalid_context=");
				audit_log_n_untrustedstring(ab, value, audit_size);
				audit_log_end(ab);

				return error;
			}
			error = security_context_to_sid_force(value, size,
							      &sid);
		}
		if (error)
			return error;
	}

	new = prepare_creds();
	if (!new)
		return -ENOMEM;

	/* Permission checking based on the specified context is
	   performed during the actual operation (execve,
	   open/mkdir/...), when we know the full context of the
	   operation.  See selinux_bprm_set_creds for the execve
	   checks and may_create for the file creation checks. The
	   operation will then fail if the context is not permitted. */
	tsec = new->security;
	if (!strcmp(name, "exec")) {
		tsec->exec_sid = sid;
	} else if (!strcmp(name, "fscreate")) {
		tsec->create_sid = sid;
	} else if (!strcmp(name, "keycreate")) {
		error = avc_has_perm(mysid, sid, SECCLASS_KEY, KEY__CREATE,
				     NULL);
		if (error)
			goto abort_change;
		tsec->keycreate_sid = sid;
	} else if (!strcmp(name, "sockcreate")) {
		tsec->sockcreate_sid = sid;
	} else if (!strcmp(name, "current")) {
		error = -EINVAL;
		if (sid == 0)
			goto abort_change;

		/* Only allow single threaded processes to change context */
		error = -EPERM;
		if (!current_is_single_threaded()) {
			error = security_bounded_transition(tsec->sid, sid);
			if (error)
				goto abort_change;
		}

		/* Check permissions for the transition. */
		error = avc_has_perm(tsec->sid, sid, SECCLASS_PROCESS,
				     PROCESS__DYNTRANSITION, NULL);
		if (error)
			goto abort_change;

		/* Check for ptracing, and update the task SID if ok.
		   Otherwise, leave SID unchanged and fail. */
		ptsid = ptrace_parent_sid();
		if (ptsid != 0) {
			error = avc_has_perm(ptsid, sid, SECCLASS_PROCESS,
					     PROCESS__PTRACE, NULL);
			if (error)
				goto abort_change;
		}

		tsec->sid = sid;
	} else {
		error = -EINVAL;
		goto abort_change;
	}

	commit_creds(new);
	return size;

abort_change:
	abort_creds(new);
	return error;
}

static int selinux_ismaclabel(const char *name)
{
	return (strcmp(name, XATTR_SELINUX_SUFFIX) == 0);
}

static int selinux_secid_to_secctx(u32 secid, char **secdata, u32 *seclen)
{
	return security_sid_to_context(secid, secdata, seclen);
}

static int selinux_secctx_to_secid(const char *secdata, u32 seclen, u32 *secid)
{
	return security_context_to_sid(secdata, seclen, secid, GFP_KERNEL);
}

static void selinux_release_secctx(char *secdata, u32 seclen)
{
	kfree(secdata);
}

static void selinux_inode_invalidate_secctx(struct inode *inode)
{
	struct inode_security_struct *isec = inode->i_security;

	spin_lock(&isec->lock);
	isec->initialized = LABEL_INVALID;
	spin_unlock(&isec->lock);
}

/*
 *	called with inode->i_mutex locked
 */
static int selinux_inode_notifysecctx(struct inode *inode, void *ctx, u32 ctxlen)
{
	int rc = selinux_inode_setsecurity(inode, XATTR_SELINUX_SUFFIX,
					   ctx, ctxlen, 0);
	/* Do not return error when suppressing label (SBLABEL_MNT not set). */
	return rc == -EOPNOTSUPP ? 0 : rc;
}

/*
 *	called with inode->i_mutex locked
 */
static int selinux_inode_setsecctx(struct dentry *dentry, void *ctx, u32 ctxlen)
{
	return __vfs_setxattr_noperm(dentry, XATTR_NAME_SELINUX, ctx, ctxlen, 0);
}

static int selinux_inode_getsecctx(struct inode *inode, void **ctx, u32 *ctxlen)
{
	int len = 0;
	len = selinux_inode_getsecurity(inode, XATTR_SELINUX_SUFFIX,
						ctx, true);
	if (len < 0)
		return len;
	*ctxlen = len;
	return 0;
}
#ifdef CONFIG_KEYS

static int selinux_key_alloc(struct key *k, const struct cred *cred,
			     unsigned long flags)
{
	const struct task_security_struct *tsec;
	struct key_security_struct *ksec;

	ksec = kzalloc(sizeof(struct key_security_struct), GFP_KERNEL);
	if (!ksec)
		return -ENOMEM;

	tsec = cred->security;
	if (tsec->keycreate_sid)
		ksec->sid = tsec->keycreate_sid;
	else
		ksec->sid = tsec->sid;

	k->security = ksec;
	return 0;
}

static void selinux_key_free(struct key *k)
{
	struct key_security_struct *ksec = k->security;

	k->security = NULL;
	kfree(ksec);
}

static int selinux_key_permission(key_ref_t key_ref,
				  const struct cred *cred,
				  unsigned perm)
{
	struct key *key;
	struct key_security_struct *ksec;
	u32 sid;

	/* if no specific permissions are requested, we skip the
	   permission check. No serious, additional covert channels
	   appear to be created. */
	if (perm == 0)
		return 0;

	sid = cred_sid(cred);

	key = key_ref_to_ptr(key_ref);
	ksec = key->security;

	return avc_has_perm(sid, ksec->sid, SECCLASS_KEY, perm, NULL);
}

static int selinux_key_getsecurity(struct key *key, char **_buffer)
{
	struct key_security_struct *ksec = key->security;
	char *context = NULL;
	unsigned len;
	int rc;

	rc = security_sid_to_context(ksec->sid, &context, &len);
	if (!rc)
		rc = len;
	*_buffer = context;
	return rc;
}
#endif

#ifdef CONFIG_SECURITY_INFINIBAND
static int selinux_ib_pkey_access(void *ib_sec, u64 subnet_prefix, u16 pkey_val)
{
	struct common_audit_data ad;
	int err;
	u32 sid = 0;
	struct ib_security_struct *sec = ib_sec;
	struct lsm_ibpkey_audit ibpkey;

	err = sel_ib_pkey_sid(subnet_prefix, pkey_val, &sid);
	if (err)
		return err;

	ad.type = LSM_AUDIT_DATA_IBPKEY;
	ibpkey.subnet_prefix = subnet_prefix;
	ibpkey.pkey = pkey_val;
	ad.u.ibpkey = &ibpkey;
	return avc_has_perm(sec->sid, sid,
			    SECCLASS_INFINIBAND_PKEY,
			    INFINIBAND_PKEY__ACCESS, &ad);
}

static int selinux_ib_endport_manage_subnet(void *ib_sec, const char *dev_name,
					    u8 port_num)
{
	struct common_audit_data ad;
	int err;
	u32 sid = 0;
	struct ib_security_struct *sec = ib_sec;
	struct lsm_ibendport_audit ibendport;

	err = security_ib_endport_sid(dev_name, port_num, &sid);

	if (err)
		return err;

	ad.type = LSM_AUDIT_DATA_IBENDPORT;
	strncpy(ibendport.dev_name, dev_name, sizeof(ibendport.dev_name));
	ibendport.port = port_num;
	ad.u.ibendport = &ibendport;
	return avc_has_perm(sec->sid, sid,
			    SECCLASS_INFINIBAND_ENDPORT,
			    INFINIBAND_ENDPORT__MANAGE_SUBNET, &ad);
}

static int selinux_ib_alloc_security(void **ib_sec)
{
	struct ib_security_struct *sec;

	sec = kzalloc(sizeof(*sec), GFP_KERNEL);
	if (!sec)
		return -ENOMEM;
	sec->sid = current_sid();

	*ib_sec = sec;
	return 0;
}

static void selinux_ib_free_security(void *ib_sec)
{
	kfree(ib_sec);
}
#endif

#ifdef CONFIG_BPF_SYSCALL
static int selinux_bpf(int cmd, union bpf_attr *attr,
				     unsigned int size)
{
	u32 sid = current_sid();
	int ret;

	switch (cmd) {
	case BPF_MAP_CREATE:
		ret = avc_has_perm(sid, sid, SECCLASS_BPF, BPF__MAP_CREATE,
				   NULL);
		break;
	case BPF_PROG_LOAD:
		ret = avc_has_perm(sid, sid, SECCLASS_BPF, BPF__PROG_LOAD,
				   NULL);
		break;
	default:
		ret = 0;
		break;
	}

	return ret;
}

static u32 bpf_map_fmode_to_av(fmode_t fmode)
{
	u32 av = 0;

	if (fmode & FMODE_READ)
		av |= BPF__MAP_READ;
	if (fmode & FMODE_WRITE)
		av |= BPF__MAP_WRITE;
	return av;
}

/* This function will check the file pass through unix socket or binder to see
 * if it is a bpf related object. And apply correspinding checks on the bpf
 * object based on the type. The bpf maps and programs, not like other files and
 * socket, are using a shared anonymous inode inside the kernel as their inode.
 * So checking that inode cannot identify if the process have privilege to
 * access the bpf object and that's why we have to add this additional check in
 * selinux_file_receive and selinux_binder_transfer_files.
 */
static int bpf_fd_pass(struct file *file, u32 sid)
{
	struct bpf_security_struct *bpfsec;
	struct bpf_prog *prog;
	struct bpf_map *map;
	int ret;

	if (file->f_op == &bpf_map_fops) {
		map = file->private_data;
		bpfsec = map->security;
		ret = avc_has_perm(sid, bpfsec->sid, SECCLASS_BPF,
				   bpf_map_fmode_to_av(file->f_mode), NULL);
		if (ret)
			return ret;
	} else if (file->f_op == &bpf_prog_fops) {
		prog = file->private_data;
		bpfsec = prog->aux->security;
		ret = avc_has_perm(sid, bpfsec->sid, SECCLASS_BPF,
				   BPF__PROG_RUN, NULL);
		if (ret)
			return ret;
	}
	return 0;
}

static int selinux_bpf_map(struct bpf_map *map, fmode_t fmode)
{
	u32 sid = current_sid();
	struct bpf_security_struct *bpfsec;

	bpfsec = map->security;
	return avc_has_perm(sid, bpfsec->sid, SECCLASS_BPF,
			    bpf_map_fmode_to_av(fmode), NULL);
}

static int selinux_bpf_prog(struct bpf_prog *prog)
{
	u32 sid = current_sid();
	struct bpf_security_struct *bpfsec;

	bpfsec = prog->aux->security;
	return avc_has_perm(sid, bpfsec->sid, SECCLASS_BPF,
			    BPF__PROG_RUN, NULL);
}

static int selinux_bpf_map_alloc(struct bpf_map *map)
{
	struct bpf_security_struct *bpfsec;

	bpfsec = kzalloc(sizeof(*bpfsec), GFP_KERNEL);
	if (!bpfsec)
		return -ENOMEM;

	bpfsec->sid = current_sid();
	map->security = bpfsec;

	return 0;
}

static void selinux_bpf_map_free(struct bpf_map *map)
{
	struct bpf_security_struct *bpfsec = map->security;

	map->security = NULL;
	kfree(bpfsec);
}

static int selinux_bpf_prog_alloc(struct bpf_prog_aux *aux)
{
	struct bpf_security_struct *bpfsec;

	bpfsec = kzalloc(sizeof(*bpfsec), GFP_KERNEL);
	if (!bpfsec)
		return -ENOMEM;

	bpfsec->sid = current_sid();
	aux->security = bpfsec;

	return 0;
}

static void selinux_bpf_prog_free(struct bpf_prog_aux *aux)
{
	struct bpf_security_struct *bpfsec = aux->security;

	aux->security = NULL;
	kfree(bpfsec);
}
#endif

static struct security_hook_list selinux_hooks[] __lsm_ro_after_init = {
	LSM_HOOK_INIT(binder_set_context_mgr, selinux_binder_set_context_mgr),
	LSM_HOOK_INIT(binder_transaction, selinux_binder_transaction),
	LSM_HOOK_INIT(binder_transfer_binder, selinux_binder_transfer_binder),
	LSM_HOOK_INIT(binder_transfer_file, selinux_binder_transfer_file),

	LSM_HOOK_INIT(ptrace_access_check, selinux_ptrace_access_check),
	LSM_HOOK_INIT(ptrace_traceme, selinux_ptrace_traceme),
	LSM_HOOK_INIT(capget, selinux_capget),
	LSM_HOOK_INIT(capset, selinux_capset),
	LSM_HOOK_INIT(capable, selinux_capable),
	LSM_HOOK_INIT(quotactl, selinux_quotactl),
	LSM_HOOK_INIT(quota_on, selinux_quota_on),
	LSM_HOOK_INIT(syslog, selinux_syslog),
	LSM_HOOK_INIT(vm_enough_memory, selinux_vm_enough_memory),

	LSM_HOOK_INIT(netlink_send, selinux_netlink_send),

	LSM_HOOK_INIT(bprm_set_creds, selinux_bprm_set_creds),
	LSM_HOOK_INIT(bprm_committing_creds, selinux_bprm_committing_creds),
	LSM_HOOK_INIT(bprm_committed_creds, selinux_bprm_committed_creds),

	LSM_HOOK_INIT(sb_alloc_security, selinux_sb_alloc_security),
	LSM_HOOK_INIT(sb_free_security, selinux_sb_free_security),
	LSM_HOOK_INIT(sb_copy_data, selinux_sb_copy_data),
	LSM_HOOK_INIT(sb_remount, selinux_sb_remount),
	LSM_HOOK_INIT(sb_kern_mount, selinux_sb_kern_mount),
	LSM_HOOK_INIT(sb_show_options, selinux_sb_show_options),
	LSM_HOOK_INIT(sb_statfs, selinux_sb_statfs),
	LSM_HOOK_INIT(sb_mount, selinux_mount),
	LSM_HOOK_INIT(sb_umount, selinux_umount),
	LSM_HOOK_INIT(sb_set_mnt_opts, selinux_set_mnt_opts),
	LSM_HOOK_INIT(sb_clone_mnt_opts, selinux_sb_clone_mnt_opts),
	LSM_HOOK_INIT(sb_parse_opts_str, selinux_parse_opts_str),

	LSM_HOOK_INIT(dentry_init_security, selinux_dentry_init_security),
	LSM_HOOK_INIT(dentry_create_files_as, selinux_dentry_create_files_as),

	LSM_HOOK_INIT(inode_alloc_security, selinux_inode_alloc_security),
	LSM_HOOK_INIT(inode_free_security, selinux_inode_free_security),
	LSM_HOOK_INIT(inode_init_security, selinux_inode_init_security),
	LSM_HOOK_INIT(inode_create, selinux_inode_create),
	LSM_HOOK_INIT(inode_link, selinux_inode_link),
	LSM_HOOK_INIT(inode_unlink, selinux_inode_unlink),
	LSM_HOOK_INIT(inode_symlink, selinux_inode_symlink),
	LSM_HOOK_INIT(inode_mkdir, selinux_inode_mkdir),
	LSM_HOOK_INIT(inode_rmdir, selinux_inode_rmdir),
	LSM_HOOK_INIT(inode_mknod, selinux_inode_mknod),
	LSM_HOOK_INIT(inode_rename, selinux_inode_rename),
	LSM_HOOK_INIT(inode_readlink, selinux_inode_readlink),
	LSM_HOOK_INIT(inode_follow_link, selinux_inode_follow_link),
	LSM_HOOK_INIT(inode_permission, selinux_inode_permission),
	LSM_HOOK_INIT(inode_setattr, selinux_inode_setattr),
	LSM_HOOK_INIT(inode_getattr, selinux_inode_getattr),
	LSM_HOOK_INIT(inode_setxattr, selinux_inode_setxattr),
	LSM_HOOK_INIT(inode_post_setxattr, selinux_inode_post_setxattr),
	LSM_HOOK_INIT(inode_getxattr, selinux_inode_getxattr),
	LSM_HOOK_INIT(inode_listxattr, selinux_inode_listxattr),
	LSM_HOOK_INIT(inode_removexattr, selinux_inode_removexattr),
	LSM_HOOK_INIT(inode_getsecurity, selinux_inode_getsecurity),
	LSM_HOOK_INIT(inode_setsecurity, selinux_inode_setsecurity),
	LSM_HOOK_INIT(inode_listsecurity, selinux_inode_listsecurity),
	LSM_HOOK_INIT(inode_getsecid, selinux_inode_getsecid),
	LSM_HOOK_INIT(inode_copy_up, selinux_inode_copy_up),
	LSM_HOOK_INIT(inode_copy_up_xattr, selinux_inode_copy_up_xattr),

	LSM_HOOK_INIT(file_permission, selinux_file_permission),
	LSM_HOOK_INIT(file_alloc_security, selinux_file_alloc_security),
	LSM_HOOK_INIT(file_free_security, selinux_file_free_security),
	LSM_HOOK_INIT(file_ioctl, selinux_file_ioctl),
	LSM_HOOK_INIT(mmap_file, selinux_mmap_file),
	LSM_HOOK_INIT(mmap_addr, selinux_mmap_addr),
	LSM_HOOK_INIT(file_mprotect, selinux_file_mprotect),
	LSM_HOOK_INIT(file_lock, selinux_file_lock),
	LSM_HOOK_INIT(file_fcntl, selinux_file_fcntl),
	LSM_HOOK_INIT(file_set_fowner, selinux_file_set_fowner),
	LSM_HOOK_INIT(file_send_sigiotask, selinux_file_send_sigiotask),
	LSM_HOOK_INIT(file_receive, selinux_file_receive),

	LSM_HOOK_INIT(file_open, selinux_file_open),

	LSM_HOOK_INIT(task_alloc, selinux_task_alloc),
	LSM_HOOK_INIT(cred_alloc_blank, selinux_cred_alloc_blank),
	LSM_HOOK_INIT(cred_free, selinux_cred_free),
	LSM_HOOK_INIT(cred_prepare, selinux_cred_prepare),
	LSM_HOOK_INIT(cred_transfer, selinux_cred_transfer),
	LSM_HOOK_INIT(kernel_act_as, selinux_kernel_act_as),
	LSM_HOOK_INIT(kernel_create_files_as, selinux_kernel_create_files_as),
	LSM_HOOK_INIT(kernel_module_request, selinux_kernel_module_request),
	LSM_HOOK_INIT(kernel_read_file, selinux_kernel_read_file),
	LSM_HOOK_INIT(task_setpgid, selinux_task_setpgid),
	LSM_HOOK_INIT(task_getpgid, selinux_task_getpgid),
	LSM_HOOK_INIT(task_getsid, selinux_task_getsid),
	LSM_HOOK_INIT(task_getsecid, selinux_task_getsecid),
	LSM_HOOK_INIT(task_setnice, selinux_task_setnice),
	LSM_HOOK_INIT(task_setioprio, selinux_task_setioprio),
	LSM_HOOK_INIT(task_getioprio, selinux_task_getioprio),
	LSM_HOOK_INIT(task_prlimit, selinux_task_prlimit),
	LSM_HOOK_INIT(task_setrlimit, selinux_task_setrlimit),
	LSM_HOOK_INIT(task_setscheduler, selinux_task_setscheduler),
	LSM_HOOK_INIT(task_getscheduler, selinux_task_getscheduler),
	LSM_HOOK_INIT(task_movememory, selinux_task_movememory),
	LSM_HOOK_INIT(task_kill, selinux_task_kill),
	LSM_HOOK_INIT(task_to_inode, selinux_task_to_inode),

	LSM_HOOK_INIT(ipc_permission, selinux_ipc_permission),
	LSM_HOOK_INIT(ipc_getsecid, selinux_ipc_getsecid),

	LSM_HOOK_INIT(msg_msg_alloc_security, selinux_msg_msg_alloc_security),
	LSM_HOOK_INIT(msg_msg_free_security, selinux_msg_msg_free_security),

	LSM_HOOK_INIT(msg_queue_alloc_security,
			selinux_msg_queue_alloc_security),
	LSM_HOOK_INIT(msg_queue_free_security, selinux_msg_queue_free_security),
	LSM_HOOK_INIT(msg_queue_associate, selinux_msg_queue_associate),
	LSM_HOOK_INIT(msg_queue_msgctl, selinux_msg_queue_msgctl),
	LSM_HOOK_INIT(msg_queue_msgsnd, selinux_msg_queue_msgsnd),
	LSM_HOOK_INIT(msg_queue_msgrcv, selinux_msg_queue_msgrcv),

	LSM_HOOK_INIT(shm_alloc_security, selinux_shm_alloc_security),
	LSM_HOOK_INIT(shm_free_security, selinux_shm_free_security),
	LSM_HOOK_INIT(shm_associate, selinux_shm_associate),
	LSM_HOOK_INIT(shm_shmctl, selinux_shm_shmctl),
	LSM_HOOK_INIT(shm_shmat, selinux_shm_shmat),

	LSM_HOOK_INIT(sem_alloc_security, selinux_sem_alloc_security),
	LSM_HOOK_INIT(sem_free_security, selinux_sem_free_security),
	LSM_HOOK_INIT(sem_associate, selinux_sem_associate),
	LSM_HOOK_INIT(sem_semctl, selinux_sem_semctl),
	LSM_HOOK_INIT(sem_semop, selinux_sem_semop),

	LSM_HOOK_INIT(d_instantiate, selinux_d_instantiate),

	LSM_HOOK_INIT(getprocattr, selinux_getprocattr),
	LSM_HOOK_INIT(setprocattr, selinux_setprocattr),

	LSM_HOOK_INIT(ismaclabel, selinux_ismaclabel),
	LSM_HOOK_INIT(secid_to_secctx, selinux_secid_to_secctx),
	LSM_HOOK_INIT(secctx_to_secid, selinux_secctx_to_secid),
	LSM_HOOK_INIT(release_secctx, selinux_release_secctx),
	LSM_HOOK_INIT(inode_invalidate_secctx, selinux_inode_invalidate_secctx),
	LSM_HOOK_INIT(inode_notifysecctx, selinux_inode_notifysecctx),
	LSM_HOOK_INIT(inode_setsecctx, selinux_inode_setsecctx),
	LSM_HOOK_INIT(inode_getsecctx, selinux_inode_getsecctx),

	LSM_HOOK_INIT(unix_stream_connect, selinux_socket_unix_stream_connect),
	LSM_HOOK_INIT(unix_may_send, selinux_socket_unix_may_send),

	LSM_HOOK_INIT(socket_create, selinux_socket_create),
	LSM_HOOK_INIT(socket_post_create, selinux_socket_post_create),
	LSM_HOOK_INIT(socket_bind, selinux_socket_bind),
	LSM_HOOK_INIT(socket_connect, selinux_socket_connect),
	LSM_HOOK_INIT(socket_listen, selinux_socket_listen),
	LSM_HOOK_INIT(socket_accept, selinux_socket_accept),
	LSM_HOOK_INIT(socket_sendmsg, selinux_socket_sendmsg),
	LSM_HOOK_INIT(socket_recvmsg, selinux_socket_recvmsg),
	LSM_HOOK_INIT(socket_getsockname, selinux_socket_getsockname),
	LSM_HOOK_INIT(socket_getpeername, selinux_socket_getpeername),
	LSM_HOOK_INIT(socket_getsockopt, selinux_socket_getsockopt),
	LSM_HOOK_INIT(socket_setsockopt, selinux_socket_setsockopt),
	LSM_HOOK_INIT(socket_shutdown, selinux_socket_shutdown),
	LSM_HOOK_INIT(socket_sock_rcv_skb, selinux_socket_sock_rcv_skb),
	LSM_HOOK_INIT(socket_getpeersec_stream,
			selinux_socket_getpeersec_stream),
	LSM_HOOK_INIT(socket_getpeersec_dgram, selinux_socket_getpeersec_dgram),
	LSM_HOOK_INIT(sk_alloc_security, selinux_sk_alloc_security),
	LSM_HOOK_INIT(sk_free_security, selinux_sk_free_security),
	LSM_HOOK_INIT(sk_clone_security, selinux_sk_clone_security),
	LSM_HOOK_INIT(sk_getsecid, selinux_sk_getsecid),
	LSM_HOOK_INIT(sock_graft, selinux_sock_graft),
	LSM_HOOK_INIT(inet_conn_request, selinux_inet_conn_request),
	LSM_HOOK_INIT(inet_csk_clone, selinux_inet_csk_clone),
	LSM_HOOK_INIT(inet_conn_established, selinux_inet_conn_established),
	LSM_HOOK_INIT(secmark_relabel_packet, selinux_secmark_relabel_packet),
	LSM_HOOK_INIT(secmark_refcount_inc, selinux_secmark_refcount_inc),
	LSM_HOOK_INIT(secmark_refcount_dec, selinux_secmark_refcount_dec),
	LSM_HOOK_INIT(req_classify_flow, selinux_req_classify_flow),
	LSM_HOOK_INIT(tun_dev_alloc_security, selinux_tun_dev_alloc_security),
	LSM_HOOK_INIT(tun_dev_free_security, selinux_tun_dev_free_security),
	LSM_HOOK_INIT(tun_dev_create, selinux_tun_dev_create),
	LSM_HOOK_INIT(tun_dev_attach_queue, selinux_tun_dev_attach_queue),
	LSM_HOOK_INIT(tun_dev_attach, selinux_tun_dev_attach),
	LSM_HOOK_INIT(tun_dev_open, selinux_tun_dev_open),
#ifdef CONFIG_SECURITY_INFINIBAND
	LSM_HOOK_INIT(ib_pkey_access, selinux_ib_pkey_access),
	LSM_HOOK_INIT(ib_endport_manage_subnet,
		      selinux_ib_endport_manage_subnet),
	LSM_HOOK_INIT(ib_alloc_security, selinux_ib_alloc_security),
	LSM_HOOK_INIT(ib_free_security, selinux_ib_free_security),
#endif
#ifdef CONFIG_SECURITY_NETWORK_XFRM
	LSM_HOOK_INIT(xfrm_policy_alloc_security, selinux_xfrm_policy_alloc),
	LSM_HOOK_INIT(xfrm_policy_clone_security, selinux_xfrm_policy_clone),
	LSM_HOOK_INIT(xfrm_policy_free_security, selinux_xfrm_policy_free),
	LSM_HOOK_INIT(xfrm_policy_delete_security, selinux_xfrm_policy_delete),
	LSM_HOOK_INIT(xfrm_state_alloc, selinux_xfrm_state_alloc),
	LSM_HOOK_INIT(xfrm_state_alloc_acquire,
			selinux_xfrm_state_alloc_acquire),
	LSM_HOOK_INIT(xfrm_state_free_security, selinux_xfrm_state_free),
	LSM_HOOK_INIT(xfrm_state_delete_security, selinux_xfrm_state_delete),
	LSM_HOOK_INIT(xfrm_policy_lookup, selinux_xfrm_policy_lookup),
	LSM_HOOK_INIT(xfrm_state_pol_flow_match,
			selinux_xfrm_state_pol_flow_match),
	LSM_HOOK_INIT(xfrm_decode_session, selinux_xfrm_decode_session),
#endif

#ifdef CONFIG_KEYS
	LSM_HOOK_INIT(key_alloc, selinux_key_alloc),
	LSM_HOOK_INIT(key_free, selinux_key_free),
	LSM_HOOK_INIT(key_permission, selinux_key_permission),
	LSM_HOOK_INIT(key_getsecurity, selinux_key_getsecurity),
#endif

#ifdef CONFIG_AUDIT
	LSM_HOOK_INIT(audit_rule_init, selinux_audit_rule_init),
	LSM_HOOK_INIT(audit_rule_known, selinux_audit_rule_known),
	LSM_HOOK_INIT(audit_rule_match, selinux_audit_rule_match),
	LSM_HOOK_INIT(audit_rule_free, selinux_audit_rule_free),
#endif

#ifdef CONFIG_BPF_SYSCALL
	LSM_HOOK_INIT(bpf, selinux_bpf),
	LSM_HOOK_INIT(bpf_map, selinux_bpf_map),
	LSM_HOOK_INIT(bpf_prog, selinux_bpf_prog),
	LSM_HOOK_INIT(bpf_map_alloc_security, selinux_bpf_map_alloc),
	LSM_HOOK_INIT(bpf_prog_alloc_security, selinux_bpf_prog_alloc),
	LSM_HOOK_INIT(bpf_map_free_security, selinux_bpf_map_free),
	LSM_HOOK_INIT(bpf_prog_free_security, selinux_bpf_prog_free),
#endif
};

static __init int selinux_init(void)
{
	if (!security_module_enable("selinux")) {
		selinux_enabled = 0;
		return 0;
	}

	if (!selinux_enabled) {
		printk(KERN_INFO "SELinux:  Disabled at boot.\n");
		return 0;
	}

	printk(KERN_INFO "SELinux:  Initializing.\n");

	/* Set the security state for the initial task. */
	cred_init_security();

	default_noexec = !(VM_DATA_DEFAULT_FLAGS & VM_EXEC);

	sel_inode_cache = kmem_cache_create("selinux_inode_security",
					    sizeof(struct inode_security_struct),
					    0, SLAB_PANIC, NULL);
	file_security_cache = kmem_cache_create("selinux_file_security",
					    sizeof(struct file_security_struct),
					    0, SLAB_PANIC, NULL);
	avc_init();

	security_add_hooks(selinux_hooks, ARRAY_SIZE(selinux_hooks), "selinux");

	if (avc_add_callback(selinux_netcache_avc_callback, AVC_CALLBACK_RESET))
		panic("SELinux: Unable to register AVC netcache callback\n");

	if (avc_add_callback(selinux_lsm_notifier_avc_callback, AVC_CALLBACK_RESET))
		panic("SELinux: Unable to register AVC LSM notifier callback\n");

	if (selinux_enforcing)
		printk(KERN_DEBUG "SELinux:  Starting in enforcing mode\n");
	else
		printk(KERN_DEBUG "SELinux:  Starting in permissive mode\n");

	return 0;
}

static void delayed_superblock_init(struct super_block *sb, void *unused)
{
	superblock_doinit(sb, NULL);
}

void selinux_complete_init(void)
{
	printk(KERN_DEBUG "SELinux:  Completing initialization.\n");

	/* Set up any superblocks initialized prior to the policy load. */
	printk(KERN_DEBUG "SELinux:  Setting up existing superblocks.\n");
	iterate_supers(delayed_superblock_init, NULL);
}

/* SELinux requires early initialization in order to label
   all processes and objects when they are created. */
security_initcall(selinux_init);

#if defined(CONFIG_NETFILTER)

static const struct nf_hook_ops selinux_nf_ops[] = {
	{
		.hook =		selinux_ipv4_postroute,
		.pf =		NFPROTO_IPV4,
		.hooknum =	NF_INET_POST_ROUTING,
		.priority =	NF_IP_PRI_SELINUX_LAST,
	},
	{
		.hook =		selinux_ipv4_forward,
		.pf =		NFPROTO_IPV4,
		.hooknum =	NF_INET_FORWARD,
		.priority =	NF_IP_PRI_SELINUX_FIRST,
	},
	{
		.hook =		selinux_ipv4_output,
		.pf =		NFPROTO_IPV4,
		.hooknum =	NF_INET_LOCAL_OUT,
		.priority =	NF_IP_PRI_SELINUX_FIRST,
	},
#if IS_ENABLED(CONFIG_IPV6)
	{
		.hook =		selinux_ipv6_postroute,
		.pf =		NFPROTO_IPV6,
		.hooknum =	NF_INET_POST_ROUTING,
		.priority =	NF_IP6_PRI_SELINUX_LAST,
	},
	{
		.hook =		selinux_ipv6_forward,
		.pf =		NFPROTO_IPV6,
		.hooknum =	NF_INET_FORWARD,
		.priority =	NF_IP6_PRI_SELINUX_FIRST,
	},
	{
		.hook =		selinux_ipv6_output,
		.pf =		NFPROTO_IPV6,
		.hooknum =	NF_INET_LOCAL_OUT,
		.priority =	NF_IP6_PRI_SELINUX_FIRST,
	},
#endif	/* IPV6 */
};

static int __net_init selinux_nf_register(struct net *net)
{
	return nf_register_net_hooks(net, selinux_nf_ops,
				     ARRAY_SIZE(selinux_nf_ops));
}

static void __net_exit selinux_nf_unregister(struct net *net)
{
	nf_unregister_net_hooks(net, selinux_nf_ops,
				ARRAY_SIZE(selinux_nf_ops));
}

static struct pernet_operations selinux_net_ops = {
	.init = selinux_nf_register,
	.exit = selinux_nf_unregister,
};

static int __init selinux_nf_ip_init(void)
{
	int err;

	if (!selinux_enabled)
		return 0;

	printk(KERN_DEBUG "SELinux:  Registering netfilter hooks\n");

	err = register_pernet_subsys(&selinux_net_ops);
	if (err)
		panic("SELinux: register_pernet_subsys: error %d\n", err);

	return 0;
}
__initcall(selinux_nf_ip_init);

#ifdef CONFIG_SECURITY_SELINUX_DISABLE
static void selinux_nf_ip_exit(void)
{
	printk(KERN_DEBUG "SELinux:  Unregistering netfilter hooks\n");

	unregister_pernet_subsys(&selinux_net_ops);
}
#endif

#else /* CONFIG_NETFILTER */

#ifdef CONFIG_SECURITY_SELINUX_DISABLE
#define selinux_nf_ip_exit()
#endif

#endif /* CONFIG_NETFILTER */

#ifdef CONFIG_SECURITY_SELINUX_DISABLE
static int selinux_disabled;

int selinux_disable(void)
{
	if (ss_initialized) {
		/* Not permitted after initial policy load. */
		return -EINVAL;
	}

	if (selinux_disabled) {
		/* Only do this once. */
		return -EINVAL;
	}

	printk(KERN_INFO "SELinux:  Disabled at runtime.\n");

	selinux_disabled = 1;
	selinux_enabled = 0;

	security_delete_hooks(selinux_hooks, ARRAY_SIZE(selinux_hooks));

	/* Try to destroy the avc node cache */
	avc_disable();

	/* Unregister netfilter hooks. */
	selinux_nf_ip_exit();

	/* Unregister selinuxfs. */
	exit_sel_fs();

	return 0;
}
#endif<|MERGE_RESOLUTION|>--- conflicted
+++ resolved
@@ -839,10 +839,7 @@
 	    !strcmp(sb->s_type->name, "tracefs") ||
 	    !strcmp(sb->s_type->name, "sysfs") ||
 	    !strcmp(sb->s_type->name, "pstore") ||
-<<<<<<< HEAD
 	    !strcmp(sb->s_type->name, "binder") ||
-=======
->>>>>>> 94b6052e
 	    !strcmp(sb->s_type->name, "bpf") ||
 	    !strcmp(sb->s_type->name, "cgroup") ||
 	    !strcmp(sb->s_type->name, "cgroup2"))
