--- conflicted
+++ resolved
@@ -165,14 +165,10 @@
 		print_hex_dump_bytes("", DUMP_PREFIX_OFFSET, ptr, length);
 	}
 
-<<<<<<< HEAD
-	l2tp_recv_common(session, skb, ptr, optr, 0, skb->len);
-=======
 	if (l2tp_v3_ensure_opt_in_linear(session, skb, &ptr, &optr))
 		goto discard_sess;
 
-	l2tp_recv_common(session, skb, ptr, optr, 0, skb->len, tunnel->recv_payload_hook);
->>>>>>> 0d7866d5
+	l2tp_recv_common(session, skb, ptr, optr, 0, skb->len);
 	l2tp_session_dec_refcount(session);
 
 	return 0;
